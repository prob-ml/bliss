--- conflicted
+++ resolved
@@ -82,13 +82,8 @@
     )
     tile_map = image_encoder.max_a_post(var_params)
     full_map = tile_map.to_full_params()
-<<<<<<< HEAD
     tile_map_tilde = full_map.to_tile_params(image_encoder.tile_slen, tile_map.shape[-1])
-    assert tile_map.equals(tile_map_tilde, exclude=("n_source_log_probs",))
-=======
-    tile_map_tilde = full_map.to_tile_params(image_encoder.tile_slen, tile_map.max_sources)
     assert tile_map.equals(tile_map_tilde, exclude=("n_source_log_probs",), atol=1e-5)
->>>>>>> 4b5aad92
 
     return full_map
 
