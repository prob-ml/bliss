--- conflicted
+++ resolved
@@ -64,13 +64,6 @@
         assert np.isclose(dresults["detection_precision"], 2 / (2 + 2))
         assert np.isclose(dresults["detection_recall"], 2 / 3)
 
-<<<<<<< HEAD
-        acc_metrics = SourceTypeAccuracy(bin_cutoffs=[200, 400, 600, 800, 1000])
-        acc_results = acc_metrics(true_params, est_params, matching)
-        assert np.isclose(acc_results["classification_acc"], 1 / 2)
-
-        gal_shape_metrics = GalaxyShapeError(bin_cutoffs=[200, 400, 600, 800, 1000])
-=======
         acc_metrics = SourceTypeAccuracy(
             base_flux_bin_cutoffs=[200, 400, 600, 800, 1000], mag_zero_point=3631e9
         )
@@ -80,7 +73,6 @@
         gal_shape_metrics = GalaxyShapeError(
             base_flux_bin_cutoffs=[200, 400, 600, 800, 1000], mag_zero_point=3631e9
         )
->>>>>>> bd96328c
         gal_shape_results = gal_shape_metrics(true_params, est_params, matching)
         assert gal_shape_results["galaxy_disk_hlr_mae"] == 0
 
@@ -135,13 +127,6 @@
         dresults = detection_metrics(full_catalog, full_catalog, matching)
         assert dresults["detection_f1"] == 1
 
-<<<<<<< HEAD
-        acc_metrics = SourceTypeAccuracy(bin_cutoffs=[200, 400, 600, 800, 1000])
-        acc_results = acc_metrics(full_catalog, full_catalog, matching)
-        assert acc_results["classification_acc"] == 1
-
-        flux_metrics = FluxError("ugriz", bin_cutoffs=[200, 400, 600, 800, 1000])
-=======
         acc_metrics = SourceTypeAccuracy(
             base_flux_bin_cutoffs=[200, 400, 600, 800, 1000], mag_zero_point=3631e9
         )
@@ -151,7 +136,6 @@
         flux_metrics = FluxError(
             "ugriz", base_flux_bin_cutoffs=[200, 400, 600, 800, 1000], mag_zero_point=3631e9
         )
->>>>>>> bd96328c
         flux_results = flux_metrics(full_catalog, full_catalog, matching)
         assert flux_results["flux_err_r_mae"] == 0
 
