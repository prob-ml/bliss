---
defaults:
    - ../conf@_here_: base_config
    - _self_
    - override hydra/job_logging: stdout

simulator:
    n_batches: 2
    valid_n_batches: 2
    num_workers: 0
    prior:
        n_tiles_h: 8
        n_tiles_w: 8
        batch_size: 32
        prob_galaxy: 0.5
        star_flux_min: 1e5
    background:
        _target_: bliss.simulator.background.ConstantBackground
        background: [865.0]

training:
    name: "pytest_encoder"
    version: "version0"
    n_epochs: 1
    pretrained_weights: ${paths.pretrained_models}/sdss.pt
    seed: 42
    weight_save_path: null
    trainer:
        logger: false
        enable_checkpointing: false
        profiler: null
        check_val_every_n_epoch: 1001
        log_every_n_steps: 10
        accelerator: "cpu"
        devices: 1

predict:
<<<<<<< HEAD
    decals_frame: ${paths.decals}/tractor-3366m010.fits
=======
>>>>>>> ef3b354b
    weight_save_path: ${paths.pretrained_models}/sdss.pt
    device: "cpu"<|MERGE_RESOLUTION|>--- conflicted
+++ resolved
@@ -35,9 +35,6 @@
         devices: 1
 
 predict:
-<<<<<<< HEAD
     decals_frame: ${paths.decals}/tractor-3366m010.fits
-=======
->>>>>>> ef3b354b
     weight_save_path: ${paths.pretrained_models}/sdss.pt
     device: "cpu"