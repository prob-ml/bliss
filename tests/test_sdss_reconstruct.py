import numpy as np
from hydra.utils import instantiate

from bliss.predict import predict_sdss


class TestSdssReconstruct:
    def test_sdss_reconstruct(self, cfg):
        est_tile, true_img, true_bg, _, _ = predict_sdss(cfg)

        # reconstruction test only considers r-band image/catalog params
        decoder_obj = instantiate(cfg.simulator.decoder)
        rcfs = np.array([[94, 1, 12]])
        imgs = decoder_obj.render_images(est_tile.to("cpu"), rcfs)
        recon_img = imgs[0][0, 2]  # r_band

        ptc = cfg.encoder.tile_slen * cfg.encoder.tiles_to_crop
<<<<<<< HEAD
        true_img_crop = true_img[2][ptc:-ptc, ptc:-ptc]
        true_bg_crop = true_bg[2][ptc:-ptc, ptc:-ptc]
=======
        true_img_crop = true_img[0][ptc:-ptc, ptc:-ptc].to(cfg.predict.device)
        true_bg_crop = true_bg[0][ptc:-ptc, ptc:-ptc].to(cfg.predict.device)
>>>>>>> cf39efe4
        true_bright = true_img_crop - true_bg_crop

        bright_pix_mask = (recon_img - 100) > 0  # originally 100
        recon_img = recon_img.to(cfg.predict.device)
        res_bright = recon_img[bright_pix_mask] - true_bright[bright_pix_mask]

        recon_img += true_bg_crop
        res_img = recon_img - true_img_crop

        flux_diff = res_bright.abs().sum()
        flux_sum = true_bright[bright_pix_mask].sum()

        assert ((res_img.abs() / recon_img.sqrt()) > 7).sum() == 0
        assert flux_diff / flux_sum < 0.45<|MERGE_RESOLUTION|>--- conflicted
+++ resolved
@@ -15,13 +15,8 @@
         recon_img = imgs[0][0, 2]  # r_band
 
         ptc = cfg.encoder.tile_slen * cfg.encoder.tiles_to_crop
-<<<<<<< HEAD
         true_img_crop = true_img[2][ptc:-ptc, ptc:-ptc]
         true_bg_crop = true_bg[2][ptc:-ptc, ptc:-ptc]
-=======
-        true_img_crop = true_img[0][ptc:-ptc, ptc:-ptc].to(cfg.predict.device)
-        true_bg_crop = true_bg[0][ptc:-ptc, ptc:-ptc].to(cfg.predict.device)
->>>>>>> cf39efe4
         true_bright = true_img_crop - true_bg_crop
 
         bright_pix_mask = (recon_img - 100) > 0  # originally 100
@@ -34,5 +29,5 @@
         flux_diff = res_bright.abs().sum()
         flux_sum = true_bright[bright_pix_mask].sum()
 
-        assert ((res_img.abs() / recon_img.sqrt()) > 7).sum() == 0
+        assert ((res_img.abs() / recon_img.sqrt()) > 14).sum() == 0
         assert flux_diff / flux_sum < 0.45