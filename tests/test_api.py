--- conflicted
+++ resolved
@@ -39,11 +39,9 @@
     if os.environ.get("GITHUB_TOKEN") is None:
         # Run locally, so use pretrained weights from local BLISS_HOME
         # Copy pretrained weights to {cwd}/data/pretrained_models
-<<<<<<< HEAD
-        local_pretrained_weights_path = Path(cfg.paths.data) / "pretrained_models/r_long.pt"
-=======
-        local_pretrained_weights_path = Path(cfg.paths.data) / "pretrained_models/sdss.pt"
->>>>>>> cf39efe4
+        local_pretrained_weights_path = (
+            Path(cfg.paths.data) / "pretrained_models/zscore_five_band.pt"
+        )
         test_pretrained_weights_path = Path(bliss_client.cwd) / f"data/pretrained_models/{filename}"
         test_pretrained_weights_path.parent.mkdir(parents=True, exist_ok=True)
         shutil.copy(str(local_pretrained_weights_path), str(test_pretrained_weights_path))
@@ -78,11 +76,9 @@
         train_n_batches=1,
         batch_size=8,
         val_split_file_idxs=[1],
+        test_split_file_idxs=[1],
         pretrained_weights_filename=pretrained_weights_filename,
-<<<<<<< HEAD
-=======
         training={"n_epochs": 1, "trainer": {"check_val_every_n_epoch": 1, "log_every_n_steps": 1}},
->>>>>>> cf39efe4
     )
     return weight_save_path
 
@@ -96,21 +92,6 @@
         dataset0 = bliss_client.get_dataset_file(filename="dataset_0.pt")
         assert isinstance(dataset0, list), "dataset0 must be a list"
 
-<<<<<<< HEAD
-    def test_load_pretrained_weights(self, bliss_client, cfg):
-        download_pretrained_weights(bliss_client, cfg, "r_long.pt")
-
-    def test_train_on_cached_data(self, bliss_client, pretrained_weights_filename):
-        bliss_client.train_on_cached_data(
-            weight_save_path="tutorial_encoder/0.pt",
-            train_n_batches=2,
-            batch_size=8,
-            val_split_file_idxs=[1],
-            pretrained_weights_filename=pretrained_weights_filename,
-        )
-
-=======
->>>>>>> cf39efe4
     def test_predict_sdss_default_rcf(self, bliss_client, weight_save_path, cfg):
         # If run via GitHub Actions, download from our Git LFS to avoid having to connect to
         # SDSS remote server; else download from SDSS remote server
