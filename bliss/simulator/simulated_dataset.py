--- conflicted
+++ resolved
@@ -82,7 +82,7 @@
 
     def simulate_image(
         self, tile_catalog: TileCatalog, rcf_indices
-    ) -> Tuple[Tensor, Tensor, Tensor]:
+    ) -> Tuple[Tensor, Tensor, Tensor, Tensor]:
         """Simulate a batch of images.
 
         Args:
@@ -90,16 +90,16 @@
             rcf_indices: Indices of row/camcol/field in self.rcf_list to sample from.
 
         Returns:
-            Tuple[Tensor, Tensor, Tensor]: tuple of images, backgrounds, and psf parameters
+            Tuple[Tensor, Tensor, Tensor, Tensor]: tuple of images, backgrounds, deconvolved images,
+            and psf parameters
         """
         rcf = self.rcf_list[rcf_indices]
-<<<<<<< HEAD
-        images, psfs = self.image_decoder.render_images(tile_catalog, rcf)
+        images, psfs, psf_params = self.image_decoder.render_images(tile_catalog, rcf)
         background = self.background.sample(images.shape, rcf_indices=rcf_indices)  # type: ignore
         images += background
         images = self._apply_noise(images)
         deconv_images = self.get_deconvolved_images(images, background, psfs)
-        return images, background, deconv_images
+        return images, background, deconv_images, psf_params
 
     def get_deconvolved_images(self, images, backgrounds, psfs) -> Tensor:
         """Deconvolve the synthetic images with the psf used to generate them.
@@ -136,13 +136,6 @@
         normalized = padded_image / np.max(padded_image)
         deconv = richardson_lucy(normalized, psf.original.image.array)
         return deconv[pad:-pad, pad:-pad]
-=======
-        images, psf_params = self.image_decoder.render_images(tile_catalog, rcf)
-        background = self.background.sample(images.shape, rcf_indices=rcf_indices)  # type: ignore
-        images += background
-        images = self._apply_noise(images)
-        return images, background, psf_params
->>>>>>> 9b7730e9
 
     def get_batch(self) -> Dict:
         """Get a batch of simulated images.
@@ -159,20 +152,13 @@
         rcfs, rcf_indices = self.get_random_rcf(self.image_prior.batch_size)
         with torch.no_grad():
             tile_catalog = self.image_prior.sample_prior(rcfs)
-<<<<<<< HEAD
-            images, background, deconv = self.simulate_image(tile_catalog, rcf_indices)
-=======
-            images, background, psf_params = self.simulate_image(tile_catalog, rcf_indices)
->>>>>>> 9b7730e9
+            images, background, deconv, psf_params = self.simulate_image(tile_catalog, rcf_indices)
             return {
                 "tile_catalog": tile_catalog.to_dict(),
                 "images": images,
                 "background": background,
-<<<<<<< HEAD
                 "deconvolution": deconv,
-=======
                 "psf_params": psf_params,
->>>>>>> 9b7730e9
             }
 
     def __iter__(self):
