import os
from typing import Tuple

import galsim
import numpy as np
import torch
from astropy.io import fits
from einops import rearrange, reduce
from omegaconf import DictConfig
from torch import Tensor, nn

from bliss.catalog import TileCatalog


class ImageDecoder(nn.Module):
    def __init__(
        self,
        pixel_scale: float,
        psf_slen: int,
        sdss_fields: DictConfig,
    ) -> None:
        super().__init__()

        self.n_bands = len(sdss_fields["bands"])
        self.pixel_scale = pixel_scale
        self.psf_slen = psf_slen
        self.psf_galsim = {}  # Dictionary indexed by (run, camcol, field) tuple
        self.psf_params = {}

        sdss_dir = sdss_fields["dir"]
        sdss_bands = sdss_fields["bands"]

        for field_params in sdss_fields["field_list"]:
            run = field_params["run"]
            camcol = field_params["camcol"]
            fields = field_params["fields"]

            for field in fields:
                # load raw params from file
                field_dir = f"{sdss_dir}/{run}/{camcol}/{field}"
                filename = f"{field_dir}/psField-{run:06}-{camcol}-{field:04}.fits"
                psf_params = self._get_fit_file_psf_params(filename, sdss_bands)

                # load psf image from params
                self.psf_galsim[(run, camcol, field)] = self._get_psf(psf_params)
                self.psf_params[(run, camcol, field)] = psf_params

    def _get_psf(self, params):
        """Construct PSF image from parameters. This is the main entry point for generating the psf.

        Args:
            params: list of psf parameters, loaded from _get_fit_file_psf_params

        Returns:
            images (List[InterpolatedImage]): list of psf transformations for each band
        """
        # get psf in each band
        psf_list = []
        for i in range(self.n_bands):
            grid = self._get_mgrid() * (self.psf_slen - 1) / 2
            radii_grid = (grid**2).sum(2).sqrt()
            band_psf = self._psf_fun(radii_grid, *params[i])
            psf_list.append(band_psf.unsqueeze(0))
        psf = torch.cat(psf_list)
        assert (psf > 0).all()

        # ensure it's normalized
        norm = reduce(psf, "b m k -> b", "sum")
        psf *= rearrange(1 / norm, "b -> b 1 1")

        # check format
        n_bands, psf_slen, _ = psf.shape
        assert n_bands == self.n_bands and (psf_slen % 2) == 1 and psf_slen == psf.shape[2]

        # convert to image
        images = []
        for i in range(self.n_bands):
            psf_image = galsim.Image(psf.detach().numpy()[i], scale=self.pixel_scale)
            images.append(galsim.InterpolatedImage(psf_image).withFlux(1.0))

        return images

    def _get_mgrid(self):
        """Construct the base grid for the PSF."""
        offset = (self.psf_slen - 1) / 2
        x, y = np.mgrid[-offset : (offset + 1), -offset : (offset + 1)]  # type: ignore
        mgrid = torch.tensor(np.dstack((y, x))) / offset
        return mgrid.float()

    @staticmethod
    def _get_fit_file_psf_params(psf_fit_file: str, bands: Tuple[int, ...]):
        """Load psf parameters from fits file.

        See https://data.sdss.org/datamodel/files/PHOTO_REDUX/RERUN/RUN/objcs/CAMCOL/psField.html
        for details on the parameters.

        Args:
            psf_fit_file (str): file to load from
            bands (Tuple[int, ...]): SDSS bands to load

        Returns:
            psf_params: tensor of parameters for each band
        """
        msg = (
            f"{psf_fit_file} does not exist. "
            + "Make sure data files are available for fields specified in config."
        )
        assert os.path.exists(psf_fit_file), msg
        # HDU 6 contains the PSF header (after primary and eigenimages)
        data = fits.open(psf_fit_file, ignore_missing_end=True).pop(6).data
        psf_params = torch.zeros(len(bands), 6)
        for i, band in enumerate(bands):
            sigma1 = data["psf_sigma1"][0][band] ** 2
            sigma2 = data["psf_sigma2"][0][band] ** 2
            sigmap = data["psf_sigmap"][0][band] ** 2
            beta = data["psf_beta"][0][band]
            b = data["psf_b"][0][band]
            p0 = data["psf_p0"][0][band]

            psf_params[i] = torch.tensor([sigma1, sigma2, sigmap, beta, b, p0])

        return psf_params

    @staticmethod
    def _psf_fun(r, sigma1, sigma2, sigmap, beta, b, p0):
        """Generate the PSF from the parameters using the power-law model.

        See https://data.sdss.org/datamodel/files/PHOTO_REDUX/RERUN/RUN/objcs/CAMCOL/psField.html
        for details on the parameters and the equation used.

        Args:
            r: radius
            sigma1: Inner gaussian sigma for the composite fit
            sigma2: Outer gaussian sigma for the composite fit
            sigmap: Width parameter for power law (pixels)
            beta: Slope of power law.
            b: Ratio of the outer PSF to the inner PSF at the origin
            p0: The value of the power law at the origin.

        Returns:
            The psf function evaluated at r.
        """

        term1 = torch.exp(-(r**2) / (2 * sigma1))
        term2 = b * torch.exp(-(r**2) / (2 * sigma2))
        term3 = p0 * (1 + r**2 / (beta * sigmap)) ** (-beta / 2)
        return (term1 + term2 + term3) / (1 + b + p0)

    def render_galaxy(self, galaxy_params: Tensor, psf, bnd: int):
        """Render a galaxy with given params and PSF.

        Args:
            galaxy_params (Tensor): Tensor containing the following parameters:
                - total_flux: the total flux of the galaxy
                - disk_frac: the fraction of flux attributed to the disk (rest goes to bulge)
                - beta_radians: the angle of shear in radians
                - disk_q: the minor-to-major axis ratio of the disk
                - a_d: semi-major axis of disk
                - bulge_q: minor-to-major axis ratio of the bulge
                - a_b: semi-major axis of bulge
            psf (List): a list of PSFs for each band
            bnd (int): band

        Returns:
            GSObject: a galsim representation of the rendered galaxy convolved with the PSF
        """
        galaxy_params = galaxy_params.cpu().detach()
        total_flux, disk_frac, beta_radians, disk_q, a_d, bulge_q, a_b = galaxy_params
        bulge_frac = 1 - disk_frac

        disk_flux = total_flux * disk_frac
        bulge_flux = total_flux * bulge_frac

        components = []
        if disk_flux > 0:
            b_d = a_d * disk_q
            disk_hlr_arcsecs = np.sqrt(a_d * b_d)
            disk = galsim.Exponential(flux=disk_flux, half_light_radius=disk_hlr_arcsecs).shear(
                q=disk_q,
                beta=beta_radians * galsim.radians,
            )
            components.append(disk)
        if bulge_flux > 0:
            b_b = bulge_q * a_b
            bulge_hlr_arcsecs = np.sqrt(a_b * b_b)
            bulge = galsim.DeVaucouleurs(flux=bulge_flux, half_light_radius=bulge_hlr_arcsecs)
            sheared_bulge = bulge.shear(q=bulge_q, beta=beta_radians * galsim.radians)
            components.append(sheared_bulge)
        galaxy = galsim.Add(components)
        return galsim.Convolution(galaxy, psf[bnd])

    def render_images(self, tile_cat: TileCatalog, rcf):
        """Render images from a tile catalog.

        Args:
            tile_cat (TileCatalog): the tile catalog to create images from
            rcf (ndarray): array containing the row/camcol/field of PSFs to use

        Raises:
            AssertionError: rcf must contain batch_size values

        Returns:
            Tuple[Tensor, List]: tensor of images and list of PSFs used to generate them
        """
        batch_size, n_tiles_h, n_tiles_w = tile_cat.n_sources.shape
        assert rcf.shape[0] == batch_size

        slen_h = tile_cat.tile_slen * n_tiles_h
        slen_w = tile_cat.tile_slen * n_tiles_w
        images = np.zeros((batch_size, self.n_bands, slen_h, slen_w), dtype=np.float32)

        full_cat = tile_cat.to_full_params()

        # use the PSF from specified row/camcol/field
        psfs = [self.psf_galsim[tuple(rcf[b])] for b in range(batch_size)]  # type: ignore
        param_list = [self.psf_params[tuple(rcf[b])] for b in range(batch_size)]  # type: ignore
        psf_params = torch.stack(param_list, dim=0)  # type: ignore

        # Nested looping + conditionals are necessary for the drawing of each light
        # source. Ignored relevant style checks for that reason.
        for b in range(batch_size):
            n_sources = int(full_cat.n_sources[b].item())
            psf = psfs[b]
            for bnd in range(self.n_bands):
                gs_img = galsim.Image(array=images[b, bnd], scale=self.pixel_scale)
                for s in range(n_sources):
                    if full_cat["galaxy_bools"][b][s] == 1:
                        # the flux for this band of this galaxy
                        curr_gal_band = full_cat["galaxy_params"][b][s][bnd]  # noqa: WPS220
                        curr_gal_band = torch.unsqueeze(curr_gal_band, 0)  # noqa: WPS220
                        # all non-flux related params for this galaxy
                        rem_params = full_cat["galaxy_params"][b][s][self.n_bands :]  # noqa: WPS220

                        gal_with_band = torch.cat((curr_gal_band, rem_params), 0)  # noqa: WPS220
                        galsim_obj = self.render_galaxy(gal_with_band, psf, bnd)  # noqa: WPS220
                    elif full_cat["star_bools"][b][s] == 1:
                        galsim_obj = psf[bnd].withFlux(  # noqa: WPS220
                            full_cat["star_fluxes"][b][s][bnd].item()  # noqa: WPS219
                        )
                    else:
                        raise AssertionError("Every source is a star or galaxy")  # noqa: WPS220

                    plocs = full_cat.plocs[b][s]
                    offset = np.array([plocs[1] - (slen_w / 2), plocs[0] - (slen_h / 2)])
                    # essentially all the runtime of the simulator is incurred by this call
                    # to drawImage
                    galsim_obj.drawImage(
                        offset=offset, method="auto", add_to_image=True, image=gs_img
                    )
        # TODO: clamp image values. strange issue - happens only after galsim rendering
        images[images < 1e-8] = 1.1e-8

<<<<<<< HEAD
        return torch.from_numpy(images), psfs
=======
        return torch.from_numpy(images), psf_params
>>>>>>> 9b7730e9
<|MERGE_RESOLUTION|>--- conflicted
+++ resolved
@@ -200,7 +200,7 @@
             AssertionError: rcf must contain batch_size values
 
         Returns:
-            Tuple[Tensor, List]: tensor of images and list of PSFs used to generate them
+            Tuple[Tensor, List, Tensor]: tensor of images and list of PSFs used to generate them
         """
         batch_size, n_tiles_h, n_tiles_w = tile_cat.n_sources.shape
         assert rcf.shape[0] == batch_size
@@ -250,8 +250,4 @@
         # TODO: clamp image values. strange issue - happens only after galsim rendering
         images[images < 1e-8] = 1.1e-8
 
-<<<<<<< HEAD
-        return torch.from_numpy(images), psfs
-=======
-        return torch.from_numpy(images), psf_params
->>>>>>> 9b7730e9
+        return torch.from_numpy(images), psfs, psf_params