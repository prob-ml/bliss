from typing import Dict, Tuple

import numpy as np
import torch
from einops import rearrange
from omegaconf import OmegaConf
from omegaconf.dictconfig import DictConfig
from torch import Tensor, nn

# ideally this module wouldn't depend on any specific survey
from bliss.surveys.sdss import SloanDigitalSkySurvey


class ConstantBackground(nn.Module):
<<<<<<< HEAD
    def __init__(self, background: Tuple[float], **kwargs):
=======
    def __init__(self, background: Tuple[float, ...], **_kwargs):
>>>>>>> e503da19
        super().__init__()
        bg: Tensor = torch.tensor([background])
        bg = rearrange(bg, "c -> 1 c 1 1")
        self.register_buffer("background", bg, persistent=False)

    def sample(self, shape, **_kwargs) -> Tensor:
        assert isinstance(self.background, Tensor)
        batch_size, c, hlen, wlen = shape
        return self.background.expand(batch_size, c, hlen, wlen)


class SimulatedSDSSBackground(nn.Module):
    def __init__(self, sdss_fields: DictConfig):
        super().__init__()
        sdss_dir = sdss_fields["dir"]
        field_list = sdss_fields["field_list"]
        bands = sdss_fields["bands"]  # use same bands across fields

        # Add all backgrounds from specified run/col/field to list
        backgrounds = []
        for param_obj in field_list:
            params: Dict = OmegaConf.to_container(param_obj)  # type: ignore
            sdss = SloanDigitalSkySurvey(sdss_dir=sdss_dir, bands=bands, **params)
            backgrounds.extend([field["background"] for field in sdss])  # type: ignore

        background = torch.from_numpy(np.stack(backgrounds, axis=0))
        if len(background.size()) == 3:  # convert to 4d tensor if only one background
            background = rearrange(background, "c h w -> 1 c h w")

        self.register_buffer("background", background, persistent=False)
        self.height, self.width = self.background.shape[-2:]  # type: ignore

    def sample(self, shape, rcf_indices=None) -> Tensor:
        assert isinstance(self.background, Tensor)
        batch_size, c, hlen, wlen = shape
        assert self.background.shape[1] == c

        # select region to sample from (same for all images in batch for simplicity)
        h_diff, w_diff = self.height - hlen, self.width - wlen
        h = 0 if h_diff == 0 else np.random.randint(h_diff)
        w = 0 if w_diff == 0 else np.random.randint(w_diff)

        # sample region from random background for each image in batch
        if rcf_indices is not None:
            assert rcf_indices.shape[0] == batch_size
            n = rcf_indices
        else:
            n = np.random.randint(self.background.shape[0], size=(batch_size,))
        return self.background[n, :, h : (h + hlen), w : (w + wlen)]<|MERGE_RESOLUTION|>--- conflicted
+++ resolved
@@ -12,11 +12,7 @@
 
 
 class ConstantBackground(nn.Module):
-<<<<<<< HEAD
-    def __init__(self, background: Tuple[float], **kwargs):
-=======
     def __init__(self, background: Tuple[float, ...], **_kwargs):
->>>>>>> e503da19
         super().__init__()
         bg: Tensor = torch.tensor([background])
         bg = rearrange(bg, "c -> 1 c 1 1")
