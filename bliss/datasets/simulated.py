--- conflicted
+++ resolved
@@ -59,19 +59,12 @@
         self,
         prior: ImagePrior,
         decoder: ImageDecoder,
-<<<<<<< HEAD
         background: Union[ConstantBackground, SimulatedSDSSBackground],
         n_tiles_h: int,
         n_tiles_w: int,
-        n_batches=10,
-        batch_size=32,
-        generate_device="cpu",
-=======
-        background: Tuple[float, ...],
         n_batches,
         batch_size,
         generate_device,
->>>>>>> 13a0260e
         testing_file=None,
     ):
         super().__init__()
