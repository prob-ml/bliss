--- conflicted
+++ resolved
@@ -72,29 +72,16 @@
         psfimgs = None
         (outh, outw) = (None, None)
 
-<<<<<<< HEAD
         # From the IDL docs:
         # http://photo.astro.princeton.edu/photoop_doc.html#SDSS_PSF_RECON
         #   acoeff_k = SUM_i{ SUM_j{ (0.001*ROWC)^i * (0.001*COLC)^j * C_k_ij } }
         #   psfimage = SUM_k{ acoeff_k * RROWS_k }
-        for k in range(len(psf)):
-            nrb = psf[k]["nrow_b"]
-            ncb = psf[k]["ncol_b"]
-
-            c = psf[k]["c"].reshape(5, 5)
+        for k, psf_k in enumerate(psf):
+            nrb = psf_k["nrow_b"]
+            ncb = psf_k["ncol_b"]
+
+            c = psf_k["c"].reshape(5, 5)
             c = c[:nrb, :ncb]
-=======
-    # From the IDL docs:
-    # http://photo.astro.princeton.edu/photoop_doc.html#SDSS_PSF_RECON
-    #   acoeff_k = SUM_i{ SUM_j{ (0.001*ROWC)^i * (0.001*COLC)^j * C_k_ij } }
-    #   psfimage = SUM_k{ acoeff_k * RROWS_k }
-    for k, psf_k in enumerate(psf):
-        nrb = psf_k["nrow_b"]
-        ncb = psf_k["ncol_b"]
-
-        c = psf_k["c"].reshape(5, 5)
-        c = c[:nrb, :ncb]
->>>>>>> c221e7fe
 
             (gridi, gridj) = np.meshgrid(range(nrb), range(ncb))
 
