--- conflicted
+++ resolved
@@ -53,13 +53,10 @@
         "loc_sd",
         "shear",
         "convergence",
-<<<<<<< HEAD
         "membership",
         "fracdev",
         "g1g2"
-=======
         "redshift",
->>>>>>> 0a42dd62
     }
 
     def __init__(self, tile_slen: int, d: Dict[str, Tensor]):
