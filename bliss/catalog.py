--- conflicted
+++ resolved
@@ -110,21 +110,9 @@
     ]
     galaxy_params_index = {k: i for i, k in enumerate(galaxy_params)}
 
-<<<<<<< HEAD
-    def __init__(self, tile_slen: int, d: Dict[str, Tensor]):
-        self.locations_sources = True
-
-        if "locs" in d:
-            self.max_sources = d.get("locs").shape[3]
-        else:
-            self.max_sources = tile_slen**2
-            self.locations_sources = False
-        super().__init__(tile_slen, d)
-=======
     def __init__(self, d: Dict[str, Tensor]):
         self.max_sources = d["locs"].shape[3]
         super().__init__(d)
->>>>>>> d84e9372
 
     def __getitem__(self, name: str):
         # a temporary hack until we stop storing galaxy_params as an array
@@ -184,11 +172,7 @@
     def magnitudes_njy(self):
         return convert_nmgy_to_njymag(self.on_fluxes)
 
-<<<<<<< HEAD
-    def to_full_catalog(self):  # pylint: disable=too-many-branches
-=======
     def to_full_catalog(self, tile_slen):
->>>>>>> d84e9372
         """Converts image parameters in tiles to parameters of full image.
 
         Args:
@@ -200,52 +184,27 @@
             NOTE: The locations (`"locs"`) are between 0 and 1. The output also contains
             pixel locations ("plocs") that are between 0 and `slen`.
         """
-<<<<<<< HEAD
-        # TODO: tile_slen should be an argument to this function, not stored in a tile catalog
-        if self.locations_sources:
-            plocs = self.get_full_locs_from_tiles()
-            param_names_to_mask = {"plocs"}.union(set(self.keys()))
-            tile_params_to_gather = {"plocs": plocs}
-            tile_params_to_gather.update(self)
-        else:
-            tile_params_to_gather = {}
-            tile_params_to_gather.update(self)
-=======
         plocs = self._get_plocs_from_tiles(tile_slen)
         param_names_to_mask = {"plocs"}.union(set(self.keys()))
         tile_params_to_gather = {"plocs": plocs}
         tile_params_to_gather.update(self)
->>>>>>> d84e9372
 
         params = {}
-        if self.locations_sources:
-            indices_to_retrieve, is_on_array = self.get_indices_of_on_sources()
+        indices_to_retrieve, is_on_array = self.get_indices_of_on_sources()
         for param_name, tile_param in tile_params_to_gather.items():
             if param_name == "n_sources":
                 continue
             if param_name == "locs":  # full catalog uses plocs instead of locs
                 continue
             k = tile_param.shape[-1]
-            # unsqueeze shear and conv
-            if param_name == "shear":  # pylint: disable=too-many-branches
-                continue
-            if param_name == "convergence":  # pylint: disable=too-many-branches
-                continue
             param = rearrange(tile_param, "b nth ntw s k -> b (nth ntw s) k", k=k)
-            if self.locations_sources:
-                indices_for_param = repeat(indices_to_retrieve, "b nth_ntw_s -> b nth_ntw_s k", k=k)
-                param = torch.gather(param, dim=1, index=indices_for_param)
-                if param_name in param_names_to_mask:
-                    param = param * is_on_array.unsqueeze(-1)
+            indices_for_param = repeat(indices_to_retrieve, "b nth_ntw_s -> b nth_ntw_s k", k=k)
+            param = torch.gather(param, dim=1, index=indices_for_param)
+            if param_name in param_names_to_mask:
+                param = param * is_on_array.unsqueeze(-1)
             params[param_name] = param
 
-        if self.locations_sources:
-            params["n_sources"] = reduce(self["n_sources"], "b nth ntw -> b", "sum")
-
-        if "shear" in self:  # pylint: disable=too-many-branches
-            params["shear"] = self.get("shear")
-        if "convergence" in self:  # pylint: disable=too-many-branches
-            params["convergence"] = self.get("convergence")
+        params["n_sources"] = reduce(self["n_sources"], "b nth ntw -> b", "sum")
 
         height_px = self.n_tiles_h * tile_slen
         width_px = self.n_tiles_w * tile_slen
@@ -264,13 +223,8 @@
         slen = self.n_tiles_h * tile_slen
         wlen = self.n_tiles_w * tile_slen
         # coordinates on tiles.
-<<<<<<< HEAD
-        x_coords = torch.arange(0, slen, self.tile_slen, device=self.device).long()
-        y_coords = torch.arange(0, wlen, self.tile_slen, device=self.device).long()
-=======
         x_coords = torch.arange(0, slen, tile_slen, device=self["locs"].device).long()
         y_coords = torch.arange(0, wlen, tile_slen, device=self["locs"].device).long()
->>>>>>> d84e9372
         tile_coords = torch.cartesian_prod(x_coords, y_coords)
 
         # recenter and renormalize locations.
@@ -461,15 +415,12 @@
         """
         self.height = height
         self.width = width
-        if "plocs" in d:
-            self.device = d.get("plocs").device
-            self.batch_size, self.max_sources, hw = d.get("plocs").shape
-            assert hw == 2
-            assert d["n_sources"].max().int().item() <= self.max_sources
-            assert d["n_sources"].shape == (self.batch_size,)
-        else:
-            self.batch_size = 1
-            self.device = d[list(d.keys())[0]].device
+
+        self.device = d["plocs"].device
+        self.batch_size, self.max_sources, hw = d["plocs"].shape
+        assert hw == 2
+        assert d["n_sources"].max().int().item() <= self.max_sources
+        assert d["n_sources"].shape == (self.batch_size,)
 
         super().__init__(**d)
 
