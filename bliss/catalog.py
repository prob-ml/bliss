import copy
import math
from collections import UserDict
from enum import IntEnum
from typing import Dict, Tuple

import torch
from astropy.wcs import WCS
from einops import rearrange, reduce, repeat
from torch import Tensor
from torch.nn.utils.rnn import pad_sequence


# old function, to be deleted
def convert_mag_to_nmgy(mag):
    return 10 ** ((22.5 - mag) / 2.5)


# old function, to be deleted
def convert_nmgy_to_mag(nmgy):
    return 22.5 - 2.5 * torch.log10(nmgy)


def convert_flux_to_magnitude(flux, zero_point):
    """Convert from flux to magnitude.

    For DC2, please set c to 3631e9.
    The conversion is described in "2.10 AB magnitudes" at
    https://pstn-001.lsst.io/fluxunits.pdf


    Args:
        flux: the flux in any linear unit
        zero_point: you may change this according to your survey dataset;

    Returns:
        Tensor indicating fluxes in magnitude
    """

    return -2.5 * torch.log10(flux / zero_point)


class SourceType(IntEnum):
    STAR = 0
    GALAXY = 1


class BaseTileCatalog(UserDict):
    def __init__(self, d: Dict[str, Tensor]):
        v = next(iter(d.values()))
        self.batch_size, self.n_tiles_h, self.n_tiles_w = v.shape[:3]
        self.device = v.device

        super().__init__(**d)

    def __setitem__(self, key: str, item: Tensor) -> None:
        self._validate(item)
        # TODO: all float data should be torch.float32, fix this
        if item.dtype == torch.float64:
            item = item.float()
        super().__setitem__(key, item)

    def _validate(self, x: Tensor):
        assert isinstance(x, Tensor)
        assert x.shape[:3] == (self.batch_size, self.n_tiles_h, self.n_tiles_w)
        assert x.device == self.device

    def to(self, device):
        out = {}
        for k, v in self.items():
            out[k] = v.to(device)
        return type(self)(out)

    def crop(self, hlims_tile, wlims_tile):
        out = {}
        for k, v in self.items():
            out[k] = v[:, hlims_tile[0] : hlims_tile[1], wlims_tile[0] : wlims_tile[1]]
        return type(self)(out)

    def symmetric_crop(self, tiles_to_crop):
        return self.crop(
            [tiles_to_crop, self.n_tiles_h - tiles_to_crop],
            [tiles_to_crop, self.n_tiles_w - tiles_to_crop],
        )

    def filter_by_ploc_box(self, box_origin: torch.Tensor, box_len: float):
        assert box_origin[0] + box_len < self.height, "invalid box"
        assert box_origin[1] + box_len < self.width, "invalid box"

        box_origin_tensor = box_origin.view(1, 1, 2).to(device=self.device)
        box_end_tensor = (box_origin + box_len).view(1, 1, 2).to(device=self.device)

        plocs_mask = torch.all(
            (self["plocs"] < box_end_tensor) & (self["plocs"] > box_origin_tensor), dim=2
        )

        plocs_mask_indexes = plocs_mask.nonzero()
        plocs_inverse_mask_indexes = (~plocs_mask).nonzero()
        plocs_full_mask_indexes = torch.cat((plocs_mask_indexes, plocs_inverse_mask_indexes), dim=0)
        _, index_order = plocs_full_mask_indexes[:, 0].sort(stable=True)
        plocs_full_mask_sorted_indexes = plocs_full_mask_indexes[index_order.tolist(), :]

        d = {}
        new_max_sources = plocs_mask.sum(dim=1).max()
        for k, v in self.items():
            if k == "n_sources":
                d[k] = plocs_mask.sum(dim=1)
            else:
                d[k] = v[
                    plocs_full_mask_sorted_indexes[:, 0].tolist(),
                    plocs_full_mask_sorted_indexes[:, 1].tolist(),
                ].view(-1, self.max_sources, v.shape[-1])[:, :new_max_sources, :]

        d["plocs"] -= box_origin_tensor

        return FullCatalog(box_len, box_len, d)


class TileCatalog(BaseTileCatalog):
    galaxy_params = [
        "galaxy_disk_frac",
        "galaxy_beta_radians",
        "galaxy_disk_q",
        "galaxy_a_d",
        "galaxy_bulge_q",
        "galaxy_a_b",
    ]
    galaxy_params_index = {k: i for i, k in enumerate(galaxy_params)}

    def __init__(self, d: Dict[str, Tensor]):
        assert "locs" in d
        assert len(d["locs"].shape) == 5
        super().__init__(d)

    def __getitem__(self, name: str):
        # a temporary hack until we stop storing galaxy_params as an array
        # TODO: remove this hack
        if "galaxy_params" in self.keys() and name in self.galaxy_params:
            idx = self.galaxy_params_index[name]
            return self.data["galaxy_params"][..., idx : (idx + 1)]
        return super().__getitem__(name)

    @property
    def max_sources(self):
        return self["locs"].shape[3]

    @property
    def is_on_mask(self) -> Tensor:
        """Provides tensor which indicates how many sources are present for each batch.

        Return a boolean array of `shape=(*n_sources.shape, max_sources)` whose `(*,l)th` entry
        indicates whether there are more than l sources on the `*th` index.

        Returns:
            Tensor indicating how many sources are present for each batch.
        """
        # TODO: a tile catalog should store the is_on_mask explicitly, not derive it from n_sources.
        # perhaps we should have some catalog format that can store at most one source per tile
        arange = torch.arange(self.max_sources, device=self.device)
        arange = arange.expand(*self["n_sources"].shape, self.max_sources)
        return arange < self["n_sources"].unsqueeze(-1)

    @property
    def star_bools(self) -> Tensor:
        is_star = self["source_type"] == SourceType.STAR
        return is_star * self.is_on_mask.unsqueeze(-1)

    @property
    def galaxy_bools(self) -> Tensor:
        is_galaxy = self["source_type"] == SourceType.GALAXY
        return is_galaxy * self.is_on_mask.unsqueeze(-1)

    @property
    def on_fluxes(self):
        # TODO: a tile catalog should store fluxes rather than star_fluxes and galaxy_fluxes
        # because that's all that's needed to render the source
        if "galaxy_fluxes" not in self:
            fluxes = self["star_fluxes"]
        else:
            fluxes = torch.where(self.galaxy_bools, self["galaxy_fluxes"], self["star_fluxes"])
        return torch.where(self.is_on_mask[..., None], fluxes, torch.zeros_like(fluxes))

    def on_magnitudes(self, zero_point) -> Tensor:
        return convert_flux_to_magnitude(self.on_fluxes, zero_point)

    def to_full_catalog(self, tile_slen):
        """Converts image parameters in tiles to parameters of full image.

        Args:
            tile_slen: The side length of the square tiles (in pixels).

        Returns:
            The FullCatalog instance corresponding to the TileCatalog instance.

            NOTE: The locations (`"locs"`) are between 0 and 1. The output also contains
            pixel locations ("plocs") that are between 0 and `slen`.
        """
        plocs = self._get_plocs_from_tiles(tile_slen)
        param_names_to_mask = {"plocs"}.union(set(self.keys()))
        tile_params_to_gather = {"plocs": plocs}
        tile_params_to_gather.update(self)

        params = {}
        indices_to_retrieve, is_on_array = self.get_indices_of_on_sources()
        for param_name, tile_param in tile_params_to_gather.items():
            if param_name == "n_sources":
                continue
            if param_name == "locs":  # full catalog uses plocs instead of locs
                continue
            k = tile_param.shape[-1]
            param = rearrange(tile_param, "b nth ntw s k -> b (nth ntw s) k", k=k)
            indices_for_param = repeat(indices_to_retrieve, "b nth_ntw_s -> b nth_ntw_s k", k=k)
            param = torch.gather(param, dim=1, index=indices_for_param)
            if param_name in param_names_to_mask:
                param = param * is_on_array.unsqueeze(-1)
            params[param_name] = param

        params["n_sources"] = reduce(self["n_sources"], "b nth ntw -> b", "sum")

        height_px = self.n_tiles_h * tile_slen
        width_px = self.n_tiles_w * tile_slen

        return FullCatalog(height_px, width_px, params)

    def _get_plocs_from_tiles(self, tile_slen) -> Tensor:
        """Get the full image locations from tile locations.

        Args:
            tile_slen: The side length of the square tiles (in pixels).

        Returns:
            Tensor: pixel coordinates of each source (between 0 and slen).
        """
        slen = self.n_tiles_h * tile_slen
        wlen = self.n_tiles_w * tile_slen
        # coordinates on tiles.
        x_coords = torch.arange(0, slen, tile_slen, device=self["locs"].device).long()
        y_coords = torch.arange(0, wlen, tile_slen, device=self["locs"].device).long()
        tile_coords = torch.cartesian_prod(x_coords, y_coords)

        # recenter and renormalize locations.
        locs = rearrange(self["locs"], "b nth ntw d xy -> (b nth ntw) d xy", xy=2)
        bias = repeat(tile_coords, "n xy -> (r n) 1 xy", r=self.batch_size).float()

        plocs = locs * tile_slen + bias
        return rearrange(
            plocs,
            "(b nth ntw) d xy -> b nth ntw d xy",
            b=self.batch_size,
            nth=self.n_tiles_h,
            ntw=self.n_tiles_w,
        )

    def get_indices_of_on_sources(self) -> Tuple[Tensor, Tensor]:
        """Get the indices of detected sources from each tile.

        Returns:
            A 2-D tensor of integers with shape `n_samples x max(n_sources)`,
            where `max(n_sources)` is the maximum number of sources detected across all samples.

            Each element of this tensor is an index of a particular source within a particular tile.
            For a particular sample i that had N detections,
            the first N indices of indices_sorted[i. :] will be the detected sources.
            This is accomplished by flattening the n_tiles_per_image and max_detections.
            For example, if we had 3 tiles with a maximum of two sources each,
            the elements of this tensor would take values from 0 up to and including 5.
        """
        tile_is_on_array_sampled = self.is_on_mask
        n_sources = reduce(tile_is_on_array_sampled, "b nth ntw d -> b", "sum")
        max_sources = int(n_sources.max().int().item())
        tile_is_on_array = rearrange(tile_is_on_array_sampled, "b nth ntw d -> b (nth ntw d)")
        indices_sorted = tile_is_on_array.long().argsort(dim=1, descending=True)
        indices_sorted = indices_sorted[:, :max_sources]

        is_on_array = torch.gather(tile_is_on_array, dim=1, index=indices_sorted)
        return indices_sorted, is_on_array

    def _sort_sources_by_flux(self, band=2):
        # sort by fluxes of "on" sources to get brightest source per tile
        on_fluxes = self.on_fluxes[..., band]  # shape n x nth x ntw x d
        top_indexes = on_fluxes.argsort(dim=3, descending=True)

        d = {"n_sources": self["n_sources"]}
        for key, val in self.items():
            if key != "n_sources":
                param_dim = val.size(-1)
                idx_to_gather = repeat(top_indexes, "... -> ... pd", pd=param_dim)
                d[key] = torch.take_along_dim(val, idx_to_gather, dim=3)

        return TileCatalog(d)

    def get_brightest_sources_per_tile(self, top_k=1, exclude_num=0, band=2):
        """Restrict TileCatalog to only the brightest 'on' source per tile.

        Args:
            top_k (int): The number of sources to keep per tile. Defaults to 1.
            exclude_num (int): A number of the brightest sources to exclude. Defaults to 0.
            band (int): The band to compare fluxes in. Defaults to 2 (r-band).

        Returns:
            TileCatalog: a new catalog with only one source per tile
        """
        if self.max_sources == 1 and top_k == 1 and exclude_num == 0:
            return self

        if exclude_num >= self.max_sources:
            tc = TileCatalog(self.data)
            tc["n_sources"] = torch.zeros_like(tc["n_sources"])
            return tc

        sorted_self = self._sort_sources_by_flux(band=band)

        d = {}
        for key, val in sorted_self.items():
            if key == "n_sources":
                d[key] = (sorted_self["n_sources"] - exclude_num).clamp(min=0, max=top_k)
            else:
                slicing_start = exclude_num
                slicing_end = exclude_num + top_k
                if slicing_end > val.shape[-2]:
                    pad = torch.zeros_like(val)[:, :, :, 0:1, :].expand(
                        -1, -1, -1, slicing_end - val.shape[-2], -1
                    )
                    val = torch.cat((val, pad), dim=-2)
                d[key] = val[:, :, :, slicing_start:slicing_end, :]

        return TileCatalog(d)

    def filter_by_flux(self, min_flux=0, band=2):
        """Restricts TileCatalog to sources that have a flux between min_flux and max_flux.

        Args:
            min_flux (float): Minimum flux value to keep. Defaults to 0.
            band (int): The band to compare fluxes in. Defaults to 2 (r-band).

        Returns:
            TileCatalog: a new catalog with only sources within the flux range. Note that the size
                of the tensors stays the same, but params at sources outside the range are set to 0.
        """
        sorted_self = self._sort_sources_by_flux(band=band)

        # get fluxes of "on" sources to mask by
        on_fluxes = sorted_self.on_fluxes[..., band]
        flux_mask = on_fluxes > min_flux

        d = copy.copy(sorted_self.data)
        d["n_sources"] = flux_mask.sum(dim=3)  # number of sources within range in tile

        return TileCatalog(d)

    def union(self, other, disjoint=False):
        """Returns a new TileCatalog containing the union of the sources in self and other.
        The maximum number of sources in the returned catalog is the sum of the maximum number
        of sources in self and other if disjoint is false, otherwise it is unchanged.

        Args:
            other: Another TileCatalog.
            disjoint: whether the catalogs cannot have sources in the same tiles

        Returns:
            A new TileCatalog containing the union of the sources in self and other.
        """
        assert self.batch_size == other.batch_size
        assert self.n_tiles_h == other.n_tiles_h
        assert self.n_tiles_w == other.n_tiles_w

        d = {}
        ns11 = rearrange(self["n_sources"], "b ht wt -> b ht wt 1 1")
        for k, v in self.items():
            if k == "n_sources":
                assert not disjoint or ((v == 0) | (other[k] == 0)).all()
                d[k] = v + other[k]
            else:
                if disjoint:
                    d1 = v
                    d2 = other[k]
                else:
                    d1 = torch.cat((v, other[k]), dim=-2)
                    d2 = torch.cat((other[k], v), dim=-2)
                d[k] = torch.where(ns11 > 0, d1, d2)
        return TileCatalog(d)

    def __repr__(self):
        keys = ", ".join(self.keys())
        return f"TileCatalog({self.batch_size} x {self.n_tiles_h} x {self.n_tiles_w}; {keys})"


class FullCatalog(UserDict):
    @staticmethod
    def plocs_from_ra_dec(ras, decs, wcs: WCS):
        """Converts RA/DEC coordinates into BLISS's pixel coordinates.
            BLISS pixel coordinates have (0, 0) as the lower-left corner, whereas standard pixel
            coordinates begin at (-0.5, -0.5). BLISS pixel coordinates are in row-column order,
            whereas standard pixel coordinates are in column-row order.

        Args:
            ras (Tensor): (b, n) tensor of RA coordinates in degrees.
            decs (Tensor): (b, n) tensor of DEC coordinates in degrees.
            wcs (WCS): WCS object to use for transformation.

        Returns:
            A 1xNx2 tensor containing the locations of the light sources in pixel coordinates. This
            function does not write self["plocs"], so you should do that manually if necessary.
        """
        ras = ras.numpy().squeeze()
        decs = decs.numpy().squeeze()

        pt, pr = wcs.all_world2pix(ras, decs, 0)  # convert to pixel coordinates
        pt = torch.tensor(pt) + 0.5  # For consistency with BLISS
        pr = torch.tensor(pr) + 0.5
        return torch.stack((pr, pt), dim=-1)

    @classmethod
    def from_file(cls, cat_path, wcs, height, width, **kwargs) -> "FullCatalog":
        """Loads FullCatalog from disk."""
        raise NotImplementedError

    def __init__(self, height: int, width: int, d: Dict[str, Tensor]) -> None:
        """Initialize FullCatalog.

        Args:
            height: In pixels, without accounting for border padding.
            width: In pixels, without accounting for border padding.
            d: Dictionary containing parameters of FullCatalog with correct shape.
        """
        self.height = height
        self.width = width

        self.device = d["plocs"].device
        self.batch_size, self.max_sources, hw = d["plocs"].shape
        assert hw == 2
        if "n_sources" in d:
            assert d.get("n_sources").max().int().item() <= self.max_sources
            assert d.get("n_sources").shape == (self.batch_size,)

        super().__init__(**d)

    def __setitem__(self, key: str, item: Tensor) -> None:
        self._validate(item)
        super().__setitem__(key, item)

    def _validate(self, x: Tensor):
        assert isinstance(x, Tensor)
        assert x.shape[0] == self.batch_size
        assert x.device == self.device

    def to(self, device):
        out = {}
        for k, v in self.items():
            out[k] = v.to(device)
        return type(self)(self.height, self.width, out)

    @property
    def is_on_mask(self) -> Tensor:
        arange = torch.arange(self.max_sources, device=self.device)
        return arange.view(1, -1) < self["n_sources"].view(-1, 1)

    @property
    def star_bools(self) -> Tensor:
        is_star = self["source_type"] == SourceType.STAR
        assert is_star.size(1) == self.max_sources
        assert is_star.size(2) == 1
        return is_star * self.is_on_mask.unsqueeze(2)

    @property
    def galaxy_bools(self) -> Tensor:
        is_galaxy = self["source_type"] == SourceType.GALAXY
        assert is_galaxy.size(1) == self.max_sources
        assert is_galaxy.size(2) == 1
        return is_galaxy * self.is_on_mask.unsqueeze(2)

    @property
    def on_fluxes(self) -> Tensor:
        # ideally we'd always store fluxes rather than star_fluxes and galaxy_fluxes
        if "galaxy_fluxes" not in self:
            fluxes = self["star_fluxes"]
        else:
            fluxes = torch.where(self.galaxy_bools, self["galaxy_fluxes"], self["star_fluxes"])
        return torch.where(self.is_on_mask[..., None], fluxes, torch.zeros_like(fluxes))

    def on_magnitudes(self, zero_point) -> Tensor:
        return convert_flux_to_magnitude(self.on_fluxes, zero_point)

    def one_source(self, b: int, s: int):
        """Return a dict containing all parameter for one specified light source."""
        out = {}
        for k, v in self.items():
            if k == "n_sources":
                assert s < v[b]
                continue
            out[k] = v[b][s]
        return out

    def apply_param_bin(self, pname: str, p_min: float, p_max: float):
        """Apply magnitude bin to given parameters."""
        assert pname in self, f"Parameter '{pname}' required to apply mag cut."
        assert self[pname].shape[-1] == 1, "Can only be applied to scalar parameters."
        assert self[pname].min().item() >= 0, f"Cannot use this function with {pname}."
        assert p_min >= 0, "`p_min` should be at least 0 "

        # get indices to collect
        keep = self[pname] < p_max
        keep = keep & (self[pname] > p_min)
        n_batches, max_sources, _ = keep.shape
        as_indices = torch.arange(0, max_sources).expand(n_batches, max_sources).unsqueeze(-1)
        to_collect = torch.where(keep, as_indices, torch.ones_like(keep) * max_sources)
        to_collect = to_collect.sort(dim=1)[0]

        # get dictionary with all params (including plocs)
        d = dict(self.items())
        d_new = {}
        d["plocs"] = self["plocs"]
        for k, v in d.items():
            if k == "n_sources":
                continue
            pdim = v.shape[-1]
            to_collect_v = to_collect.expand(n_batches, max_sources, pdim)
            v_expand = torch.hstack([v, torch.zeros(v.shape[0], 1, v.shape[-1])])
            d_new[k] = torch.gather(v_expand, 1, to_collect_v)
        d_new["n_sources"] = keep.sum(dim=(-2, -1)).long()
        return type(self)(self.height, self.width, d_new)

    def _get_tile_to_source_mapping(self, mapping_matrix: Tensor) -> Tensor:
        return mapping_matrix.nonzero()

    def to_tile_catalog(
        self,
        tile_slen: int,
        max_sources_per_tile: int,
        ignore_extra_sources=False,
        filter_oob=False,
    ) -> TileCatalog:
        """Returns the TileCatalog corresponding to this FullCatalog.

        Args:
            tile_slen: The side length of the tiles.
            max_sources_per_tile: The maximum number of sources in one tile.
            ignore_extra_sources: If False (default), raises an error if the number of sources
                in one tile exceeds the `max_sources_per_tile`. If True, only adds the tile
                parameters of the first `max_sources_per_tile` sources to the new TileCatalog.
            filter_oob: If filter_oob is true, filter out the sources outside the image. (e.g. In
                case of data augmentation, there is a chance of some sources located outside the
                image)

        Returns:
            TileCatalog correspond to the each source in the FullCatalog.

        Raises:
            ValueError: If the number of sources in one tile exceeds `max_sources_per_tile` and
                `ignore_extra_sources` is False.
            KeyError: If the tile_params contain `plocs` or `n_sources`.
        """
        # TODO: a FullCatalog only needs to "know" its height and width to convert itself to a
        # TileCatalog. So those parameters should be passed on conversion, not initialization.
<<<<<<< HEAD
        tile_coords = torch.div(self["plocs"], tile_slen, rounding_mode="trunc").to(torch.int)
=======

        # initialization #
>>>>>>> bd96328c
        n_tiles_h = math.ceil(self.height / tile_slen)
        n_tiles_w = math.ceil(self.width / tile_slen)
        batch_size = self["n_sources"].shape[0]
        # initialization #

        # get the coordinates of sources #
        plocs = self["plocs"]  # (b, bm, 2)
        plocs_start_point = torch.tensor([0, 0], dtype=plocs.dtype, device=plocs.device)
        plocs_start_point = plocs_start_point.view(1, 1, -1)  # (1, 1, 2)
        plocs_end_point = torch.tensor(
            [self.height, self.width], dtype=plocs.dtype, device=plocs.device
        )
        plocs_end_point = plocs_end_point.view(1, 1, -1)  # (1, 1, 2)
        # the corner points have coordinates outside the boundary
        # so we need to substract 1 from their indices
        corner_points = plocs == plocs_end_point  # (b, bm, 2)
        source_tile_coords = torch.div(plocs, tile_slen, rounding_mode="trunc").to(
            torch.int32
        )  # (b, bm, 2)
        source_tile_coords -= corner_points.to(dtype=source_tile_coords.dtype)
        # get the coordinates of sources #

        # prepare tensors for output #
        tile_cat_shape = (self.batch_size, n_tiles_h, n_tiles_w, max_sources_per_tile)
        tile_locs = torch.zeros((*tile_cat_shape, 2), device=self.device)
        tile_n_sources = torch.zeros(tile_cat_shape[:3], dtype=torch.int64, device=self.device)
        tile_params: Dict[str, Tensor] = {}
        for k, v in self.items():
            if k in {"plocs", "n_sources"}:
                continue
            size = (self.batch_size, n_tiles_h, n_tiles_w, max_sources_per_tile, v.shape[-1])
            tile_params[k] = torch.zeros(size, dtype=v.dtype, device=self.device)
<<<<<<< HEAD

        tile_params["locs"] = tile_locs

        for ii in range(self.batch_size):
            n_sources = int(self["n_sources"][ii].item())
            plocs_ii = self["plocs"][ii][:n_sources]
            filter_sources = n_sources
            source_tile_coords = tile_coords[ii][:n_sources]
            if filter_oob:
                x0_mask = (plocs_ii[:, 0] > 0) & (plocs_ii[:, 0] < self.height)
                x1_mask = (plocs_ii[:, 1] > 0) & (plocs_ii[:, 1] < self.width)
                x_mask = x0_mask * x1_mask
                filter_sources = x_mask.sum()
                source_tile_coords = source_tile_coords[x_mask]

            if filter_sources == 0:
                continue

            source_indices = source_tile_coords[:, 0] * n_tiles_w + source_tile_coords[
                :, 1
            ].unsqueeze(0)
            tile_indices = torch.arange(n_tiles_h * n_tiles_w, device=self.device).unsqueeze(1)

            tile_to_source_mapping = self._get_tile_to_source_mapping(
                source_indices == tile_indices
            )
            tile_source_count: Tuple[Tensor, Tensor] = tile_to_source_mapping[:, 0].unique(
                sorted=True, return_counts=True
            )  # first element is tile index; second element is source count
            if tile_source_count[1].max() > max_sources_per_tile:
                if not ignore_extra_sources:
                    raise ValueError(  # noqa: WPS220
                        "# of sources per tile exceeds `max_sources_per_tile`."
                    )

            # get n_sources for each tile
            tile_n_sources[ii].view(-1)[tile_source_count[0].flatten().tolist()] = torch.where(
                tile_source_count[1] <= max_sources_per_tile,
                tile_source_count[1],
                max_sources_per_tile,
            )

            for k, v in tile_params.items():
                if k == "plocs":
                    raise KeyError("plocs should not be in tile_params")
                if k == "locs":
                    k = "plocs"
                if k == "n_sources":
                    raise KeyError("n_sources should not be in tile_params")
                param_matrix = self[k][ii][:n_sources]
                if filter_oob:
                    param_matrix = param_matrix[x_mask]
                params_on_tile = list(
                    param_matrix[tile_to_source_mapping[:, 1]].split(
                        tile_source_count[1].flatten().tolist()
                    )
                )
                # pad first tensor to desired length
                # the second argument of pad function is
                # padding_left, padding_right, padding_top, padding_bottom
                params_on_tile[0] = torch.nn.functional.pad(
                    params_on_tile[0],
                    (0, 0, 0, (max_sources_per_tile - params_on_tile[0].shape[0])),
                )
                # pad all tensors
                params_on_tile = pad_sequence(params_on_tile, batch_first=True)
                max_fill = min(filter_sources, max_sources_per_tile)
                v[ii].view(-1, *v[ii].shape[2:])[
                    tile_to_source_mapping[:, 0].unique(sorted=True).tolist(), :max_fill
                ] = params_on_tile[:, :max_fill].to(dtype=v.dtype)

            # modify tile location
            tile_params["locs"][ii] = (tile_params["locs"][ii] % tile_slen) / tile_slen
        tile_params.update({"n_sources": tile_n_sources})
=======
        tile_params["locs"] = torch.zeros((*tile_cat_shape, 2), device=self.device)
        if source_tile_coords.shape[1] == 0:
            tile_params["n_sources"] = tile_n_sources
            return TileCatalog(tile_params)
        # prepare tensors for output #

        # prepare plocs mask #
        is_on_mask = self.is_on_mask  # (b, bm)
        plocs_mask = ((plocs >= plocs_start_point) & (plocs <= plocs_end_point)).all(dim=-1)
        # take the intersection of plocs mask and source mask
        plocs_mask &= is_on_mask  # (b, bm)
        if filter_oob and plocs_mask.sum() == 0:
            tile_params["n_sources"] = tile_n_sources
            return TileCatalog(tile_params)
        if not filter_oob:
            assert torch.masked_select(
                plocs_mask, mask=is_on_mask
            ).all(), "find sources that are outside boundary"
        # prepare plocs mask #

        # for each source, find how many sources share the same tile with it #
        source_to_tile_indices = (
            source_tile_coords[:, :, 0] * n_tiles_w + source_tile_coords[:, :, 1]
        )  # (b, bm)
        source_to_tile_indices = source_to_tile_indices.to(dtype=torch.int64)
        source_to_tile_indices = torch.where(
            plocs_mask,
            source_to_tile_indices,
            n_tiles_h * n_tiles_w,
        )
        # the `+1` dimension is a dummy dimension
        num_sources_on_per_tile = torch.zeros(
            batch_size,
            n_tiles_h * n_tiles_w + 1,
            dtype=inter_int_type,
            device=self.device,
        )  # (b, h * w + 1)
        num_sources_on_per_tile.scatter_add_(
            dim=1,
            index=source_to_tile_indices,
            src=torch.ones_like(source_to_tile_indices, dtype=inter_int_type),
        )
        num_sources_on_per_tile[:, -1] = 0
        num_shared_tiles_per_source = torch.gather(
            num_sources_on_per_tile, dim=1, index=source_to_tile_indices
        )  # (b, bm)
        assert (torch.masked_select(num_shared_tiles_per_source, mask=~plocs_mask) == 0).all()
        # for each source, find how many sources share the same tile with it #

        # test whether the max sources exceed the limit #
        # note that this doesn't test overflow
        max_shared_tiles = num_shared_tiles_per_source.max().item()
        if max_shared_tiles > max_sources_per_tile:
            if not ignore_extra_sources:
                raise ValueError(  # noqa: WPS220
                    "# of sources per tile exceeds `max_sources_per_tile`."
                )

            for tile_k, tile_v in tile_params.items():
                tile_params[tile_k] = self._pad_along_max_sources(tile_v, target_m=max_shared_tiles)
        # test whether the max sources exceed the limit #

        # get n_sources for each tile #
        tile_n_sources = rearrange(
            num_sources_on_per_tile[:, :-1],
            "b (nth ntw) -> b nth ntw",
            nth=n_tiles_h,
            ntw=n_tiles_w,
        ).to(dtype=tile_n_sources.dtype)
        # get n_sources for each tile #

        # for tile having more than one source, we add an offset to the sources on it #
        if max_shared_tiles > 1:
            source_cum = torch.zeros_like(source_to_tile_indices, dtype=inter_int_type)  # (b, bm)
            s_to_t_indices_level = torch.cumsum(source_to_tile_indices.amax(dim=-1) + 1, dim=0)
            s_to_t_indices_level = s_to_t_indices_level.unsqueeze(-1)  # (b, 1)
            s_to_t_indices = source_to_tile_indices + s_to_t_indices_level  # (b, bm)
            for max_s in range(2, max_shared_tiles + 1):
                max_s_mask = num_shared_tiles_per_source == max_s  # (b, bm)
                max_s_sum = max_s_mask.sum().item()
                assert max_s_sum % max_s == 0
                if max_s_sum == 0:
                    continue
                masked_s_to_t_indices = torch.masked_select(
                    s_to_t_indices, mask=max_s_mask
                )  # an 1d tensor
                pos_tensor = torch.arange(
                    0, max_s, dtype=inter_int_type, device=self.device
                ).repeat(max_s_sum // max_s)
                pos_tensor = torch.scatter(
                    torch.zeros_like(pos_tensor),
                    dim=0,
                    index=torch.argsort(masked_s_to_t_indices, dim=0, stable=stable),
                    src=pos_tensor,
                )
                source_cum.masked_scatter_(mask=max_s_mask, source=pos_tensor)
            assert (torch.masked_select(source_cum, mask=~plocs_mask) == 0).all()
            source_cum = source_cum.to(dtype=source_to_tile_indices.dtype)
            # add offset
            source_to_tile_indices += source_cum * n_tiles_h * n_tiles_w
        # for tile having more than one source, we add an offset to the sources on it #

        # assign parameters to their corresponding tiles #
        for tile_k, tile_v in tile_params.items():
            if tile_k == "plocs":
                raise KeyError("plocs should not be in tile_params")
            if tile_k == "n_sources":
                raise KeyError("n_sources should not be in tile_params")
            if tile_k == "locs":
                k = "plocs"
            else:
                k = tile_k
            full_cat_v = self[k]  # (b, bm, k)
            if filter_oob:
                full_cat_v = torch.where(plocs_mask.unsqueeze(-1), full_cat_v, 0)

            m = tile_v.shape[-2]
            # please note that we move the `m` dimension before `nth` and `ntw`
            # so that the offset added in previous section can work correctly
            transposed_v = rearrange(tile_v, "b nth ntw m k -> b (m nth ntw) k")
            pad = torch.zeros_like(transposed_v)[:, 0:1, :]  # (b 1 k)
            transposed_v = torch.cat((transposed_v, pad), dim=1)  # (b (m nth ntw + 1) k)
            # the points outside the plocs mask should be assigned to dummy dimension
            s_to_t_indices = torch.where(
                plocs_mask,
                source_to_tile_indices,
                n_tiles_h * n_tiles_w * m,
            )
            repeated_s_to_t_indices = repeat(
                s_to_t_indices, "b bm -> b bm k", k=transposed_v.shape[-1]
            )
            transposed_v.scatter_(
                dim=1,
                index=repeated_s_to_t_indices,
                src=full_cat_v.to(dtype=transposed_v.dtype),
            )
            target_v = rearrange(
                transposed_v[:, :-1, :],
                "b (m nth ntw) k -> b nth ntw m k",
                m=m,
                nth=n_tiles_h,
                ntw=n_tiles_w,
            )
            tile_params[tile_k] = target_v
        # modify tile location
        tile_params["locs"] = (tile_params["locs"] % tile_slen) / tile_slen
        # assign parameters to their corresponding tiles #

        # postprocessing #
        if ignore_extra_sources:
            for tile_k, tile_v in tile_params.items():
                tile_params[tile_k] = tile_v[..., :max_sources_per_tile, :]
            tile_params["n_sources"] = tile_n_sources.clamp(max=max_sources_per_tile)
        else:
            tile_params["n_sources"] = tile_n_sources
        # postprocessing #

>>>>>>> bd96328c
        return TileCatalog(tile_params)

    def filter_by_ploc_box(self, box_origin: torch.Tensor, box_len: float, exclude_box=False):
        assert box_origin[0] + box_len <= self.height, "invalid box"
        assert box_origin[1] + box_len <= self.width, "invalid box"

        box_origin_tensor = box_origin.view(1, 1, 2).to(device=self.device)
        box_end_tensor = (box_origin + box_len).view(1, 1, 2).to(device=self.device)

        plocs_mask = torch.all(
            (self["plocs"] < box_end_tensor) & (self["plocs"] > box_origin_tensor), dim=2
        )

        if exclude_box:
            plocs_mask = ~plocs_mask

        plocs_mask_indexes = plocs_mask.nonzero()
        plocs_inverse_mask_indexes = (~plocs_mask).nonzero()
        plocs_full_mask_indexes = torch.cat((plocs_mask_indexes, plocs_inverse_mask_indexes), dim=0)
        _, index_order = plocs_full_mask_indexes[:, 0].sort(stable=True)
        plocs_full_mask_sorted_indexes = plocs_full_mask_indexes[index_order.tolist(), :]

        d = {}
        new_max_sources = plocs_mask.sum(dim=1).max()
        for k, v in self.items():
            if k == "n_sources":
                d[k] = plocs_mask.sum(dim=1)
            else:
                d[k] = v[
                    plocs_full_mask_sorted_indexes[:, 0].tolist(),
                    plocs_full_mask_sorted_indexes[:, 1].tolist(),
                ].view(-1, self.max_sources, v.shape[-1])[:, :new_max_sources, :]

        if exclude_box:
            return FullCatalog(self.height, self.width, d)

        d["plocs"] -= box_origin_tensor
        return FullCatalog(box_len, box_len, d)<|MERGE_RESOLUTION|>--- conflicted
+++ resolved
@@ -552,12 +552,8 @@
         """
         # TODO: a FullCatalog only needs to "know" its height and width to convert itself to a
         # TileCatalog. So those parameters should be passed on conversion, not initialization.
-<<<<<<< HEAD
-        tile_coords = torch.div(self["plocs"], tile_slen, rounding_mode="trunc").to(torch.int)
-=======
 
         # initialization #
->>>>>>> bd96328c
         n_tiles_h = math.ceil(self.height / tile_slen)
         n_tiles_w = math.ceil(self.width / tile_slen)
         batch_size = self["n_sources"].shape[0]
@@ -590,82 +586,6 @@
                 continue
             size = (self.batch_size, n_tiles_h, n_tiles_w, max_sources_per_tile, v.shape[-1])
             tile_params[k] = torch.zeros(size, dtype=v.dtype, device=self.device)
-<<<<<<< HEAD
-
-        tile_params["locs"] = tile_locs
-
-        for ii in range(self.batch_size):
-            n_sources = int(self["n_sources"][ii].item())
-            plocs_ii = self["plocs"][ii][:n_sources]
-            filter_sources = n_sources
-            source_tile_coords = tile_coords[ii][:n_sources]
-            if filter_oob:
-                x0_mask = (plocs_ii[:, 0] > 0) & (plocs_ii[:, 0] < self.height)
-                x1_mask = (plocs_ii[:, 1] > 0) & (plocs_ii[:, 1] < self.width)
-                x_mask = x0_mask * x1_mask
-                filter_sources = x_mask.sum()
-                source_tile_coords = source_tile_coords[x_mask]
-
-            if filter_sources == 0:
-                continue
-
-            source_indices = source_tile_coords[:, 0] * n_tiles_w + source_tile_coords[
-                :, 1
-            ].unsqueeze(0)
-            tile_indices = torch.arange(n_tiles_h * n_tiles_w, device=self.device).unsqueeze(1)
-
-            tile_to_source_mapping = self._get_tile_to_source_mapping(
-                source_indices == tile_indices
-            )
-            tile_source_count: Tuple[Tensor, Tensor] = tile_to_source_mapping[:, 0].unique(
-                sorted=True, return_counts=True
-            )  # first element is tile index; second element is source count
-            if tile_source_count[1].max() > max_sources_per_tile:
-                if not ignore_extra_sources:
-                    raise ValueError(  # noqa: WPS220
-                        "# of sources per tile exceeds `max_sources_per_tile`."
-                    )
-
-            # get n_sources for each tile
-            tile_n_sources[ii].view(-1)[tile_source_count[0].flatten().tolist()] = torch.where(
-                tile_source_count[1] <= max_sources_per_tile,
-                tile_source_count[1],
-                max_sources_per_tile,
-            )
-
-            for k, v in tile_params.items():
-                if k == "plocs":
-                    raise KeyError("plocs should not be in tile_params")
-                if k == "locs":
-                    k = "plocs"
-                if k == "n_sources":
-                    raise KeyError("n_sources should not be in tile_params")
-                param_matrix = self[k][ii][:n_sources]
-                if filter_oob:
-                    param_matrix = param_matrix[x_mask]
-                params_on_tile = list(
-                    param_matrix[tile_to_source_mapping[:, 1]].split(
-                        tile_source_count[1].flatten().tolist()
-                    )
-                )
-                # pad first tensor to desired length
-                # the second argument of pad function is
-                # padding_left, padding_right, padding_top, padding_bottom
-                params_on_tile[0] = torch.nn.functional.pad(
-                    params_on_tile[0],
-                    (0, 0, 0, (max_sources_per_tile - params_on_tile[0].shape[0])),
-                )
-                # pad all tensors
-                params_on_tile = pad_sequence(params_on_tile, batch_first=True)
-                max_fill = min(filter_sources, max_sources_per_tile)
-                v[ii].view(-1, *v[ii].shape[2:])[
-                    tile_to_source_mapping[:, 0].unique(sorted=True).tolist(), :max_fill
-                ] = params_on_tile[:, :max_fill].to(dtype=v.dtype)
-
-            # modify tile location
-            tile_params["locs"][ii] = (tile_params["locs"][ii] % tile_slen) / tile_slen
-        tile_params.update({"n_sources": tile_n_sources})
-=======
         tile_params["locs"] = torch.zeros((*tile_cat_shape, 2), device=self.device)
         if source_tile_coords.shape[1] == 0:
             tile_params["n_sources"] = tile_n_sources
@@ -823,7 +743,6 @@
             tile_params["n_sources"] = tile_n_sources
         # postprocessing #
 
->>>>>>> bd96328c
         return TileCatalog(tile_params)
 
     def filter_by_ploc_box(self, box_origin: torch.Tensor, box_len: float, exclude_box=False):
