--- conflicted
+++ resolved
@@ -326,17 +326,8 @@
         on_nmgy = sorted_self.on_nmgy[..., band]
         flux_mask = on_nmgy > min_flux
 
-<<<<<<< HEAD
-        d = copy.copy(self.data)
+        d = copy.copy(sorted_self.data)
         d["n_sources"] = flux_mask.sum(dim=3)  # number of sources within range in tile
-=======
-        d = {}
-        for key, val in sorted_self.items():
-            if key == "n_sources":
-                d[key] = flux_mask.sum(dim=3)  # number of sources within range in tile
-            else:
-                d[key] = torch.where(flux_mask.unsqueeze(-1), val, torch.zeros_like(val))
->>>>>>> e857c6f6
 
         return TileCatalog(d)
 
