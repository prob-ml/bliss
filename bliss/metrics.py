--- conflicted
+++ resolved
@@ -53,13 +53,8 @@
         self.slack = slack
         self.disable_bar = disable_bar
 
-<<<<<<< HEAD
-        self.add_state("tp", default=torch.tensor(0), dist_reduce_fx="sum")
-        self.add_state("fp", default=torch.tensor(0), dist_reduce_fx="sum")
-=======
         self.add_state("detection_tp", default=torch.tensor(0), dist_reduce_fx="sum")
         self.add_state("detection_fp", default=torch.tensor(0), dist_reduce_fx="sum")
->>>>>>> 6d43f0e9
         self.add_state("avg_distance", default=torch.tensor(0.0), dist_reduce_fx="sum")
         self.add_state("total_true_n_sources", default=torch.tensor(0), dist_reduce_fx="sum")
         self.add_state("gal_tp", default=torch.tensor(0), dist_reduce_fx="sum")
@@ -73,32 +68,6 @@
         assert true.batch_size == est.batch_size
 
         count = 0
-<<<<<<< HEAD
-        desc = "Bliss Metric per batch"
-        for b in tqdm(range(true.batch_size), desc=desc, disable=self.disable_bar):
-            ntrue, nest = true.n_sources[b].int().item(), est.n_sources[b].int().item()
-            tlocs, elocs = true.plocs[b], est.plocs[b]
-            tgbool, egbool = true["galaxy_bools"][b].reshape(-1), est["galaxy_bools"][b].reshape(-1)
-            if ntrue > 0 and nest > 0:
-                mtrue, mest, dkeep, avg_distance = match_by_locs(tlocs, elocs, self.slack)
-                tp = len(elocs[mest][dkeep])
-                fp = nest - tp
-                tgbool = tgbool[mtrue][dkeep].reshape(-1)
-                egbool = egbool[mest][dkeep].reshape(-1)
-                assert fp >= 0
-                self.tp += tp
-                self.fp += fp
-                self.avg_distance += avg_distance
-                self.total_true_n_sources += ntrue  # type: ignore
-                conf_matrix = confusion_matrix(tgbool, egbool, labels=[1, 0])
-                # decompose confusion matrix to pass to lightning logger
-                self.gal_tp += conf_matrix[0][0]
-                self.gal_fp += conf_matrix[0][1]
-                self.gal_fn += conf_matrix[1][0]
-                self.gal_tn += conf_matrix[1][1]
-
-                count += 1
-=======
         for b in range(true.batch_size):
             ntrue, nest = true.n_sources[b].int().item(), est.n_sources[b].int().item()
             tlocs, elocs = true.plocs[b], est.plocs[b]
@@ -123,16 +92,10 @@
             self.gal_tn += conf_matrix[1][1]
 
             count += 1
->>>>>>> 6d43f0e9
         self.avg_distance /= count
 
     def compute(self) -> Dict[str, Tensor]:
         """Calculate f1, misclassification accuracy, confusion matrix."""
-<<<<<<< HEAD
-        precision = self.tp / (self.tp + self.fp)  # = PPV = positive predictive value
-        recall = self.tp / self.total_true_n_sources  # = TPR = true positive rate
-        f1 = (2 * precision * recall) / (precision + recall)
-=======
         # PPV = positive predictive value
         det_precision = self.detection_tp / (self.detection_tp + self.detection_fp)
         # TPR = true positive rate
@@ -141,7 +104,6 @@
         f1 = (2 * det_precision * det_recall) / (det_precision + det_recall)
         # total number of predictions
         total_class = self.gal_tp + self.gal_fp + self.gal_tn + self.gal_fn
->>>>>>> 6d43f0e9
         return {
             "detection_precision": det_precision,
             "detection_recall": det_recall,
@@ -149,12 +111,7 @@
             "avg_distance": self.avg_distance,
             "n_matches": self.gal_tp + self.gal_fp + self.gal_tn + self.gal_fn,
             "n_matches_gal_coadd": self.gal_tp + self.gal_fn,
-<<<<<<< HEAD
-            "class_acc": (self.gal_tp + self.gal_tn)
-            / (self.gal_tp + self.gal_fp + self.gal_tn + self.gal_fn),
-=======
             "class_acc": (self.gal_tp + self.gal_tn) / total_class,
->>>>>>> 6d43f0e9
             "gal_tp": self.gal_tp,
             "gal_fp": self.gal_fp,
             "gal_fn": self.gal_fn,
@@ -190,17 +147,8 @@
     assert isinstance(true_locs, torch.Tensor) and isinstance(est_locs, torch.Tensor)
 
     # reshape
-<<<<<<< HEAD
-    locs1 = true_locs.view(-1, 2)  # Nx2 - coordinates for true light sources
-    locs2 = est_locs.view(-1, 2)  # Mx2 - coordinates for estimated light sources
-
-    # remove non-existent estimated/true light sources
-    locs1 = locs1[torch.abs(locs1).sum(dim=1) != 0]
-    locs2 = locs2[torch.abs(locs2).sum(dim=1) != 0]
-=======
     locs1 = true_locs.view(-1, 2)
     locs2 = est_locs.view(-1, 2)
->>>>>>> 6d43f0e9
 
     locs_abs_diff = (rearrange(locs1, "i j -> i 1 j") - rearrange(locs2, "i j -> 1 i j")).abs()
     locs_err = reduce(locs_abs_diff, "i j k -> i j", "sum")
@@ -209,12 +157,9 @@
     # Penalize all pairs which are greater than slack apart to favor valid matches.
     locs_err = locs_err + (locs_err_l_infty > slack) * locs_err.max()
 
-<<<<<<< HEAD
     # add small constant to avoid 0 weights (required for sparse bipartite matching)
     locs_err += 0.001
 
-=======
->>>>>>> 6d43f0e9
     # convert light source error matrix to CSR
     csr_locs_err = csr_matrix(locs_err.detach().cpu())
 
@@ -223,19 +168,11 @@
 
     # only match objects that satisfy threshold on l-infinity distance.
     dist = (locs1[row_indx] - locs2[col_indx]).abs().max(1)[0]
-<<<<<<< HEAD
 
     # GOOD match condition: L-infinity distance is less than slack
     dist_keep = (dist < slack).bool()
     avg_distance = dist.mean()
 
-=======
-
-    # GOOD match condition: L-infinity distance is less than slack
-    dist_keep = (dist < slack).bool()
-    avg_distance = dist.mean()
-
->>>>>>> 6d43f0e9
     if dist_keep.sum() > 0:
         assert dist[dist_keep].max() <= slack
 
