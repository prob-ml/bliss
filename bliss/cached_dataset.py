import logging
import os
import pathlib
import random
import re
import warnings
from typing import List, TypedDict

import pytorch_lightning as pl
import torch
from torch import distributed as dist
from torch.utils.data import DataLoader, Dataset, DistributedSampler, Sampler
from torchvision import transforms

from bliss.catalog import FullCatalog, TileCatalog
from bliss.global_env import GlobalEnv

# prevent pytorch_lightning warning for num_workers = 2 in dataloaders with IterableDataset
warnings.filterwarnings(
    "ignore", ".*does not have many workers which may be a bottleneck.*", UserWarning
)
# an IterableDataset isn't supposed to have a __len__ method
warnings.filterwarnings("ignore", ".*Total length of .* across ranks is zero.*", UserWarning)


FileDatum = TypedDict(
    "FileDatum",
    {
        "tile_catalog": TileCatalog,
        "images": torch.Tensor,
        "background": torch.Tensor,
        "psf_params": torch.Tensor,
    },
)


class FullCatalogToTileTransform(torch.nn.Module):
    def __init__(self, tile_slen, max_sources):
        super().__init__()
        self.tile_slen = tile_slen
        self.max_sources = max_sources

    def __call__(self, datum_in):
        datum_out = {k: v for k, v in datum_in.items() if k != "full_catalog"}

        h_pixels, w_pixels = datum_in["images"].shape[1:]
        full_cat = FullCatalog(h_pixels, w_pixels, datum_in["full_catalog"])
        tile_cat = full_cat.to_tile_catalog(self.tile_slen, self.max_sources).data
        d = {k: v.squeeze(0) for k, v in tile_cat.items()}
        datum_out["tile_catalog"] = d

        return datum_out


class ChunkingSampler(Sampler):
    def __init__(self, dataset: Dataset) -> None:
        assert isinstance(dataset, ChunkingDataset), "dataset should be ChunkingDataset"
        self.dataset = dataset

    def __len__(self):
        return len(self.dataset)

    def __iter__(self):
        return iter(self.dataset.get_chunked_indices())


# note that for this DistributedSampler, we don't need to call `set_epoch()`
class DistributedChunkingSampler(DistributedSampler):
    def __init__(
        self,
        dataset: Dataset,
        num_replicas: int | None = None,
        rank: int | None = None,
        shuffle: bool = False,
        seed: int = 0,
        drop_last: bool = False,
    ) -> None:
        assert isinstance(dataset, ChunkingDataset), "dataset should be ChunkingDataset"
        assert not shuffle, "you should not use shuffle"
        super().__init__(dataset, num_replicas, rank, shuffle, seed, drop_last)

    def __iter__(self):
        pre_indices = super().__iter__()
        chunked_indices = self.dataset.get_chunked_indices()

        return iter([chunked_indices[i] for i in pre_indices])


class ChunkingDataset(Dataset):
    def __init__(self, file_paths, shuffle=False, transform=None) -> None:
        super().__init__()
        self.file_paths = file_paths
        self.shuffle = shuffle
        self.transform = transform

        self.accumulated_file_sizes = torch.zeros(len(self.file_paths), dtype=torch.int64)
        for i, file_path in enumerate(self.file_paths):
            file_size_match = re.search(r"size_(\d+)", file_path)
            if file_size_match:
                cached_data_len = int(file_size_match.group(1))
            else:
                if i == 0:
                    # we assume in your data file, you use a list to hold the data points
                    # the postfix '_size_<chunk size>' is the length of this list
                    logger = logging.getLogger("ChunkingDataset")
                    warning_msg = (
                        "WARNING: add postfix '_size_<chunk size>' to file name; "
                        "otherwise it'll be very slow \n"
                        "for instance, a valid file name can be 'cached_data_size_500.pt' "
                        "(for more details, please see cached_dataset.py)\n"
                    )
                    logger.warning(warning_msg)
                with open(file_path, "rb") as f:
                    cached_data_len = len(torch.load(f))

            if i == 0:
                self.accumulated_file_sizes[i] = cached_data_len
            else:
                self.accumulated_file_sizes[i] = (
                    self.accumulated_file_sizes[i - 1] + cached_data_len
                )

        self.buffered_file_index = None
        self.buffered_data = None

    def __len__(self):
        return self.accumulated_file_sizes[-1].item()

    def __getitem__(self, index):
        converted_index = (self.accumulated_file_sizes <= index).sum().item()
        converted_sub_index = (index - self.accumulated_file_sizes[converted_index]).item()
        if self.buffered_file_index != converted_index:
            self.buffered_file_index = converted_index
            with open(self.file_paths[converted_index], "rb") as f:
                self.buffered_data = torch.load(f)
        output_data = self.buffered_data[converted_sub_index]
        return self.transform(output_data)

    def get_chunked_indices(self):
        accumulated_file_sizes_list = self.accumulated_file_sizes.tolist()

        output_list = []
        if self.shuffle:
            epoch_seed = GlobalEnv.seed_in_this_program + GlobalEnv.current_encoder_epoch
            logger = logging.getLogger("ChunkingDataset")
            logger.info(
                "INFO: seed is %d; current epoch is %d; epoch_seed is set to %d",
                GlobalEnv.seed_in_this_program,
                GlobalEnv.current_encoder_epoch,
                epoch_seed,
            )
            right_shift_list = [0, *accumulated_file_sizes_list[:-1]]
            for start, end in zip(right_shift_list, accumulated_file_sizes_list):
                output_list.append(random.Random(epoch_seed).sample(range(start, end), end - start))
            random.Random(epoch_seed).shuffle(output_list)
            # flatten the list
            return sum(output_list, [])

        return list(range(0, len(self)))


class CachedSimulatedDataModule(pl.LightningDataModule):
    def __init__(
        self,
        splits: str,
        batch_size: int,
        num_workers: int,
        cached_data_path: str,
        train_transforms: List,
        nontrain_transforms: List,
    ):
        super().__init__()

        self.splits = splits
        self.batch_size = batch_size
        self.num_workers = num_workers
        self.cached_data_path = pathlib.Path(cached_data_path)
        self.train_transforms = train_transforms
        self.nontrain_transforms = nontrain_transforms

        self.file_paths = None
        self.slices = None
        self.train_dataset = None
        self.val_dataset = None
        self.test_dataset = None
        self.predict_dataset = None

    def setup(self, stage: str) -> None:  # noqa: WPS324
<<<<<<< HEAD
        if self.file_paths is None or self.slices is None:
            self._load_file_paths_and_slices()
=======
        file_names = [f for f in os.listdir(str(self.cached_data_path)) if f.endswith(".pt")]
        self.file_paths = [os.path.join(str(self.cached_data_path), f) for f in file_names]

        # parse slices from percentages to indices
        self.slices = self.parse_slices(self.splits, len(self.file_paths))
>>>>>>> fa06dde2

        if stage == "fit":
            self.train_dataset = self._get_dataset(
                self.file_paths[self.slices[0]], self.train_transforms, shuffle=True
            )

            self.val_dataset = self._get_dataset(
                self.file_paths[self.slices[1]], self.nontrain_transforms
            )
            return None

        if stage == "validate":
            return None

        if stage == "test":
            self.test_dataset = self._get_dataset(
                self.file_paths[self.slices[2]], self.nontrain_transforms
            )
            return None

        if stage == "predict":
            self.predict_dataset = self._get_dataset(self.file_paths, self.nontrain_transforms)
            return None

        raise RuntimeError(f"setup skips stage {stage}")

    def _load_file_paths_and_slices(self):
        file_names = [f for f in os.listdir(str(self.cached_data_path)) if f.endswith(".pt")]
        self.file_paths = [os.path.join(str(self.cached_data_path), f) for f in file_names]

        # parse slices from percentages to indices
        self.slices = self.parse_slices(self.splits, len(self.file_paths))

    def _percent_to_idx(self, x, length):
        """Converts string in percent to an integer index."""
        return int(float(x.strip()) / 100 * length) if x.strip() else None

    def parse_slices(self, splits: str, length: int):
        slices = [slice(0, 0) for _ in range(3)]  # default to empty slice for each split
        for i, data_split in enumerate(splits.split("/")):
            # map "start_percent:stop_percent" to slice(start_idx, stop_idx)
            slices[i] = slice(*(self._percent_to_idx(val, length) for val in data_split.split(":")))
        return slices

    def _get_dataset(self, sub_file_paths, defined_transforms, shuffle: bool = False):
        assert sub_file_paths, "No cached data found"
        transform = transforms.Compose(defined_transforms)
        return ChunkingDataset(sub_file_paths, shuffle=shuffle, transform=transform)

    def _get_dataloader(self, my_dataset):
        distributed_is_used = dist.is_available() and dist.is_initialized()
        sampler_type = DistributedChunkingSampler if distributed_is_used else ChunkingSampler
        return DataLoader(
            my_dataset,
            batch_size=self.batch_size,
            num_workers=self.num_workers,
            sampler=sampler_type(my_dataset),
        )

    def train_dataloader(self):
        return self._get_dataloader(self.train_dataset)

    def val_dataloader(self):
        return self._get_dataloader(self.val_dataset)

    def test_dataloader(self):
        return self._get_dataloader(self.test_dataset)

    def predict_dataloader(self):
        return self._get_dataloader(self.predict_dataset)<|MERGE_RESOLUTION|>--- conflicted
+++ resolved
@@ -186,16 +186,8 @@
         self.predict_dataset = None
 
     def setup(self, stage: str) -> None:  # noqa: WPS324
-<<<<<<< HEAD
         if self.file_paths is None or self.slices is None:
             self._load_file_paths_and_slices()
-=======
-        file_names = [f for f in os.listdir(str(self.cached_data_path)) if f.endswith(".pt")]
-        self.file_paths = [os.path.join(str(self.cached_data_path), f) for f in file_names]
-
-        # parse slices from percentages to indices
-        self.slices = self.parse_slices(self.splits, len(self.file_paths))
->>>>>>> fa06dde2
 
         if stage == "fit":
             self.train_dataset = self._get_dataset(
