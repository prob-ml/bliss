--- conflicted
+++ resolved
@@ -93,13 +93,11 @@
 
 class ChunkingSampler(Sampler):
     def __init__(self, dataset: Dataset) -> None:
-<<<<<<< HEAD
-=======
+        super().__init__()
         # please don't pass dataset to the following __init__()
         # according to https://pytorch.org/docs/stable/data.html#torch.utils.data.Sampler
         # the parameter `data_source` has been deprecated
         # make sure your pytorch version is greater than 2.2.0
->>>>>>> 295902b8
         super().__init__()
         assert isinstance(dataset, ChunkingDataset), "dataset should be ChunkingDataset"
         self.dataset = dataset
