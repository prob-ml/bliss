--- conflicted
+++ resolved
@@ -1,9 +1,5 @@
-<<<<<<< HEAD
+from pathlib import Path
 from typing import Optional, Union
-=======
->>>>>>> a5008434
-from pathlib import Path
-from typing import Optional
 
 import numpy as np
 import pytorch_lightning as pl
@@ -16,12 +12,8 @@
 
 from bliss.models.decoder import ImageDecoder, get_mgrid
 from bliss.models.galaxy_net import OneCenteredGalaxyAE
-<<<<<<< HEAD
+from bliss.models.location_encoder import get_full_params_from_tiles, get_images_in_tiles
 from bliss.models.vae.galaxy_net import OneCenteredGalaxyVAE
-=======
-from bliss.models.location_encoder import get_full_params_from_tiles, get_images_in_tiles
-from bliss.models.prior import ImagePrior
->>>>>>> a5008434
 from bliss.reporting import plot_image, plot_image_and_locs
 
 
@@ -103,14 +95,16 @@
 
     def training_step(self, batch, batch_idx):
         """Pytorch lightning training step."""
+        batch_size = len(batch["images"])
         loss = self._get_loss(batch)
-        self.log("train/loss", loss)
+        self.log("train/loss", loss, batch_size=batch_size)
         return loss
 
     def validation_step(self, batch, batch_idx):
         """Pytorch lightning validation step."""
+        batch_size = len(batch["images"])
         loss = self._get_loss(batch)
-        self.log("val/loss", loss)
+        self.log("val/loss", loss, batch_size=batch_size)
         return batch
 
     def _get_loss(self, batch):
@@ -142,25 +136,7 @@
             bp = (recon_losses.shape[-1] - slen) // 2
             bp = bp * 2
             recon_losses = recon_losses[:, :, bp:(-bp), bp:(-bp)]
-<<<<<<< HEAD
         return recon_losses.sum() - pq_z.sum()
-=======
-        return recon_losses.sum()
-
-    def training_step(self, batch, batch_idx):
-        """Pytorch lightning training step."""
-        batch_size = len(batch["images"])
-        loss = self.get_loss(batch)
-        self.log("train/loss", loss, batch_size=batch_size)
-        return loss
-
-    def validation_step(self, batch, batch_idx):
-        """Pytorch lightning validation step."""
-        batch_size = len(batch["images"])
-        loss = self.get_loss(batch)
-        self.log("val/loss", loss, batch_size=batch_size)
-        return batch
->>>>>>> a5008434
 
     def validation_epoch_end(self, outputs):
         """Pytorch lightning method run at end of validation epoch."""
