from typing import Union

import pytorch_lightning as pl
import torch
from einops import rearrange
from matplotlib import pyplot as plt
from torch import Tensor
from torch.nn import BCELoss
from torch.optim import Adam

from bliss.models.decoder import get_mgrid
from bliss.models.galaxy_encoder import center_ptiles
from bliss.models.location_encoder import (
    ConcatBackgroundTransform,
    EncoderCNN,
    LogBackgroundTransform,
    get_full_params_from_tiles,
    get_images_in_tiles,
    get_is_on_from_n_sources,
    make_enc_final,
)
from bliss.reporting import plot_image_and_locs


class BinaryEncoder(pl.LightningModule):
    def __init__(
        self,
<<<<<<< HEAD
        input_transform: Union[ConcatBackgroundTransform, LogBackgroundTransform],
        n_bands: int = 1,
        tile_slen: int = 4,
        ptile_slen: int = 52,
        channel: int = 8,
        hidden: int = 128,
        spatial_dropout: float = 0,
        dropout: float = 0,
=======
        n_bands: int,
        tile_slen: int,
        ptile_slen: int,
        channel: int,
        hidden: int,
        spatial_dropout: float,
        dropout: float,
>>>>>>> 13a0260e
        optimizer_params: dict = None,
    ):
        """Encoder which conditioned on other source params returns probability of galaxy vs. star.

        This class implements the binary encoder, which is supposed to take in a synthetic image
        along with true locations and source parameters and return whether each source in that
        image is a star or a galaxy.

        Arguments:
            input_transform: Transformation to apply to input image.
            n_bands: number of bands
            tile_slen: dimension (in pixels) of each tile.
            ptile_slen: dimension (in pixels) of the individual image padded tiles.
            channel: TODO (document this)
            hidden: TODO (document this)
            spatial_dropout: TODO (document this)
            dropout: TODO (document this)
            optimizer_params: TODO (document this)
        """
        super().__init__()
        self.save_hyperparameters()
        self.optimizer_params = optimizer_params
        self.input_transform = input_transform

        self.max_sources = 1  # by construction.

        # extract useful info from image_decoder
        self.n_bands = n_bands

        # put image dimensions together
        self.tile_slen = tile_slen
        self.ptile_slen = ptile_slen
        border_padding = (ptile_slen - tile_slen) / 2
        assert tile_slen <= ptile_slen
        assert border_padding % 1 == 0, "amount of border padding should be an integer"
        self.border_padding = int(border_padding)
        self.slen = self.ptile_slen - 2 * self.tile_slen  # will always crop 2 * tile_slen

        dim_enc_conv_out = ((self.slen + 1) // 2 + 1) // 2
        n_bands_in = self.input_transform.output_channels(n_bands)
        self.enc_conv = EncoderCNN(n_bands_in, channel, spatial_dropout)
        self.enc_final = make_enc_final(channel * 4 * dim_enc_conv_out ** 2, hidden, 1, dropout)

        # grid for center cropped tiles
        self.register_buffer("cached_grid", get_mgrid(self.ptile_slen), persistent=False)
        self.register_buffer("swap", torch.tensor([1, 0]), persistent=False)

    def forward(self, images: Tensor, background: Tensor, locs: Tensor):
        """Runs the binary encoder on centered_ptiles."""
        centered_tiles = self._get_images_in_centered_tiles(images, background, locs)
        assert centered_tiles.shape[-1] == centered_tiles.shape[-2] == self.slen

        # forward to layer shared by all n_sources
        h = self.enc_conv(centered_tiles)
        h2 = self.enc_final(h)
        galaxy_probs = torch.sigmoid(h2).clamp(1e-4, 1 - 1e-4)
        batch_size, n_tiles_h, n_tiles_w, max_sources, _ = locs.shape
        return rearrange(
            galaxy_probs,
            "(b nth ntw s) 1 -> b nth ntw s 1",
            b=batch_size,
            nth=n_tiles_h,
            ntw=n_tiles_w,
            s=max_sources,
        )

    def get_prediction(self, batch):
        """Return loss, accuracy, binary probabilities, and MAP classifications for given batch."""

        images = batch["images"]
        background = batch["background"]
        galaxy_bools = batch["galaxy_bools"].reshape(-1)
        locs = batch["locs"]
        batch_size, n_tiles_h, n_tiles_w, max_sources, _ = locs.shape
        galaxy_probs = self.forward(images, background, locs)
        galaxy_probs = galaxy_probs.reshape(-1)

        tile_is_on_array = get_is_on_from_n_sources(batch["n_sources"], self.max_sources)
        tile_is_on_array = tile_is_on_array.reshape(-1)

        # we need to calculate cross entropy loss, only for "on" sources
        loss = BCELoss(reduction="none")(galaxy_probs, galaxy_bools) * tile_is_on_array
        loss = loss.sum()

        # get predictions for calculating metrics
        pred_galaxy_bools = (galaxy_probs > 0.5).float() * tile_is_on_array
        correct = ((pred_galaxy_bools.eq(galaxy_bools)) * tile_is_on_array).sum()
        total_n_sources = batch["n_sources"].sum()
        acc = correct / total_n_sources

        # finally organize quantities and return as a dictionary
        pred_star_bools = (1 - pred_galaxy_bools) * tile_is_on_array

        ret = {
            "loss": loss,
            "acc": acc,
            "galaxy_bools": pred_galaxy_bools,
            "star_bools": pred_star_bools,
            "galaxy_probs": galaxy_probs,
        }

        for k in ("galaxy_bools", "star_bools", "galaxy_probs"):
            ret[k] = rearrange(
                ret[k],
                "(b nth ntw s) -> b nth ntw s 1",
                b=batch_size,
                nth=n_tiles_h,
                ntw=n_tiles_w,
                s=max_sources,
            )

        return ret

    def _get_images_in_centered_tiles(
        self, images: Tensor, background: Tensor, tile_locs: Tensor
    ) -> Tensor:
        """Divide a batch of full images into padded tiles similar to nn.conv2d."""
        log_image_ptiles = get_images_in_tiles(
            self.input_transform(images, background),
            self.tile_slen,
            self.ptile_slen,
        )
        assert log_image_ptiles.shape[-1] == log_image_ptiles.shape[-2] == self.ptile_slen
        # in each padded tile we need to center the corresponding galaxy/star
        return self._flatten_and_center_ptiles(log_image_ptiles, tile_locs)

    def _flatten_and_center_ptiles(self, log_image_ptiles, tile_locs):
        """Return padded tiles centered on each corresponding source."""
        log_image_ptiles_flat = rearrange(log_image_ptiles, "b nth ntw c h w -> (b nth ntw) c h w")
        tile_locs_flat = rearrange(tile_locs, "b nth ntw s xy -> (b nth ntw) s xy")
        return center_ptiles(
            log_image_ptiles_flat,
            tile_locs_flat,
            self.tile_slen,
            self.ptile_slen,
            self.border_padding,
            self.swap,
            self.cached_grid,
        )

    def configure_optimizers(self):
        """Pytorch lightning method."""
        return Adam(self.parameters(), **self.optimizer_params)

    def training_step(self, batch, batch_idx):
        """Pytorch lightning method."""
        batch_size = len(batch["images"])
        pred = self.get_prediction(batch)
        self.log("train/loss", pred["loss"], batch_size=batch_size)
        self.log("train/acc", pred["acc"], batch_size=batch_size)
        return pred["loss"]

    def validation_step(self, batch, batch_idx):
        """Pytorch lightning method."""
        batch_size = len(batch["images"])
        pred = self.get_prediction(batch)
        self.log("val/loss", pred["loss"], batch_size=batch_size)
        self.log("val/acc", pred["acc"], batch_size=batch_size)
        return batch

    def validation_epoch_end(self, outputs):
        """Pytorch lightning method."""
        # Put all outputs together into a single batch
        batch = {}
        for b in outputs:
            for k, v in b.items():
                curr_val = batch.get(k, torch.tensor([], device=v.device))
                batch[k] = torch.cat((curr_val, v))

        if self.n_bands == 1:
            self.make_plots(batch)

    def test_step(self, batch, batch_idx):
        """Pytorch lightning method."""
        batch_size = len(batch["images"])
        pred = self.get_prediction(batch)
        self.log("acc", pred["acc"], batch_size=batch_size)

    def make_plots(self, batch, n_samples=16):
        """Produced informative plots demonstrating encoder performance."""

        assert n_samples ** (0.5) % 1 == 0
        if n_samples > len(batch["n_sources"]):  # do nothing if low on samples.
            return
        nrows = int(n_samples ** 0.5)  # for figure

        # extract non-params entries so that 'get_full_params' to works.
        exclude = {"images", "background"}
        true_tile_params = {k: v for k, v in batch.items() if k not in exclude}
        true_params = get_full_params_from_tiles(true_tile_params, self.tile_slen)
        # prediction
        pred = self.get_prediction(batch)
        tile_est = dict(true_tile_params.items())
        tile_est["galaxy_bools"] = pred["galaxy_bools"]
        tile_est["star_bools"] = pred["star_bools"]
        tile_est["galaxy_probs"] = pred["galaxy_probs"]
        est = get_full_params_from_tiles(tile_est, self.tile_slen)
        # setup figure and axes
        fig, axes = plt.subplots(nrows=nrows, ncols=nrows, figsize=(12, 12))
        axes = axes.flatten()

        # Currently, plots require square images
        assert batch["images"].shape[-2] == batch["images"].shape[-1]
        slen = batch["images"].shape[-1] - 2 * self.border_padding

        for i in range(n_samples):
            plot_image_and_locs(
                i,
                fig,
                axes[i],
                batch["images"],
                slen,
                true_params,
                estimate=est,
                labels=None if i > 0 else ("t. gal", "p. gal", "t. star", "p. star"),
                annotate_axis=False,
                add_borders=True,
                galaxy_probs=est["galaxy_probs"],
            )

        fig.tight_layout()

        title = f"Epoch:{self.current_epoch}/Validation Images"
        if self.logger is not None:
            self.logger.experiment.add_figure(title, fig)<|MERGE_RESOLUTION|>--- conflicted
+++ resolved
@@ -25,16 +25,7 @@
 class BinaryEncoder(pl.LightningModule):
     def __init__(
         self,
-<<<<<<< HEAD
         input_transform: Union[ConcatBackgroundTransform, LogBackgroundTransform],
-        n_bands: int = 1,
-        tile_slen: int = 4,
-        ptile_slen: int = 52,
-        channel: int = 8,
-        hidden: int = 128,
-        spatial_dropout: float = 0,
-        dropout: float = 0,
-=======
         n_bands: int,
         tile_slen: int,
         ptile_slen: int,
@@ -42,7 +33,6 @@
         hidden: int,
         spatial_dropout: float,
         dropout: float,
->>>>>>> 13a0260e
         optimizer_params: dict = None,
     ):
         """Encoder which conditioned on other source params returns probability of galaxy vs. star.
