--- conflicted
+++ resolved
@@ -574,39 +574,6 @@
         tile_star_bool = get_star_bool(tile_n_sources, tile_galaxy_bool)
         tile_fluxes = tile_log_fluxes.exp() * tile_star_bool
 
-<<<<<<< HEAD
-    def map_estimate(self, image):
-        
-        slen = image.shape[-1]
-        if self.pad_border == False: 
-            slen = slen - 2 * self.edge_padding 
-            
-            
-        (
-            tile_n_sources,
-            tile_locs,
-            tile_galaxy_params,
-            tile_log_fluxes,
-            tile_galaxy_bool,
-        ) = self.tiled_map_estimate(image)
-
-        (
-            n_sources,
-            locs,
-            galaxy_params,
-            log_fluxes,
-            galaxy_bool,
-        ) = self.get_full_params_from_sampled_params(
-            slen,
-            tile_n_sources,
-            tile_locs,
-            tile_galaxy_params,
-            tile_log_fluxes,
-            tile_galaxy_bool,
-        )
-
-        return n_sources, locs, galaxy_params, log_fluxes, galaxy_bool
-=======
         return {
             "n_sources": tile_n_sources,
             "locs": tile_locs,
@@ -620,5 +587,4 @@
         slen = image.shape[-1]
         tile_estimate = self.tiled_map_estimate(image)
         estimate = get_full_params(slen, tile_estimate)
-        return estimate
->>>>>>> 9d433153
+        return estimate