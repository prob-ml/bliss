--- conflicted
+++ resolved
@@ -568,37 +568,20 @@
         batch_size = n_sources.shape[0]
         n_ptiles = batch_size * self.n_tiles_per_image
 
-<<<<<<< HEAD
-        # reshape parameters being explicit about shapes
-        _n_sources = n_sources.reshape(n_ptiles)
-        _locs = locs.reshape(n_ptiles, max_sources, 2)
-        _galaxy_bool = galaxy_bool.reshape(n_ptiles, max_sources, 1)
-        _galaxy_params = galaxy_params.reshape(
+        # view parameters being explicit about shapes
+        _n_sources = n_sources.view(n_ptiles)
+        _locs = locs.view(n_ptiles, max_sources, 2)
+        _galaxy_bool = galaxy_bool.view(n_ptiles, max_sources, 1)
+        _galaxy_params = galaxy_params.view(
             n_ptiles, max_sources, self.n_galaxy_params
         )
-        _fluxes = fluxes.reshape(n_ptiles, max_sources, self.n_bands)
+        _fluxes = fluxes.view(n_ptiles, max_sources, self.n_bands)
 
         # draw stars and galaxies
         _is_on_array = get_is_on_from_n_sources(_n_sources, max_sources)
-        _is_on_array = _is_on_array.reshape(n_ptiles, max_sources, 1)
+        _is_on_array = _is_on_array.view(n_ptiles, max_sources, 1)
         _star_bool = (1 - _galaxy_bool) * _is_on_array
-        _star_bool = _star_bool.reshape(n_ptiles, max_sources, 1)
-=======
-        # view parameters being explicit about shapes
-        _n_sources = n_sources.view(n_ptiles)
-        _locs = locs.view(n_ptiles, self.max_sources, 2)
-        _galaxy_bool = galaxy_bool.view(n_ptiles, self.max_sources, 1)
-        _galaxy_params = galaxy_params.view(
-            n_ptiles, self.max_sources, self.n_galaxy_params
-        )
-        _fluxes = fluxes.view(n_ptiles, self.max_sources, self.n_bands)
-
-        # draw stars and galaxies
-        _is_on_array = get_is_on_from_n_sources(_n_sources, self.max_sources)
-        _is_on_array = _is_on_array.view(n_ptiles, self.max_sources, 1)
-        _star_bool = (1 - _galaxy_bool) * _is_on_array
-        _star_bool = _star_bool.view(n_ptiles, self.max_sources, 1)
->>>>>>> 9d433153
+        _star_bool = _star_bool.view(n_ptiles, max_sources, 1)
 
         # draw stars and galaxies
         stars = self._render_multiple_stars_on_ptile(_locs, _fluxes, _star_bool)
