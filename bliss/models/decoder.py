--- conflicted
+++ resolved
@@ -178,17 +178,8 @@
         self.alpha = alpha  # pareto parameter.
 
         # caching the underlying
-        # coordinates on which we simulate sources
-        self.cached_grid = get_mgrid(self.ptile_slen)
-
-<<<<<<< HEAD
-        # load psf model
-        self.power_law_psf = PowerLawPSF(init_psf_params.clone())
-
-    def _trim_psf(self, psf):
-        """Crop the psf to length ptile_slen x ptile_slen,
-=======
-        # get grid: between -1 and 1,
+        # coordinates on which we simulate source
+        # grid: between -1 and 1,
         # then scale slightly because of the way f.grid_sample
         # parameterizes the edges: (0, 0) is center of edge pixel
         self.cached_grid = get_mgrid(self.slen) * (self.slen - 1) / self.slen
@@ -197,21 +188,14 @@
         self.power_law_psf = PowerLawPSF(init_psf_params.clone())
 
     def _trim_source(self, source):
-        """Crop the source to length slen x slen,
->>>>>>> 64adbf47
+        """Crop the source to length ptile_slen x ptile_slen,
         centered at the middle.
         """
         assert len(source.shape) == 3
 
-<<<<<<< HEAD
         # if self.ptile_slen is even, we still make psf dimension odd.
         # otherwise, the psf won't have a peak in the center pixel.
         _slen = self.ptile_slen + ((self.ptile_slen % 2) == 0) * 1
-=======
-        # if self.slen is even, we still make source dimension odd.
-        # otherwise, the source won't have a peak in the center pixel.
-        _slen = self.slen + ((self.slen % 2) == 0) * 1
->>>>>>> 64adbf47
 
         source_slen = source.shape[2]
         source_center = (source_slen - 1) / 2
@@ -224,22 +208,12 @@
 
         return source[:, l_indx:u_indx, l_indx:u_indx]
 
-<<<<<<< HEAD
-    def _expand_psf(self, psf):
-        """
-        Pad the psf with zeros so that it is size ptile_slen,
-        """
+    def _expand_source(self, source):
+        """Pad the source with zeros so that it is size ptile_slen,"""
+        assert len(source.shape) == 3
 
         _slen = self.ptile_slen + ((self.ptile_slen % 2) == 0) * 1
-        psf_slen = psf.shape[2]
-=======
-    def _expand_source(self, source):
-        """Pad the source with zeros so that it is size slen,"""
-        assert len(source.shape) == 3
-
-        _slen = self.slen + ((self.slen % 2) == 0) * 1
         source_slen = source.shape[2]
->>>>>>> 64adbf47
 
         assert source_slen <= _slen, "Should be using trim source."
 
@@ -263,13 +237,8 @@
         assert (psf_slen % 2) == 1
         assert self.background.shape[0] == psf.shape[0] == self.n_bands
 
-<<<<<<< HEAD
         if self.ptile_slen >= psf.shape[-1]:
             return self._expand_psf(psf)
-=======
-        if self.slen >= psf.shape[-1]:
-            return self._expand_source(psf)
->>>>>>> 64adbf47
         else:
             return self._trim_source(psf)
 
@@ -538,12 +507,8 @@
         if galaxy_bool.sum() > 0 and self.galaxy_decoder is not None:
             z = galaxy_params.reshape(-1, self.latent_dim)
             gal, _ = self.galaxy_decoder.forward(z)
-<<<<<<< HEAD
-            gal_shape = (n_ptiles, -1, self.n_bands, self.gal_slen, self.gal_slen)
-=======
             gal = self._size_galaxy(gal)
-            gal_shape = (batch_size, -1, self.n_bands, gal.shape[-1], gal.shape[-1])
->>>>>>> 64adbf47
+            gal_shape = (n_ptiles, -1, self.n_bands, gal.shape[-1], gal.shape[-1])
             single_galaxies = gal.reshape(gal_shape)
             for n in range(max_sources):
                 galaxy_bool_n = galaxy_bool[:, n]
