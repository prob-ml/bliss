--- conflicted
+++ resolved
@@ -17,12 +17,9 @@
     offset = (slen - 1) / 2
     x, y = np.mgrid[-offset : (offset + 1), -offset : (offset + 1)]
     mgrid = torch.tensor(np.dstack((y, x))) / offset
-<<<<<<< HEAD
-=======
     # mgrid is between -1 and 1
     # then scale slightly because of the way f.grid_sample
     # parameterizes the edges: (0, 0) is center of edge pixel
->>>>>>> 01bd89c9
     return mgrid.type(torch.FloatTensor).to(device) * (slen - 1) / slen
 
 
@@ -183,44 +180,25 @@
         self.f_max = f_max
         self.alpha = alpha  # pareto parameter.
 
-<<<<<<< HEAD
         # caching the underlying
         # coordinates on which we simulate source
         # grid: between -1 and 1,
         # then scale slightly because of the way f.grid_sample
         # parameterizes the edges: (0, 0) is center of edge pixel
         self.cached_grid = get_mgrid(self.ptile_slen)
-=======
-        self.loc_min = loc_min
-        self.loc_max = loc_max
-        assert 0.0 <= self.loc_min <= self.loc_max <= 1.0
-
-        # get grid on which we render sources
-        self.cached_grid = get_mgrid(self.slen)
->>>>>>> 01bd89c9
 
         # load psf_params
         self.power_law_psf = PowerLawPSF(init_psf_params.clone())
 
     def _trim_source(self, source):
-<<<<<<< HEAD
         """Crop the source to length ptile_slen x ptile_slen,
-=======
-        """Crop the source to length slen x slen,
->>>>>>> 01bd89c9
         centered at the middle.
         """
         assert len(source.shape) == 3
 
-<<<<<<< HEAD
         # if self.ptile_slen is even, we still make psf dimension odd.
         # otherwise, the psf won't have a peak in the center pixel.
         _slen = self.ptile_slen + ((self.ptile_slen % 2) == 0) * 1
-=======
-        # if self.slen is even, we still make source dimension odd.
-        # otherwise, the source won't have a peak in the center pixel.
-        _slen = self.slen + ((self.slen % 2) == 0) * 1
->>>>>>> 01bd89c9
 
         source_slen = source.shape[2]
         source_center = (source_slen - 1) / 2
@@ -234,17 +212,13 @@
         return source[:, l_indx:u_indx, l_indx:u_indx]
 
     def _expand_source(self, source):
-<<<<<<< HEAD
         """Pad the source with zeros so that it is size ptile_slen,"""
         assert len(source.shape) == 3
 
         _slen = self.ptile_slen + ((self.ptile_slen % 2) == 0) * 1
-=======
         """Pad the source with zeros so that it is size slen,"""
         assert len(source.shape) == 3
 
-        _slen = self.slen + ((self.slen % 2) == 0) * 1
->>>>>>> 01bd89c9
         source_slen = source.shape[2]
 
         assert source_slen <= _slen, "Should be using trim source."
@@ -269,7 +243,6 @@
         assert (psf_slen % 2) == 1
         assert self.background.shape[0] == psf.shape[0] == self.n_bands
 
-<<<<<<< HEAD
         if self.ptile_slen >= psf.shape[-1]:
             return self._expand_source(psf)
         else:
@@ -289,27 +262,6 @@
         if self.ptile_slen >= galaxy.shape[-1]:
             sized_galaxy = self._expand_source(galaxy)
         else:
-=======
-        if self.slen >= psf.shape[-1]:
-            return self._expand_source(psf)
-        else:
-            return self._trim_source(psf)
-
-    def _size_galaxy(self, galaxy):
-        # galaxy should be shape n_galaxies x n_bands x galaxy_slen x galaxy_slen
-        assert len(galaxy.shape) == 4
-        assert galaxy.shape[2] == galaxy.shape[3]
-        assert (galaxy.shape[3] % 2) == 1, "dimension of galaxy image should be odd"
-        assert self.background.shape[0] == galaxy.shape[1] == self.n_bands
-
-        n_galaxies = galaxy.shape[0]
-        galaxy_slen = galaxy.shape[3]
-        galaxy = galaxy.reshape(n_galaxies * self.n_bands, galaxy_slen, galaxy_slen)
-
-        if self.slen >= galaxy.shape[-1]:
-            sized_galaxy = self._expand_source(galaxy)
-        else:
->>>>>>> 01bd89c9
             sized_galaxy = self._trim_source(galaxy)
 
         outsize = sized_galaxy.shape[-1]
@@ -558,11 +510,7 @@
             z = galaxy_params.reshape(-1, self.latent_dim)
             gal, _ = self.galaxy_decoder.forward(z)
             gal = self._size_galaxy(gal)
-<<<<<<< HEAD
             gal_shape = (n_ptiles, -1, self.n_bands, gal.shape[-1], gal.shape[-1])
-=======
-            gal_shape = (batch_size, -1, self.n_bands, gal.shape[-1], gal.shape[-1])
->>>>>>> 01bd89c9
             single_galaxies = gal.reshape(gal_shape)
             for n in range(max_sources):
                 galaxy_bool_n = galaxy_bool[:, n]
