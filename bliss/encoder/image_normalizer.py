import torch
from einops import rearrange


class PsfAsImage(torch.nn.Module):
    def __init__(self, num_psf_params):
        super().__init__()
        self.num_psf_params = num_psf_params

    def num_channels_per_band(self):
        """Number of input channels for model based on this input normalizer."""
        return self.num_psf_params

    def get_input_tensor(self, batch):
        assert "psf_params" in batch, "PsfAsImage specified but psf params not provided"
        n, c, h, w = batch["images"].shape
        psf_params = batch["psf_params"]
        psf_params = psf_params.view(n, c, self.num_psf_params, 1, 1)
        return psf_params.expand(n, c, self.num_psf_params, h, w)


class ClaheNormalizer(torch.nn.Module):
    def __init__(self, min_stdev, kernel_size=9, padding=4):
        self.min_stdev = min_stdev
        self.kernel_size = kernel_size
        self.padding = padding

        super().__init__()

    def num_channels_per_band(self):
        """Number of input channels for model based on this input normalizer."""
        return 1

    def get_input_tensor(self, batch):
        """Perform Contrast Limited Adaptive Histogram Equalization (CLAHE) on input images."""
        images4d = batch["images"].squeeze(2)
        orig_shape = images4d.shape

        # Padding for borders in image
        padding4d = (self.padding, self.padding, self.padding, self.padding)
        pad_images = torch.nn.functional.pad(images4d, pad=padding4d, mode="reflect")
        # Unfold image, compute means
        f = torch.nn.Unfold(kernel_size=(self.kernel_size, self.kernel_size), padding=0, stride=1)
        out = f(pad_images)
        reshape_val = int(out.shape[1] / orig_shape[1])
        out = torch.reshape(
            out, (orig_shape[0], orig_shape[1], reshape_val, orig_shape[2], orig_shape[3])
        )
        # Compute residuals
        res_img = images4d - torch.mean(out, dim=2)
        # Pad residuals, compute squared residuals
        pad_res_img = torch.nn.functional.pad(res_img, pad=padding4d, mode="reflect")
        # Unfold squared residuals
        sqr_res = f(pad_res_img**2)
        reshape_sqr_res = torch.reshape(
            sqr_res, (orig_shape[0], orig_shape[1], reshape_val, orig_shape[2], orig_shape[3])
        )
        # Find rolling std
        stdev = torch.sqrt(torch.mean(reshape_sqr_res, dim=2))
        # Output rolling z-score
        normalized_img = res_img / torch.clamp(stdev, min=self.min_stdev)
        return normalized_img.unsqueeze(2)


class AsinhQuantileNormalizer(torch.nn.Module):
<<<<<<< HEAD
    def __init__(self, q, sample_every_n=None):
=======
    def __init__(self, q, pixel_shift=1):
>>>>>>> e4f7ec59
        super().__init__()
        self.register_buffer("q", torch.tensor(q))
        self.register_buffer("quantiles", torch.zeros(len(q)))
        self.register_buffer("sample_every_n", torch.tensor(sample_every_n))
        self.num_updates = 0
        self.pixel_shift = pixel_shift

    def num_channels_per_band(self):
        """Number of input channels for model based on this input normalizer."""
        return len(self.q)

    def get_input_tensor(self, batch):
        ss_images = batch["images"]  # assumes images are already sky subtracted
<<<<<<< HEAD
        if self.sample_every_n:
            ss_images = ss_images[
                :, :, :: int(self.sample_every_n.item()), :: int(self.sample_every_n.item())
            ]
=======
        # select every {pixel_shift}th pixel
        sliced_images = ss_images[:, :, :: self.pixel_shift, :: self.pixel_shift]

>>>>>>> e4f7ec59
        if self.training and self.num_updates < 100:
            self.num_updates += 1
            cur_quantiles = torch.quantile(sliced_images, q=self.q)
            lr = 1.0 / self.num_updates
            self.quantiles *= 1 - lr
            self.quantiles += lr * cur_quantiles

        quantiles5d = rearrange(self.quantiles, "n -> 1 1 n 1 1")
        ss_images5d = rearrange(ss_images, "b bands h w -> b bands 1 h w")
        centered_images = ss_images5d - quantiles5d
        # asinh seems to saturate beyond 5 or so
        scaled_images = centered_images * (5.0 / quantiles5d.abs().clamp(1e-6))
        return torch.asinh(scaled_images)


class NullNormalizer(torch.nn.Module):
    def num_channels_per_band(self):
        return 1

    def get_input_tensor(self, batch):
        return rearrange((batch["images"] + 0.5).clamp(1e-6) * 100, "b bands h w -> b bands 1 h w")<|MERGE_RESOLUTION|>--- conflicted
+++ resolved
@@ -63,11 +63,7 @@
 
 
 class AsinhQuantileNormalizer(torch.nn.Module):
-<<<<<<< HEAD
-    def __init__(self, q, sample_every_n=None):
-=======
     def __init__(self, q, pixel_shift=1):
->>>>>>> e4f7ec59
         super().__init__()
         self.register_buffer("q", torch.tensor(q))
         self.register_buffer("quantiles", torch.zeros(len(q)))
@@ -81,16 +77,9 @@
 
     def get_input_tensor(self, batch):
         ss_images = batch["images"]  # assumes images are already sky subtracted
-<<<<<<< HEAD
-        if self.sample_every_n:
-            ss_images = ss_images[
-                :, :, :: int(self.sample_every_n.item()), :: int(self.sample_every_n.item())
-            ]
-=======
         # select every {pixel_shift}th pixel
         sliced_images = ss_images[:, :, :: self.pixel_shift, :: self.pixel_shift]
 
->>>>>>> e4f7ec59
         if self.training and self.num_updates < 100:
             self.num_updates += 1
             cur_quantiles = torch.quantile(sliced_images, q=self.q)
