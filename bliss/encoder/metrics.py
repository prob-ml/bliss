--- conflicted
+++ resolved
@@ -164,11 +164,7 @@
         self.bin_type = bin_type
         self.exclude_last_bin = exclude_last_bin
 
-<<<<<<< HEAD
-        assert self.bin_type in {"nmgy", "njymag", "mag"}, "invalid bin type"
-=======
         assert self.bin_type in {"mag", "nmgy", "njymag"}, "invalid bin type"
->>>>>>> 419e75d9
 
         detection_metrics = [
             "n_true_sources",
