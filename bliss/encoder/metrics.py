from abc import ABC, abstractmethod
from typing import List

import numpy as np
import seaborn as sns
import torch
from einops import rearrange
from matplotlib import pyplot as plt
from scipy.optimize import linear_sum_assignment
from torchmetrics import Metric

<<<<<<< HEAD
from bliss.catalog import FullCatalog
=======
from bliss.catalog import FullCatalog, convert_flux_to_magnitude
>>>>>>> bd96328c


class CatalogMatcher:
    def __init__(
        self,
        dist_slack: float = 1.0,
        mag_slack: float = None,
        mag_band: int = 2,
    ):
        self.dist_slack = dist_slack
        self.mag_slack = mag_slack
        self.mag_band = mag_band

    def match_catalogs(self, true_cat, est_cat):
        assert isinstance(true_cat, FullCatalog) and isinstance(est_cat, FullCatalog)
        assert true_cat.batch_size == est_cat.batch_size

        if self.mag_slack:
            true_mags = true_cat.on_magnitudes(zero_point=1)[:, :, self.mag_band]
            est_mags = est_cat.on_magnitudes(zero_point=1)[:, :, self.mag_band]

        matching = []
        for i in range(true_cat.batch_size):
            n_true = int(true_cat["n_sources"][i].int().sum().item())
            n_est = int(est_cat["n_sources"][i].int().sum().item())

            true_locs = true_cat["plocs"][i, :n_true]
            est_locs = est_cat["plocs"][i, :n_est]

            locs_diff = rearrange(true_locs, "i j -> i 1 j") - rearrange(est_locs, "i j -> 1 i j")
            locs_dist = locs_diff.norm(dim=2)

            # Penalize all pairs which are greater than slack apart to favor valid matches
            oob = locs_dist > self.dist_slack

            if self.mag_slack:
                true_mag_col = rearrange(true_mags[i, :n_true], "k -> k 1")
                est_mag_col = rearrange(est_mags[i, :n_est], "k -> 1 k")
                mag_err = (true_mag_col - est_mag_col).abs()
                oob |= mag_err > self.mag_slack

            cost = locs_dist + oob * 1e20

            # find minimal permutation (can be slow for large catalogs, consider using a heuristic
            # that exploits sparsity instead)
            row_indx, col_indx = linear_sum_assignment(cost.detach().cpu())

            # good match condition: not out-of-bounds due to either slack contraint
            valid_matches = ~oob[row_indx, col_indx].cpu().numpy()

            true_matches = torch.from_numpy(row_indx[valid_matches])
            est_matches = torch.from_numpy(col_indx[valid_matches])
            matching.append((true_matches, est_matches))

        return matching


class CatFilter(ABC):
    @abstractmethod
    def get_cur_filter_bools(self, true_cat, est_cat):
        """Get filter bools."""

    @abstractmethod
    def get_cur_postfix(self):
        """Get postfix for the output metric name."""


class NullFilter(CatFilter):
    def get_cur_filter_bools(self, true_cat, est_cat):
        true_filter_bools = torch.ones_like(true_cat.star_bools.squeeze(2)).bool()
        est_filter_bools = torch.ones_like(est_cat.star_bools.squeeze(2)).bool()

        return true_filter_bools, est_filter_bools

    def get_cur_postfix(self):
        return ""


class SourceTypeFilter(CatFilter):
    def __init__(self, filter_type: str) -> None:
        super().__init__()

        self.filter_type = filter_type
        assert filter_type in {"star", "galaxy"}, "invalid source_type_filter"

    def get_cur_filter_bools(self, true_cat, est_cat):
        if self.filter_type == "star":
            true_filter_bools = true_cat.star_bools.squeeze(2)
            est_filter_bools = est_cat.star_bools.squeeze(2)
        elif self.filter_type == "galaxy":
            true_filter_bools = true_cat.galaxy_bools.squeeze(2)
            est_filter_bools = est_cat.galaxy_bools.squeeze(2)
        else:
            raise NotImplementedError()

        return true_filter_bools, est_filter_bools

    def get_cur_postfix(self):
        return self.filter_type


class FilterMetric(Metric):
    def __init__(self, filter_list: List[CatFilter]):
        super().__init__()

<<<<<<< HEAD
=======
        self.bin_cutoffs = bin_cutoffs
        self.exclude_last_bin = exclude_last_bin
        self.n_bins = len(self.bin_cutoffs) + 1

    def add_bin_state(self, name, additional_dim=(), dist_reduce_fx="sum"):
        default_values = torch.zeros(additional_dim + (self.n_bins,))
        self.add_state(name, default=default_values, dist_reduce_fx=dist_reduce_fx)

    def bucketize(self, value: torch.Tensor):
        cutoffs = torch.tensor(self.bin_cutoffs, device=self.device)
        return torch.bucketize(value, cutoffs)

    def bincount(self, value: torch.Tensor):
        return value.bincount(minlength=self.n_bins)

    def get_state_for_report(self, state_name):
        state = getattr(self, state_name)
        return state[..., :-1] if self.exclude_last_bin else state

    def get_report_bins(self):
        report_bins = torch.tensor(self.bin_cutoffs)
        return report_bins[:-1] if self.exclude_last_bin else report_bins


class FluxBinMetric(GeneralBinMetric):
    def __init__(
        self,
        base_flux_bin_cutoffs: list,
        mag_zero_point: int,
        report_bin_unit: str,
        exclude_last_bin: bool,
    ):
        super().__init__(bin_cutoffs=base_flux_bin_cutoffs, exclude_last_bin=exclude_last_bin)

        self.base_flux_bin_cutoffs = self.bin_cutoffs
        self.mag_zero_point = mag_zero_point
        self.report_bin_unit = report_bin_unit
        assert self.report_bin_unit in {"flux", "mag"}, "invalid bin type"

    def get_state_for_report(self, state_name):
        state = getattr(self, state_name)
        match self.report_bin_unit:
            case "flux":
                pass
            case "mag":
                state = torch.flip(state, dims=(-1,))
            case _:
                raise NotImplementedError()
        return state[..., :-1] if self.exclude_last_bin else state

    def get_report_bins(self):
        report_bins = torch.tensor(self.base_flux_bin_cutoffs)
        match self.report_bin_unit:
            case "flux":
                pass
            case "mag":
                report_bins = convert_flux_to_magnitude(report_bins, zero_point=self.mag_zero_point)
                report_bins = torch.flip(report_bins, dims=(-1,))
            case _:
                raise NotImplementedError()
        return report_bins[:-1] if self.exclude_last_bin else report_bins


class FluxBinMetricWithFilter(FluxBinMetric):
    def __init__(
        self,
        base_flux_bin_cutoffs: list,
        mag_zero_point: int,
        report_bin_unit: str,
        exclude_last_bin: bool,
        filter_list: List[CatFilter],
    ):
        super().__init__(base_flux_bin_cutoffs, mag_zero_point, report_bin_unit, exclude_last_bin)

>>>>>>> bd96328c
        self.filter_list = filter_list
        assert self.filter_list, "filter_list can't be empty"
        self.postfix_str = self._get_postfix()

    def get_filter_bools(self, true_cat, est_cat):
        true_filter_bools, est_filter_bools = None, None
        for cur_filter in self.filter_list:
            if true_filter_bools is None or est_filter_bools is None:
                true_filter_bools, est_filter_bools = cur_filter.get_cur_filter_bools(
                    true_cat, est_cat
                )
            else:
                cur_true_filter_bools, cur_est_filter_bools = cur_filter.get_cur_filter_bools(
                    true_cat, est_cat
                )
                true_filter_bools &= cur_true_filter_bools
                est_filter_bools &= cur_est_filter_bools

        return true_filter_bools, est_filter_bools

    def _get_postfix(self):
        postfix_list = []
        for cur_filter in self.filter_list:
            cur_postfix = cur_filter.get_cur_postfix()
            if cur_postfix:
                postfix_list.append(cur_postfix)

        if postfix_list:
            return "_" + "_".join(postfix_list)

        return ""


class DetectionPerformance(FilterMetric):
    def __init__(
        self,
<<<<<<< HEAD
        bin_cutoffs: list = None,
        ref_band: int = 2,
        bin_type: str = "nmgy",
        exclude_last_bin: bool = False,
        filter_list: List[CatFilter] = None,
    ):
        super().__init__(filter_list if filter_list else [NullFilter()])
=======
        base_flux_bin_cutoffs: list = None,
        mag_zero_point: int = None,
        ref_band: int = 2,
        report_bin_unit: str = "flux",
        exclude_last_bin: bool = False,
        filter_list: List[CatFilter] = None,
    ):
        super().__init__(
            base_flux_bin_cutoffs if base_flux_bin_cutoffs else [],
            mag_zero_point,
            report_bin_unit,
            exclude_last_bin,
            filter_list if filter_list else [NullFilter()],
        )
>>>>>>> bd96328c

        self.bin_cutoffs = bin_cutoffs if bin_cutoffs else []
        self.ref_band = ref_band
        self.bin_type = bin_type
        self.exclude_last_bin = exclude_last_bin

        assert self.bin_type in {"mag", "nmgy", "njymag"}, "invalid bin type"

        detection_metrics = [
            "n_true_sources",
            "n_est_sources",
            "n_true_matches",
            "n_est_matches",
        ]
        for metric in detection_metrics:
            n_bins = len(self.bin_cutoffs) + 1  # fencepost
            init_val = torch.zeros(n_bins)
            self.add_state(metric, default=init_val, dist_reduce_fx="sum")

    def update(self, true_cat, est_cat, matching):
        assert isinstance(true_cat, FullCatalog), "true_cat should be FullCatalog"
        assert isinstance(est_cat, FullCatalog), "est_cat should be FullCatalog"

        if self.ref_band is not None:
<<<<<<< HEAD
            true_bin_measures = true_cat.on_fluxes(self.bin_type)
            true_bin_measures = true_bin_measures[:, :, self.ref_band].contiguous()
            est_bin_measures = est_cat.on_fluxes(self.bin_type)
            est_bin_measures = est_bin_measures[:, :, self.ref_band].contiguous()
        else:
            # hack to match regardless of magnitude; intended for
            # catalogs from surveys with incompatible filter bands
            true_bin_measures = torch.ones_like(true_cat["plocs"][:, :, 0])
            est_bin_measures = torch.ones_like(est_cat["plocs"][:, :, 0])
=======
            true_fluxes = true_cat.on_fluxes
            true_fluxes = true_fluxes[:, :, self.ref_band].contiguous()
            est_fluxes = est_cat.on_fluxes
            est_fluxes = est_fluxes[:, :, self.ref_band].contiguous()
        else:
            # hack to match regardless of magnitude; intended for
            # catalogs from surveys with incompatible filter bands
            true_fluxes = torch.ones_like(true_cat["plocs"][:, :, 0])
            est_fluxes = torch.ones_like(est_cat["plocs"][:, :, 0])
>>>>>>> bd96328c

        true_filter_bools, est_filter_bools = self.get_filter_bools(true_cat, est_cat)

        cutoffs = torch.tensor(self.bin_cutoffs, device=self.device)
        n_bins = len(cutoffs) + 1

        for i in range(true_cat.batch_size):
            tcat_matches, ecat_matches = matching[i]
            error_msg = "tcat_matches and ecat_matches should be of the same size"
            assert len(tcat_matches) == len(ecat_matches), error_msg
            tcat_matches, ecat_matches = tcat_matches.to(device=self.device), ecat_matches.to(
                device=self.device
            )
            n_true = true_cat["n_sources"][i].sum().item()
            n_est = est_cat["n_sources"][i].sum().item()

<<<<<<< HEAD
            cur_batch_true_bin_meas = true_bin_measures[i, :n_true]
            cur_batch_est_bin_meas = est_bin_measures[i, :n_est]
=======
            cur_batch_true_fluxes = true_fluxes[i, :n_true]
            cur_batch_est_fluxes = est_fluxes[i, :n_est]
>>>>>>> bd96328c

            cur_batch_true_filter_bools = true_filter_bools[i, :n_true]
            cur_batch_est_filter_bools = est_filter_bools[i, :n_est]

<<<<<<< HEAD
            tmi = cur_batch_true_bin_meas[cur_batch_true_filter_bools]
            emi = cur_batch_est_bin_meas[cur_batch_est_filter_bools]
=======
            tmi = cur_batch_true_fluxes[cur_batch_true_filter_bools]
            emi = cur_batch_est_fluxes[cur_batch_est_filter_bools]
>>>>>>> bd96328c

            tcat_matches = tcat_matches[cur_batch_true_filter_bools[tcat_matches]]
            ecat_matches = ecat_matches[cur_batch_est_filter_bools[ecat_matches]]

<<<<<<< HEAD
            tmim = cur_batch_true_bin_meas[tcat_matches]
            emim = cur_batch_est_bin_meas[ecat_matches]
=======
            tmim = cur_batch_true_fluxes[tcat_matches]
            emim = cur_batch_est_fluxes[ecat_matches]
>>>>>>> bd96328c

            self.n_true_sources += torch.bucketize(tmi, cutoffs).bincount(minlength=n_bins)
            self.n_est_sources += torch.bucketize(emi, cutoffs).bincount(minlength=n_bins)
            self.n_true_matches += torch.bucketize(tmim, cutoffs).bincount(minlength=n_bins)
            self.n_est_matches += torch.bucketize(emim, cutoffs).bincount(minlength=n_bins)

    def compute(self):
        n_est_matches = self.n_est_matches[:-1] if self.exclude_last_bin else self.n_est_matches
        n_true_matches = self.n_true_matches[:-1] if self.exclude_last_bin else self.n_true_matches
        n_est_sources = self.n_est_sources[:-1] if self.exclude_last_bin else self.n_est_sources
        n_true_sources = self.n_true_sources[:-1] if self.exclude_last_bin else self.n_true_sources

        precision_per_bin = (n_est_matches / n_est_sources).nan_to_num(0)
        recall_per_bin = (n_true_matches / n_true_sources).nan_to_num(0)
        f1_per_bin = (
            2 * precision_per_bin * recall_per_bin / (precision_per_bin + recall_per_bin)
        ).nan_to_num(0)

        precision = (n_est_matches.sum() / n_est_sources.sum()).nan_to_num(0)
        recall = (n_true_matches.sum() / n_true_sources.sum()).nan_to_num(0)
        f1 = (2 * precision * recall / (precision + recall)).nan_to_num(0)

        precision_bin_results = {
            f"detection_precision{self.postfix_str}_bin_{i}": precision_per_bin[i]
            for i in range(len(precision_per_bin))
        }
        recall_bin_results = {
            f"detection_recall{self.postfix_str}_bin_{i}": recall_per_bin[i]
            for i in range(len(recall_per_bin))
        }
        f1_bin_results = {
            f"detection_f1{self.postfix_str}_bin_{i}": f1_per_bin[i] for i in range(len(f1_per_bin))
        }

        return {
            f"detection_precision{self.postfix_str}": precision,
            f"detection_recall{self.postfix_str}": recall,
            f"detection_f1{self.postfix_str}": f1,
            **precision_bin_results,
            **recall_bin_results,
            **f1_bin_results,
        }

    def get_results_on_per_bin(self):
        recall = (self.n_true_matches / self.n_true_sources).nan_to_num(0)
        precision = (self.n_est_matches / self.n_est_sources).nan_to_num(0)
        f1 = (2 * precision * recall / (precision + recall)).nan_to_num(0)

        return {
            f"detection_precision{self.postfix_str}": precision,
            f"detection_recall{self.postfix_str}": recall,
            f"detection_f1{self.postfix_str}": f1,
        }

    def get_internal_states(self):
        return {
            f"n_true_sources{self.postfix_str}": self.n_true_sources,
            f"n_est_sources{self.postfix_str}": self.n_est_sources,
            f"n_true_matches{self.postfix_str}": self.n_true_matches,
            f"n_est_matches{self.postfix_str}": self.n_est_matches,
        }

    def plot(self):
        # Compute recall, precision, and F1 score
        recall = (self.n_true_matches / self.n_true_sources).nan_to_num(0)
        precision = (self.n_est_matches / self.n_est_sources).nan_to_num(0)
        f1 = (2 * precision * recall / (precision + recall)).nan_to_num(0)

        xlabels = (
            ["< " + str(self.bin_cutoffs[0])]
            + [f"{self.bin_cutoffs[i + 1]}" for i in range(len(self.bin_cutoffs) - 1)]
            + ["> " + str(self.bin_cutoffs[-1])]
        )

        n_true_sources = self.n_true_sources
        n_true_matches = self.n_true_matches

        if self.exclude_last_bin:
            precision = precision[:-1]
            recall = recall[:-1]
            f1 = f1[:-1]
            xlabels = xlabels[:-1]
            n_true_sources = n_true_sources[:-1]
            n_true_matches = n_true_matches[:-1]

        sns.set_theme(style="whitegrid")
        fig, axes = plt.subplots(
            2, 1, figsize=(10, 10), gridspec_kw={"height_ratios": [1, 2]}, sharex="col"
        )
        c1, c2, c3, c4 = plt.rcParams["axes.prop_cycle"].by_key()["color"][0:4]
        fig_tag = f"({self.postfix_str[1:]})" if self.postfix_str else ""

        axes[1].plot(
            range(len(xlabels)),
            recall.tolist(),
            linestyle="solid",
            color=c1,
            label=f"BLISS Recall {fig_tag}",
        )
        axes[1].plot(
            range(len(xlabels)),
            precision.tolist(),
            linestyle="solid",
            color=c2,
            label=f"BLISS Precision {fig_tag}",
        )
        axes[1].plot(
            range(len(xlabels)),
            f1.tolist(),
            linestyle="solid",
            color=c3,
            label=f"BLISS F1 {fig_tag}",
        )
        axes[1].set_xlabel(self.bin_type)
        axes[1].set_xticks(range(len(xlabels)))
        axes[1].set_xticklabels(xlabels, rotation=45)
        axes[1].set_ylim([0, 1])
        axes[1].legend()

        axes[0].step(
            range(len(xlabels)),
            n_true_sources.tolist(),
            label=f"Number of true sources {fig_tag}",
            where="mid",
            color=c4,
        )
        axes[0].step(
            range(len(xlabels)),
            n_true_matches.tolist(),
            label=f"Number of BLISS matches {fig_tag}",
            ls="--",
            where="mid",
            color=c4,
        )
        count_max = n_true_sources.max().item()
        count_ticks = np.round(np.linspace(0, count_max, 5), -3)
        axes[0].set_yticks(count_ticks)
        axes[0].set_ylabel("Count")
        axes[0].legend()

        plt.tight_layout()

        return fig, axes


class SourceTypeAccuracy(FilterMetric):
    def __init__(
        self,
<<<<<<< HEAD
        bin_cutoffs: list,
        ref_band: int = 2,
        bin_type: str = "nmgy",
        filter_list: List[CatFilter] = None,
    ):
        super().__init__(filter_list if filter_list else [NullFilter()])
=======
        base_flux_bin_cutoffs: list,
        mag_zero_point: int,
        ref_band: int = 2,
        report_bin_unit: str = "flux",
        exclude_last_bin: bool = False,
        filter_list: List[CatFilter] = None,
    ):
        super().__init__(
            base_flux_bin_cutoffs,
            mag_zero_point,
            report_bin_unit,
            exclude_last_bin,
            filter_list if filter_list else [NullFilter()],
        )
        assert self.base_flux_bin_cutoffs, "cutoffs can't be None or empty"
>>>>>>> bd96328c

        self.bin_cutoffs = bin_cutoffs
        self.ref_band = ref_band
        self.bin_type = bin_type

        assert self.bin_cutoffs, "flux_bin_cutoffs can't be None or empty"
        assert self.bin_type in {"mag", "nmgy", "njymag"}, "invalid bin type"

        n_bins = len(self.bin_cutoffs) + 1

        self.add_state("gal_tp", default=torch.zeros(n_bins), dist_reduce_fx="sum")
        self.add_state("gal_fp", default=torch.zeros(n_bins), dist_reduce_fx="sum")
        self.add_state("star_tp", default=torch.zeros(n_bins), dist_reduce_fx="sum")
        self.add_state("star_fp", default=torch.zeros(n_bins), dist_reduce_fx="sum")
        self.add_state("n_matches", default=torch.zeros(n_bins), dist_reduce_fx="sum")

    def update(self, true_cat, est_cat, matching):
<<<<<<< HEAD
        cutoffs = torch.tensor(self.bin_cutoffs, device=self.device)
        n_bins = len(cutoffs) + 1

        true_bin_measures = true_cat.on_fluxes(self.bin_type)[:, :, self.ref_band].contiguous()
=======
        true_fluxes = true_cat.on_fluxes[:, :, self.ref_band].contiguous()
>>>>>>> bd96328c

        true_filter_bools, _ = self.get_filter_bools(true_cat, est_cat)

        for i in range(true_cat.batch_size):
            tcat_matches, ecat_matches = matching[i]
            assert len(tcat_matches) == len(
                ecat_matches
            ), "tcat_matches and ecat_matches should be of the same size"
            if tcat_matches.shape[0] == 0 or ecat_matches.shape[0] == 0:
                continue
            tcat_matches, ecat_matches = tcat_matches.to(device=self.device), ecat_matches.to(
                device=self.device
            )
            tcat_matches_filter = true_filter_bools[i][tcat_matches]
            tcat_matches = tcat_matches[tcat_matches_filter]
            ecat_matches = ecat_matches[tcat_matches_filter]

<<<<<<< HEAD
            cur_batch_true_bin_meas = true_bin_measures[i][tcat_matches]
            bin_indexes = torch.bucketize(cur_batch_true_bin_meas, cutoffs)
            _, to_bin_mapping = torch.sort(bin_indexes)
            per_bin_elements_count = bin_indexes.bincount(minlength=n_bins)
=======
            cur_batch_true_fluxes = true_fluxes[i][tcat_matches]
            bin_indexes = self.bucketize(cur_batch_true_fluxes)
            self.n_matches += self.bincount(bin_indexes)
>>>>>>> bd96328c

            true_gal = true_cat.galaxy_bools[i][tcat_matches][to_bin_mapping]
            est_gal = est_cat.galaxy_bools[i][ecat_matches][to_bin_mapping]

            gal_tp_bool = torch.split(true_gal & est_gal, per_bin_elements_count.tolist())
            gal_fp_bool = torch.split(~true_gal & est_gal, per_bin_elements_count.tolist())
            star_tp_bool = torch.split(~true_gal & ~est_gal, per_bin_elements_count.tolist())
            star_fp_bool = torch.split(true_gal & ~est_gal, per_bin_elements_count.tolist())

            gal_tp = torch.tensor([i.sum() for i in gal_tp_bool], device=self.device)
            gal_fp = torch.tensor([i.sum() for i in gal_fp_bool], device=self.device)
            star_tp = torch.tensor([i.sum() for i in star_tp_bool], device=self.device)
            star_fp = torch.tensor([i.sum() for i in star_fp_bool], device=self.device)

            self.n_matches += per_bin_elements_count
            self.gal_tp += gal_tp
            self.gal_fp += gal_fp
            self.star_tp += star_tp
            self.star_fp += star_fp

    def compute(self):
        acc = ((self.gal_tp.sum() + self.star_tp.sum()) / self.n_matches.sum()).nan_to_num(0)
        acc_per_bin = ((self.gal_tp + self.star_tp) / self.n_matches).nan_to_num(0)

        star_acc = (
            self.star_tp.sum() / (self.n_matches.sum() - self.gal_tp.sum() - self.star_fp.sum())
        ).nan_to_num(0)
        star_acc_per_bin = (
            self.star_tp / (self.n_matches - self.gal_tp - self.star_fp)
        ).nan_to_num(0)

        gal_acc = (
            self.gal_tp.sum() / (self.n_matches.sum() - self.star_tp.sum() - self.gal_fp.sum())
        ).nan_to_num(0)
        gal_acc_per_bin = (self.gal_tp / (self.n_matches - self.star_tp - self.gal_fp)).nan_to_num(
            0
        )

        acc_per_bin_results = {
            f"classification_acc{self.postfix_str}_bin_{i}": acc_per_bin[i]
            for i in range(len(acc_per_bin))
        }

        star_acc_per_bin_results = {
            f"classification_acc_star{self.postfix_str}_bin_{i}": star_acc_per_bin[i]
            for i in range(len(star_acc_per_bin))
        }

        gal_acc_per_bin_results = {
            f"classification_acc_galaxy{self.postfix_str}_bin_{i}": gal_acc_per_bin[i]
            for i in range(len(gal_acc_per_bin))
        }

        return {
            f"classification_acc{self.postfix_str}": acc.item(),
            f"classification_acc_star{self.postfix_str}": star_acc.item(),
            f"classification_acc_galaxy{self.postfix_str}": gal_acc.item(),
            **acc_per_bin_results,
            **star_acc_per_bin_results,
            **gal_acc_per_bin_results,
        }

    def get_results_on_per_bin(self):
        acc = ((self.gal_tp + self.star_tp) / self.n_matches).nan_to_num(0)
        star_acc = (self.star_tp / (self.n_matches - self.gal_tp - self.star_fp)).nan_to_num(0)
        gal_acc = (self.gal_tp / (self.n_matches - self.star_tp - self.gal_fp)).nan_to_num(0)

        return {
            f"classification_acc{self.postfix_str}": acc,
            f"classification_acc_star{self.postfix_str}": star_acc,
            f"classification_acc_galaxy{self.postfix_str}": gal_acc,
        }

    def get_internal_states(self):
        return {
            f"n_matches{self.postfix_str}": self.n_matches,
            f"gal_tp{self.postfix_str}": self.gal_tp,
            f"gal_fp{self.postfix_str}": self.gal_fp,
            f"star_tp{self.postfix_str}": self.star_tp,
            f"star_fp{self.postfix_str}": self.star_fp,
        }


class FluxError(Metric):
    def __init__(
        self,
        survey_bands,
<<<<<<< HEAD
        bin_cutoffs: list,
        ref_band: int = 2,
        bin_type: str = "mag",
        exclude_last_bin: bool = False,
    ):
        super().__init__()
=======
        base_flux_bin_cutoffs: list,
        mag_zero_point: int,
        ref_band: int = 2,
        report_bin_unit: str = "mag",
        exclude_last_bin: bool = False,
    ):
        super().__init__(base_flux_bin_cutoffs, mag_zero_point, report_bin_unit, exclude_last_bin)
>>>>>>> bd96328c
        self.survey_bands = survey_bands  # list of band names (e.g. "r")
        self.ref_band = ref_band
        self.bin_cutoffs = bin_cutoffs
        self.bin_type = bin_type
        self.exclude_last_bin = exclude_last_bin
        self.n_bins = len(self.bin_cutoffs) + 1

        self.add_state(
            "flux_abs_err",
            default=torch.zeros((len(self.survey_bands), self.n_bins)),  # n_bins per band
            dist_reduce_fx="sum",
        )
        self.add_state(
            "flux_pct_err",
            default=torch.zeros((len(self.survey_bands), self.n_bins)),  # n_bins per band
            dist_reduce_fx="sum",
        )
        self.add_state(
            "flux_abs_pct_err",
            default=torch.zeros((len(self.survey_bands), self.n_bins)),  # n_bins per band
            dist_reduce_fx="sum",
        )
        self.add_state("n_matches", default=torch.zeros(self.n_bins), dist_reduce_fx="sum")

    def update(self, true_cat, est_cat, matching):
<<<<<<< HEAD
        cutoffs = torch.tensor(self.bin_cutoffs, device=self.device)
        true_bin_measures = true_cat.on_fluxes(self.bin_type)[:, :, self.ref_band].contiguous()
=======
        true_fluxes = true_cat.on_fluxes[:, :, self.ref_band].contiguous()
>>>>>>> bd96328c

        for i in range(true_cat.batch_size):
            tcat_matches, ecat_matches = matching[i]
            n_true = true_cat["n_sources"][i].int().sum().item()
<<<<<<< HEAD
            bin_measure = true_bin_measures[i, 0:n_true][tcat_matches].contiguous()
            bins = torch.bucketize(bin_measure, cutoffs)
=======
            true_matched_fluxes = true_fluxes[i, 0:n_true][tcat_matches].contiguous()
            bins = self.bucketize(true_matched_fluxes)
>>>>>>> bd96328c

            true_flux = true_cat.on_fluxes[i, tcat_matches]
            est_flux = est_cat.on_fluxes[i, ecat_matches]

            # Compute and update percent error per band
            abs_err = (true_flux - est_flux).abs()
            pct_err = (true_flux - est_flux) / true_flux
            abs_pct_err = pct_err.abs()
            for band in range(len(self.survey_bands)):  # noqa: WPS518
                tmp = torch.zeros((self.n_bins,), dtype=torch.float, device=self.device)
                tmp = tmp.scatter_add(0, bins.reshape(-1), abs_err[..., band].reshape(-1))
                self.flux_abs_err[band] += tmp

                tmp = torch.zeros((self.n_bins,), dtype=torch.float, device=self.device)
                tmp = tmp.scatter_add(0, bins.reshape(-1), pct_err[..., band].reshape(-1))
                self.flux_pct_err[band] += tmp

                tmp = torch.zeros((self.n_bins,), dtype=torch.float, device=self.device)
                tmp = tmp.scatter_add(0, bins.reshape(-1), abs_pct_err[..., band].reshape(-1))
                self.flux_abs_pct_err[band] += tmp.abs()
            self.n_matches += bins.bincount(minlength=self.n_bins)

    def compute(self):
        final_idx = -1 if self.exclude_last_bin else None
        flux_abs_err = self.flux_abs_err[:, :final_idx]
        flux_pct_err = self.flux_pct_err[:, :final_idx]
        flux_abs_pct_err = self.flux_abs_pct_err[:, :final_idx]
        n_matches = self.n_matches[:final_idx]

        # Compute final metrics
        mae = flux_abs_err.sum(dim=1) / n_matches.sum()
        binned_mae = flux_abs_err / n_matches
        mpe = flux_pct_err.sum(dim=1) / n_matches.sum()
        binned_mpe = flux_pct_err / n_matches
        mape = flux_abs_pct_err.sum(dim=1) / n_matches.sum()
        binned_mape = flux_abs_pct_err / n_matches

        results = {}
        for i, band in enumerate(self.survey_bands):
            results[f"flux_err_{band}_mae"] = mae[i]
            results[f"flux_err_{band}_mpe"] = mpe[i]
            results[f"flux_err_{band}_mape"] = mape[i]
            for j in range(binned_mpe.shape[1]):
                results[f"flux_err_{band}_mae_bin_{j}"] = binned_mae[i, j]
                results[f"flux_err_{band}_mpe_bin_{j}"] = binned_mpe[i, j]
                results[f"flux_err_{band}_mape_bin_{j}"] = binned_mape[i, j]

        return results


class GalaxyShapeError(Metric):
    galaxy_params = [
        "galaxy_disk_frac",
        "galaxy_beta_radians",
        "galaxy_disk_q",
        "galaxy_a_d",
        "galaxy_bulge_q",
        "galaxy_a_b",
    ]
    galaxy_param_to_idx = {param: i for i, param in enumerate(galaxy_params)}

    def __init__(
        self,
<<<<<<< HEAD
        bin_cutoffs,
        ref_band=2,
        bin_type="mag",
        exclude_last_bin=False,
    ):
        super().__init__()
=======
        base_flux_bin_cutoffs,
        mag_zero_point: int,
        ref_band=2,
        report_bin_unit="mag",
        exclude_last_bin=False,
    ):
        super().__init__(base_flux_bin_cutoffs, mag_zero_point, report_bin_unit, exclude_last_bin)
>>>>>>> bd96328c

        self.ref_band = ref_band
        self.bin_cutoffs = bin_cutoffs
        self.n_bins = len(self.bin_cutoffs) + 1
        self.bin_type = bin_type
        self.exclude_last_bin = exclude_last_bin  # used to ignore dim objects

        gpe_init = torch.zeros((len(self.galaxy_params), self.n_bins))
        self.add_state("galaxy_param_err", default=gpe_init, dist_reduce_fx="sum")
        self.add_state("disk_hlr_err", torch.zeros(self.n_bins), dist_reduce_fx="sum")
        self.add_state("bulge_hlr_err", torch.zeros(self.n_bins), dist_reduce_fx="sum")
        self.add_state("n_true_galaxies", default=torch.zeros(self.n_bins), dist_reduce_fx="sum")

    def update(self, true_cat, est_cat, matching):
<<<<<<< HEAD
        true_bin_meas = true_cat.on_fluxes(self.bin_type)[:, :, self.ref_band].contiguous()
        cutoffs = torch.tensor(self.bin_cutoffs, device=self.device)
=======
        true_fluxes = true_cat.on_fluxes[:, :, self.ref_band].contiguous()
>>>>>>> bd96328c

        for i in range(true_cat.batch_size):
            tcat_matches, ecat_matches = matching[i]
            n_true = true_cat["n_sources"][i].sum().item()

            is_gal = true_cat.galaxy_bools[i][tcat_matches][:, 0]
            # Skip if no galaxies in this image
            if (~is_gal).all():
                continue
<<<<<<< HEAD
            true_matched_mags = true_bin_meas[i, 0:n_true][tcat_matches]
            true_gal_mags = true_matched_mags[is_gal]

            # get magnitude bin for each matched galaxy
            mag_bins = torch.bucketize(true_gal_mags, cutoffs)
            self.n_true_galaxies += mag_bins.bincount(minlength=self.n_bins)
=======
            true_matched_fluxes = true_fluxes[i, 0:n_true][tcat_matches]
            true_gal_njy_fluxes = true_matched_fluxes[is_gal]

            # get magnitude bin for each matched galaxy
            njy_flux_bins = self.bucketize(true_gal_njy_fluxes)
            self.n_true_galaxies += self.bincount(njy_flux_bins)
>>>>>>> bd96328c

            true_gal_params = true_cat["galaxy_params"][i, tcat_matches][is_gal]

            for j, name in enumerate(self.galaxy_params):
                true_param = true_gal_params[:, j]
                est_param = est_cat[name][i, ecat_matches][is_gal, 0]
                abs_res = (true_param - est_param).abs()

                # Wrap angle around pi
                if name == "galaxy_beta_radians":
                    abs_res = abs_res % torch.pi

                # Update bins
                tmp = torch.zeros(self.n_bins, dtype=torch.float, device=self.device)
<<<<<<< HEAD
                self.galaxy_param_err[j] += tmp.scatter_add(0, mag_bins, abs_res)
=======
                self.galaxy_param_err[j] += tmp.scatter_add(0, njy_flux_bins, abs_res)
>>>>>>> bd96328c

            # Compute HLRs for disk and bulge
            true_a_d = true_gal_params[:, self.galaxy_param_to_idx["galaxy_a_d"]]
            true_disk_q = true_gal_params[:, self.galaxy_param_to_idx["galaxy_disk_q"]]
            true_b_d = true_a_d * true_disk_q
            true_disk_hlr = torch.sqrt(true_a_d * true_b_d)

            est_a_d = est_cat["galaxy_a_d"][i, ecat_matches][is_gal, 0]
            est_disk_q = est_cat["galaxy_disk_q"][i, ecat_matches][is_gal, 0]
            est_b_d = est_a_d * est_disk_q
            est_disk_hlr = torch.sqrt(est_a_d * est_b_d)

            true_a_b = true_gal_params[:, self.galaxy_param_to_idx["galaxy_a_b"]]
            true_bulge_q = true_gal_params[:, self.galaxy_param_to_idx["galaxy_bulge_q"]]
            true_b_b = true_a_b * true_bulge_q
            true_bulge_hlr = torch.sqrt(true_a_b * true_b_b)

            est_a_b = est_cat["galaxy_a_b"][i, ecat_matches][is_gal, 0]
            est_bulge_q = est_cat["galaxy_bulge_q"][i, ecat_matches][is_gal, 0]
            est_b_b = est_a_b * est_bulge_q
            est_bulge_hlr = torch.sqrt(est_a_b * est_b_b)

            abs_disk_hlr_res = (true_disk_hlr - est_disk_hlr).abs()
            tmp = torch.zeros(self.n_bins, dtype=torch.float, device=self.device)
<<<<<<< HEAD
            self.disk_hlr_err += tmp.scatter_add(0, mag_bins, abs_disk_hlr_res)

            abs_bulge_hlr_res = (true_bulge_hlr - est_bulge_hlr).abs()
            tmp = torch.zeros(self.n_bins, dtype=torch.float, device=self.device)
            self.bulge_hlr_err += tmp.scatter_add(0, mag_bins, abs_bulge_hlr_res)
=======
            self.disk_hlr_err += tmp.scatter_add(0, njy_flux_bins, abs_disk_hlr_res)

            abs_bulge_hlr_res = (true_bulge_hlr - est_bulge_hlr).abs()
            tmp = torch.zeros(self.n_bins, dtype=torch.float, device=self.device)
            self.bulge_hlr_err += tmp.scatter_add(0, njy_flux_bins, abs_bulge_hlr_res)
>>>>>>> bd96328c

    def compute(self):
        final_idx = -1 if self.exclude_last_bin else None
        galaxy_param_err = self.galaxy_param_err[:, :final_idx]
        disk_hlr_err = self.disk_hlr_err[:final_idx]
        bulge_hlr_err = self.bulge_hlr_err[:final_idx]
        n_galaxies = self.n_true_galaxies[:final_idx]

        gal_param_mae = galaxy_param_err.sum(dim=1) / n_galaxies.sum()
        binned_gal_param_mae = galaxy_param_err / n_galaxies

        disk_hlr_mae = disk_hlr_err.sum() / n_galaxies.sum()
        binned_disk_hlr_mae = disk_hlr_err / n_galaxies
        bulge_hlr_mae = bulge_hlr_err.sum() / n_galaxies.sum()
        binned_bulge_hlr_mae = bulge_hlr_err / n_galaxies

        results = {}
        for i, name in enumerate(self.galaxy_params):
            results[f"{name}_mae"] = gal_param_mae[i]
            for j in range(self.n_bins):
                results[f"{name}_mae_bin_{j}"] = binned_gal_param_mae[i, j]

        results["galaxy_disk_hlr_mae"] = disk_hlr_mae
        results["galaxy_bulge_hlr_mae"] = bulge_hlr_mae
        for j in range(self.n_bins):
            results[f"galaxy_disk_hlr_mae_bin_{j}"] = binned_disk_hlr_mae[j]
            results[f"galaxy_bulge_hlr_mae_bin_{j}"] = binned_bulge_hlr_mae[j]

        return results<|MERGE_RESOLUTION|>--- conflicted
+++ resolved
@@ -9,11 +9,7 @@
 from scipy.optimize import linear_sum_assignment
 from torchmetrics import Metric
 
-<<<<<<< HEAD
-from bliss.catalog import FullCatalog
-=======
 from bliss.catalog import FullCatalog, convert_flux_to_magnitude
->>>>>>> bd96328c
 
 
 class CatalogMatcher:
@@ -119,8 +115,35 @@
     def __init__(self, filter_list: List[CatFilter]):
         super().__init__()
 
-<<<<<<< HEAD
-=======
+        self.bin_cutoffs = bin_cutoffs
+        self.exclude_last_bin = exclude_last_bin
+        self.n_bins = len(self.bin_cutoffs) + 1
+
+    def add_bin_state(self, name, additional_dim=(), dist_reduce_fx="sum"):
+        default_values = torch.zeros(additional_dim + (self.n_bins,))
+        self.add_state(name, default=default_values, dist_reduce_fx=dist_reduce_fx)
+
+    def bucketize(self, value: torch.Tensor):
+        cutoffs = torch.tensor(self.bin_cutoffs, device=self.device)
+        return torch.bucketize(value, cutoffs)
+
+    def bincount(self, value: torch.Tensor):
+        return value.bincount(minlength=self.n_bins)
+
+    def get_state_for_report(self, state_name):
+        state = getattr(self, state_name)
+        return state[..., :-1] if self.exclude_last_bin else state
+
+    def get_report_bins(self):
+        report_bins = torch.tensor(self.bin_cutoffs)
+        return report_bins[:-1] if self.exclude_last_bin else report_bins
+
+
+# it can handle the blendedness bin
+class GeneralBinMetric(Metric):
+    def __init__(self, bin_cutoffs: list, exclude_last_bin: bool):
+        super().__init__()
+
         self.bin_cutoffs = bin_cutoffs
         self.exclude_last_bin = exclude_last_bin
         self.n_bins = len(self.bin_cutoffs) + 1
@@ -195,7 +218,6 @@
     ):
         super().__init__(base_flux_bin_cutoffs, mag_zero_point, report_bin_unit, exclude_last_bin)
 
->>>>>>> bd96328c
         self.filter_list = filter_list
         assert self.filter_list, "filter_list can't be empty"
         self.postfix_str = self._get_postfix()
@@ -232,15 +254,6 @@
 class DetectionPerformance(FilterMetric):
     def __init__(
         self,
-<<<<<<< HEAD
-        bin_cutoffs: list = None,
-        ref_band: int = 2,
-        bin_type: str = "nmgy",
-        exclude_last_bin: bool = False,
-        filter_list: List[CatFilter] = None,
-    ):
-        super().__init__(filter_list if filter_list else [NullFilter()])
-=======
         base_flux_bin_cutoffs: list = None,
         mag_zero_point: int = None,
         ref_band: int = 2,
@@ -255,9 +268,7 @@
             exclude_last_bin,
             filter_list if filter_list else [NullFilter()],
         )
->>>>>>> bd96328c
-
-        self.bin_cutoffs = bin_cutoffs if bin_cutoffs else []
+
         self.ref_band = ref_band
         self.bin_type = bin_type
         self.exclude_last_bin = exclude_last_bin
@@ -280,17 +291,6 @@
         assert isinstance(est_cat, FullCatalog), "est_cat should be FullCatalog"
 
         if self.ref_band is not None:
-<<<<<<< HEAD
-            true_bin_measures = true_cat.on_fluxes(self.bin_type)
-            true_bin_measures = true_bin_measures[:, :, self.ref_band].contiguous()
-            est_bin_measures = est_cat.on_fluxes(self.bin_type)
-            est_bin_measures = est_bin_measures[:, :, self.ref_band].contiguous()
-        else:
-            # hack to match regardless of magnitude; intended for
-            # catalogs from surveys with incompatible filter bands
-            true_bin_measures = torch.ones_like(true_cat["plocs"][:, :, 0])
-            est_bin_measures = torch.ones_like(est_cat["plocs"][:, :, 0])
-=======
             true_fluxes = true_cat.on_fluxes
             true_fluxes = true_fluxes[:, :, self.ref_band].contiguous()
             est_fluxes = est_cat.on_fluxes
@@ -300,7 +300,6 @@
             # catalogs from surveys with incompatible filter bands
             true_fluxes = torch.ones_like(true_cat["plocs"][:, :, 0])
             est_fluxes = torch.ones_like(est_cat["plocs"][:, :, 0])
->>>>>>> bd96328c
 
         true_filter_bools, est_filter_bools = self.get_filter_bools(true_cat, est_cat)
 
@@ -317,35 +316,20 @@
             n_true = true_cat["n_sources"][i].sum().item()
             n_est = est_cat["n_sources"][i].sum().item()
 
-<<<<<<< HEAD
-            cur_batch_true_bin_meas = true_bin_measures[i, :n_true]
-            cur_batch_est_bin_meas = est_bin_measures[i, :n_est]
-=======
             cur_batch_true_fluxes = true_fluxes[i, :n_true]
             cur_batch_est_fluxes = est_fluxes[i, :n_est]
->>>>>>> bd96328c
 
             cur_batch_true_filter_bools = true_filter_bools[i, :n_true]
             cur_batch_est_filter_bools = est_filter_bools[i, :n_est]
 
-<<<<<<< HEAD
-            tmi = cur_batch_true_bin_meas[cur_batch_true_filter_bools]
-            emi = cur_batch_est_bin_meas[cur_batch_est_filter_bools]
-=======
             tmi = cur_batch_true_fluxes[cur_batch_true_filter_bools]
             emi = cur_batch_est_fluxes[cur_batch_est_filter_bools]
->>>>>>> bd96328c
 
             tcat_matches = tcat_matches[cur_batch_true_filter_bools[tcat_matches]]
             ecat_matches = ecat_matches[cur_batch_est_filter_bools[ecat_matches]]
 
-<<<<<<< HEAD
-            tmim = cur_batch_true_bin_meas[tcat_matches]
-            emim = cur_batch_est_bin_meas[ecat_matches]
-=======
             tmim = cur_batch_true_fluxes[tcat_matches]
             emim = cur_batch_est_fluxes[ecat_matches]
->>>>>>> bd96328c
 
             self.n_true_sources += torch.bucketize(tmi, cutoffs).bincount(minlength=n_bins)
             self.n_est_sources += torch.bucketize(emi, cutoffs).bincount(minlength=n_bins)
@@ -494,14 +478,6 @@
 class SourceTypeAccuracy(FilterMetric):
     def __init__(
         self,
-<<<<<<< HEAD
-        bin_cutoffs: list,
-        ref_band: int = 2,
-        bin_type: str = "nmgy",
-        filter_list: List[CatFilter] = None,
-    ):
-        super().__init__(filter_list if filter_list else [NullFilter()])
-=======
         base_flux_bin_cutoffs: list,
         mag_zero_point: int,
         ref_band: int = 2,
@@ -517,9 +493,7 @@
             filter_list if filter_list else [NullFilter()],
         )
         assert self.base_flux_bin_cutoffs, "cutoffs can't be None or empty"
->>>>>>> bd96328c
-
-        self.bin_cutoffs = bin_cutoffs
+
         self.ref_band = ref_band
         self.bin_type = bin_type
 
@@ -535,14 +509,7 @@
         self.add_state("n_matches", default=torch.zeros(n_bins), dist_reduce_fx="sum")
 
     def update(self, true_cat, est_cat, matching):
-<<<<<<< HEAD
-        cutoffs = torch.tensor(self.bin_cutoffs, device=self.device)
-        n_bins = len(cutoffs) + 1
-
-        true_bin_measures = true_cat.on_fluxes(self.bin_type)[:, :, self.ref_band].contiguous()
-=======
         true_fluxes = true_cat.on_fluxes[:, :, self.ref_band].contiguous()
->>>>>>> bd96328c
 
         true_filter_bools, _ = self.get_filter_bools(true_cat, est_cat)
 
@@ -560,16 +527,9 @@
             tcat_matches = tcat_matches[tcat_matches_filter]
             ecat_matches = ecat_matches[tcat_matches_filter]
 
-<<<<<<< HEAD
-            cur_batch_true_bin_meas = true_bin_measures[i][tcat_matches]
-            bin_indexes = torch.bucketize(cur_batch_true_bin_meas, cutoffs)
-            _, to_bin_mapping = torch.sort(bin_indexes)
-            per_bin_elements_count = bin_indexes.bincount(minlength=n_bins)
-=======
             cur_batch_true_fluxes = true_fluxes[i][tcat_matches]
             bin_indexes = self.bucketize(cur_batch_true_fluxes)
             self.n_matches += self.bincount(bin_indexes)
->>>>>>> bd96328c
 
             true_gal = true_cat.galaxy_bools[i][tcat_matches][to_bin_mapping]
             est_gal = est_cat.galaxy_bools[i][ecat_matches][to_bin_mapping]
@@ -657,14 +617,6 @@
     def __init__(
         self,
         survey_bands,
-<<<<<<< HEAD
-        bin_cutoffs: list,
-        ref_band: int = 2,
-        bin_type: str = "mag",
-        exclude_last_bin: bool = False,
-    ):
-        super().__init__()
-=======
         base_flux_bin_cutoffs: list,
         mag_zero_point: int,
         ref_band: int = 2,
@@ -672,7 +624,6 @@
         exclude_last_bin: bool = False,
     ):
         super().__init__(base_flux_bin_cutoffs, mag_zero_point, report_bin_unit, exclude_last_bin)
->>>>>>> bd96328c
         self.survey_bands = survey_bands  # list of band names (e.g. "r")
         self.ref_band = ref_band
         self.bin_cutoffs = bin_cutoffs
@@ -698,23 +649,13 @@
         self.add_state("n_matches", default=torch.zeros(self.n_bins), dist_reduce_fx="sum")
 
     def update(self, true_cat, est_cat, matching):
-<<<<<<< HEAD
-        cutoffs = torch.tensor(self.bin_cutoffs, device=self.device)
-        true_bin_measures = true_cat.on_fluxes(self.bin_type)[:, :, self.ref_band].contiguous()
-=======
         true_fluxes = true_cat.on_fluxes[:, :, self.ref_band].contiguous()
->>>>>>> bd96328c
 
         for i in range(true_cat.batch_size):
             tcat_matches, ecat_matches = matching[i]
             n_true = true_cat["n_sources"][i].int().sum().item()
-<<<<<<< HEAD
-            bin_measure = true_bin_measures[i, 0:n_true][tcat_matches].contiguous()
-            bins = torch.bucketize(bin_measure, cutoffs)
-=======
             true_matched_fluxes = true_fluxes[i, 0:n_true][tcat_matches].contiguous()
             bins = self.bucketize(true_matched_fluxes)
->>>>>>> bd96328c
 
             true_flux = true_cat.on_fluxes[i, tcat_matches]
             est_flux = est_cat.on_fluxes[i, ecat_matches]
@@ -778,14 +719,6 @@
 
     def __init__(
         self,
-<<<<<<< HEAD
-        bin_cutoffs,
-        ref_band=2,
-        bin_type="mag",
-        exclude_last_bin=False,
-    ):
-        super().__init__()
-=======
         base_flux_bin_cutoffs,
         mag_zero_point: int,
         ref_band=2,
@@ -793,7 +726,6 @@
         exclude_last_bin=False,
     ):
         super().__init__(base_flux_bin_cutoffs, mag_zero_point, report_bin_unit, exclude_last_bin)
->>>>>>> bd96328c
 
         self.ref_band = ref_band
         self.bin_cutoffs = bin_cutoffs
@@ -808,12 +740,7 @@
         self.add_state("n_true_galaxies", default=torch.zeros(self.n_bins), dist_reduce_fx="sum")
 
     def update(self, true_cat, est_cat, matching):
-<<<<<<< HEAD
-        true_bin_meas = true_cat.on_fluxes(self.bin_type)[:, :, self.ref_band].contiguous()
-        cutoffs = torch.tensor(self.bin_cutoffs, device=self.device)
-=======
         true_fluxes = true_cat.on_fluxes[:, :, self.ref_band].contiguous()
->>>>>>> bd96328c
 
         for i in range(true_cat.batch_size):
             tcat_matches, ecat_matches = matching[i]
@@ -823,21 +750,12 @@
             # Skip if no galaxies in this image
             if (~is_gal).all():
                 continue
-<<<<<<< HEAD
-            true_matched_mags = true_bin_meas[i, 0:n_true][tcat_matches]
-            true_gal_mags = true_matched_mags[is_gal]
-
-            # get magnitude bin for each matched galaxy
-            mag_bins = torch.bucketize(true_gal_mags, cutoffs)
-            self.n_true_galaxies += mag_bins.bincount(minlength=self.n_bins)
-=======
             true_matched_fluxes = true_fluxes[i, 0:n_true][tcat_matches]
             true_gal_njy_fluxes = true_matched_fluxes[is_gal]
 
             # get magnitude bin for each matched galaxy
             njy_flux_bins = self.bucketize(true_gal_njy_fluxes)
             self.n_true_galaxies += self.bincount(njy_flux_bins)
->>>>>>> bd96328c
 
             true_gal_params = true_cat["galaxy_params"][i, tcat_matches][is_gal]
 
@@ -852,11 +770,7 @@
 
                 # Update bins
                 tmp = torch.zeros(self.n_bins, dtype=torch.float, device=self.device)
-<<<<<<< HEAD
-                self.galaxy_param_err[j] += tmp.scatter_add(0, mag_bins, abs_res)
-=======
                 self.galaxy_param_err[j] += tmp.scatter_add(0, njy_flux_bins, abs_res)
->>>>>>> bd96328c
 
             # Compute HLRs for disk and bulge
             true_a_d = true_gal_params[:, self.galaxy_param_to_idx["galaxy_a_d"]]
@@ -881,19 +795,11 @@
 
             abs_disk_hlr_res = (true_disk_hlr - est_disk_hlr).abs()
             tmp = torch.zeros(self.n_bins, dtype=torch.float, device=self.device)
-<<<<<<< HEAD
-            self.disk_hlr_err += tmp.scatter_add(0, mag_bins, abs_disk_hlr_res)
-
-            abs_bulge_hlr_res = (true_bulge_hlr - est_bulge_hlr).abs()
-            tmp = torch.zeros(self.n_bins, dtype=torch.float, device=self.device)
-            self.bulge_hlr_err += tmp.scatter_add(0, mag_bins, abs_bulge_hlr_res)
-=======
             self.disk_hlr_err += tmp.scatter_add(0, njy_flux_bins, abs_disk_hlr_res)
 
             abs_bulge_hlr_res = (true_bulge_hlr - est_bulge_hlr).abs()
             tmp = torch.zeros(self.n_bins, dtype=torch.float, device=self.device)
             self.bulge_hlr_err += tmp.scatter_add(0, njy_flux_bins, abs_bulge_hlr_res)
->>>>>>> bd96328c
 
     def compute(self):
         final_idx = -1 if self.exclude_last_bin else None
