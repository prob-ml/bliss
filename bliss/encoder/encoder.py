--- conflicted
+++ resolved
@@ -276,12 +276,8 @@
     def update_metrics(self, batch, batch_idx):
         target_cat = TileCatalog(self.tile_slen, batch["tile_catalog"])
         target_cat = target_cat.filter_tile_catalog_by_flux(
-<<<<<<< HEAD
-            min_flux=self.min_flux_threshold_during_test
-=======
             min_flux=self.min_flux_threshold,
             band=self.reference_band,
->>>>>>> 10f01bbc
         )
         target_cat = target_cat.symmetric_crop(self.tiles_to_crop).to_full_catalog()
 
