--- conflicted
+++ resolved
@@ -10,11 +10,7 @@
 from torchmetrics import MetricCollection
 
 from bliss.catalog import TileCatalog
-<<<<<<< HEAD
 from bliss.encoder.convnet import ContextNet, FeaturesNet
-=======
-from bliss.encoder.convnet import CatalogNet, ContextNet, FeaturesNet
->>>>>>> 55a90c96
 from bliss.encoder.image_normalizer import ImageNormalizer
 from bliss.encoder.metrics import CatalogMatcher
 from bliss.encoder.variational_dist import VariationalDist
@@ -190,11 +186,8 @@
 
         # filter out undetectable sources and split catalog by flux
         target_cat = TileCatalog(self.tile_slen, batch["tile_catalog"])
-<<<<<<< HEAD
-=======
 
         # filter out undetectable sources
->>>>>>> 55a90c96
         target_cat = target_cat.filter_by_flux(
             min_flux=self.min_flux_for_loss,
             band=self.reference_band,
@@ -257,12 +250,8 @@
         target_cat = target_tile_cat.symmetric_crop(self.tiles_to_crop).to_full_catalog()
 
         mode_tile_cat = self.sample(batch, use_mode=True).filter_by_flux(
-<<<<<<< HEAD
             min_flux=self.min_flux_for_metrics,
             band=self.reference_band,
-=======
-            min_flux=self.min_flux_for_metrics
->>>>>>> 55a90c96
         )
         mode_cat = mode_tile_cat.to_full_catalog()
         matching = self.matcher.match_catalogs(target_cat, mode_cat)
