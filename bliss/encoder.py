--- conflicted
+++ resolved
@@ -2,10 +2,6 @@
 from typing import Dict, Optional
 
 import torch
-<<<<<<< HEAD
-from einops import rearrange
-=======
->>>>>>> b1a7133f
 from torch import Tensor, nn
 
 from bliss.models.binary import BinaryEncoder
