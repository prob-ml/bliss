--- conflicted
+++ resolved
@@ -35,7 +35,6 @@
         location_encoder: LocationEncoder,
         binary_encoder: Optional[BinaryEncoder] = None,
         galaxy_encoder: Optional[GalaxyEncoder] = None,
-        z_threshold: float = 4.0,
     ):
         """Initializes Encoder.
 
@@ -58,7 +57,6 @@
         self.location_encoder = location_encoder
         self.binary_encoder = binary_encoder
         self.galaxy_encoder = galaxy_encoder
-        self.z_threshold = z_threshold
 
     def forward(self, x):
         raise NotImplementedError(
@@ -91,14 +89,7 @@
                 - 'galaxy_bools', 'star_bools', and 'galaxy_probs' from BinaryEncoder.
                 - 'galaxy_params' from GalaxyEncoder.
         """
-<<<<<<< HEAD
-        log_image = subtract_bg_and_log_transform(image, background, z_threshold=self.z_threshold)
-        log_image_ptiles = self.get_images_in_ptiles(log_image)
-        del log_image
-        var_params = self.location_encoder.encode(log_image_ptiles)
-=======
         var_params = self.location_encoder.encode(image, background)
->>>>>>> 4bd666c8
         tile_map = self.location_encoder.max_a_post(var_params)
 
         if self.binary_encoder is not None:
