--- conflicted
+++ resolved
@@ -17,7 +17,7 @@
 from bliss.catalog import FullCatalog, SourceType, TileCatalog
 from bliss.metrics import BlissMetrics, MetricsMode
 from bliss.plotting import plot_detections
-from bliss.surveys.sdss import SloanDigitalSkySurvey
+from bliss.surveys.sdss import SloanDigitalSkySurvey as SDSS
 from bliss.transforms import z_score
 from bliss.unconstrained_dists import (
     UnconstrainedBernoulli,
@@ -36,9 +36,8 @@
     representation of this image.
     """
 
-    SDSS_BANDS = ["u", "g", "r", "i", "z"]  # NOTE: SDSS-specific naming conventions
-    STAR_FLUX_NAMES = [f"star_log_flux_{bnd}" for bnd in SDSS_BANDS]
-    GAL_FLUX_NAMES = [f"galaxy_flux_{bnd}" for bnd in SDSS_BANDS]
+    STAR_FLUX_NAMES = [f"star_log_flux_{bnd}" for bnd in SDSS.BANDS]
+    GAL_FLUX_NAMES = [f"galaxy_flux_{bnd}" for bnd in SDSS.BANDS]
     GALSIM_NAMES = ["disk_frac", "beta_radians", "disk_q", "a_d", "bulge_q", "a_b"]
 
     def __init__(
@@ -95,13 +94,6 @@
 
     @property
     def dist_param_groups(self):
-<<<<<<< HEAD
-=======
-        # create a unique parameter for each per-band flux
-        star_fluxes = [f"star_log_flux {bnd}" for bnd in SloanDigitalSkySurvey.BANDS]
-        gal_fluxes = [f"galsim_flux_{bnd}" for bnd in SloanDigitalSkySurvey.BANDS]
-
->>>>>>> 01be5dda
         d = {
             "on_prob": UnconstrainedBernoulli(),
             "loc": UnconstrainedDiagonalBivariateNormal(),
@@ -225,19 +217,8 @@
         est_catalog_dict = {}
 
         # populate est_catalog_dict with per-band (log) star fluxes
-<<<<<<< HEAD
         star_log_fluxes = torch.stack(
             [pred[name].mode * tile_is_on_array for name in self.STAR_FLUX_NAMES], dim=3
-=======
-        star_logflux_names = [f"star_log_flux {bnd}" for bnd in SloanDigitalSkySurvey.BANDS]
-        flux_d = {}
-        for flux in star_logflux_names:
-            flux_d[flux] = pred[flux].mode  # type: ignore
-            flux_d[flux] = torch.mul(flux_d[flux], tile_is_on_array)  # type: ignore
-            flux_d[flux] = rearrange(flux_d[flux], "b ht wt -> b ht wt 1 1")
-        star_log_fluxes = torch.cat(
-            [flux_d[f"star_log_flux {bnd}"] for bnd in SloanDigitalSkySurvey.BANDS], 4
->>>>>>> 01be5dda
         )
         star_fluxes = star_log_fluxes.exp()
 
@@ -245,22 +226,9 @@
         galaxy_bools = pred["galaxy_prob"].mode
         star_bools = 1 - galaxy_bools
         source_type = SourceType.STAR * star_bools + SourceType.GALAXY * galaxy_bools
-<<<<<<< HEAD
 
         # populate est_catalog_dict with galaxy parameters
         galsim_dists = [pred[f"galsim_{name}"] for name in self.GALSIM_NAMES]
-=======
-        galsimflux_names = [f"flux_{bnd}" for bnd in SloanDigitalSkySurvey.BANDS]
-        galsim_names = galsimflux_names + [
-            "disk_frac",
-            "beta_radians",
-            "disk_q",
-            "a_d",
-            "bulge_q",
-            "a_b",
-        ]
-        galsim_dists = [pred[f"galsim_{name}"] for name in galsim_names]
->>>>>>> 01be5dda
         # for params with transformed distribution mode and median aren't implemented.
         # instead, we compute median using inverse cdf 0.5
         galsim_param_lst = [d.icdf(torch.tensor(0.5)) for d in galsim_dists]
@@ -324,7 +292,6 @@
         star_log_fluxes = rearrange(
             true_tile_cat["star_log_fluxes"], "b ht wt 1 bnd -> b ht wt bnd"
         )
-<<<<<<< HEAD
         galaxy_fluxes = rearrange(true_tile_cat["galaxy_fluxes"], "b ht wt 1 bnd -> b ht wt bnd")
 
         # only compute loss over bands we're using
@@ -333,11 +300,6 @@
         for i, (star_name, gal_name) in enumerate(zip(star_bands, gal_bands)):
             # star flux loss
             star_flux_loss = -pred[star_name].log_prob(star_log_fluxes[..., i]) * true_star_bools
-=======
-        for i, bnd in enumerate(SloanDigitalSkySurvey.BANDS):
-            star_flux_loss = -pred[f"star_log_flux {bnd}"].log_prob(star_log_fluxes[:, :, :, i])
-            star_flux_loss *= true_star_bools
->>>>>>> 01be5dda
             loss += star_flux_loss
             loss_with_components[star_name] = star_flux_loss.sum() / true_star_bools.sum()
 
@@ -347,11 +309,6 @@
             loss_with_components[gal_name] = gal_flux_loss.sum() / true_gal_bools.sum()
 
         # galaxy properties loss
-<<<<<<< HEAD
-=======
-        fluxes = [f"flux_{bnd}" for bnd in SloanDigitalSkySurvey.BANDS]
-        galsim_names = fluxes + ["disk_frac", "beta_radians", "disk_q", "a_d", "bulge_q", "a_b"]
->>>>>>> 01be5dda
         galsim_true_vals = rearrange(true_tile_cat["galaxy_params"], "b ht wt 1 d -> b ht wt d")
         for i, param_name in enumerate(self.GALSIM_NAMES):
             galsim_pn = f"galsim_{param_name}"
