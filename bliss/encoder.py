"""Scripts to produce BLISS estimates on astronomical images."""
from typing import Dict, List, Optional, Tuple

import torch
from torch import Tensor, nn
from tqdm import tqdm

from bliss.catalog import TileCatalog, get_images_in_tiles, get_is_on_from_n_sources
from bliss.models.binary import BinaryEncoder
from bliss.models.detection_encoder import DetectionEncoder
from bliss.models.galaxy_encoder import GalaxyEncoder


class Encoder(nn.Module):
    """Encodes astronomical image into variational parameters.

    This module takes an astronomical image, or specifically padded tiles
    of an astronomical image, and returns either samples from the variational
    distribution of the latent catalog of objects represented by that image.

    Alternatively, this module can also return a sequential 'maximum-a-posteriori'
    (though this is not the true MAP since estimation is done sequentially rather than
    for the joint distribution or parameters).

    Attributes:
        See the __init__ function for a description of the attributes, which are
        the submodules for specific components of the catalog.

    """

    def __init__(
        self,
        detection_encoder: DetectionEncoder,
        binary_encoder: Optional[BinaryEncoder] = None,
        galaxy_encoder: Optional[GalaxyEncoder] = None,
        n_images_per_batch: Optional[int] = None,
        n_rows_per_batch: Optional[int] = None,
        map_n_source_weights: Optional[Tuple[float, ...]] = None,
    ):
        """Initializes Encoder.

        This module requires at least the `detection_encoder`. Other
        modules can be incorporated to add more information about the catalog,
        specifically whether an object is a galaxy or star (`binary_encoder`), or
        the latent parameter describing the shape of the galaxy `galaxy_encoder`.

        Args:
            detection_encoder: Module that takes padded tiles and returns the number
                of sources and locations per-tile.
            binary_encoder: Module that takes padded tiles and locations and
                returns a classification between stars and galaxies. Defaults to None.
            galaxy_encoder: Module that takes padded tiles and locations and returns the variational
                distribution of the latent variable determining the galaxy shape. Defaults to None.
            map_n_source_weights: Optional. See DetectionEncoder. If specified, weights the argmax
                in MAP estimation of locations. Useful for raising/lowering the threshold for
                turning sources on/off.
            n_images_per_batch: How many images can be processed at a time on the GPU?
                If not specified, defaults to an amount known to fit on my GPU.
            n_rows_per_batch: How many vertical padded tiles can be processed at a time on the GPU?
                If not specified, defaults to an amount known to fit on my GPU.
        """
        super().__init__()
        self._dummy_param = nn.Parameter(torch.empty(0))

        self.detection_encoder = detection_encoder
        self.binary_encoder = binary_encoder
        self.galaxy_encoder = galaxy_encoder

        if map_n_source_weights is None:
            map_n_source_weights_tnsr = torch.ones(self.detection_encoder.max_detections + 1)
        else:
            map_n_source_weights_tnsr = torch.tensor(map_n_source_weights)

        self.n_images_per_batch = n_images_per_batch if n_images_per_batch is not None else 10
        self.n_rows_per_batch = n_rows_per_batch if n_rows_per_batch is not None else 15
        self.register_buffer("map_n_source_weights", map_n_source_weights_tnsr, persistent=False)

    def forward(self, x):
        raise NotImplementedError("Unavailable. Use .variational_mode() or .sample() instead.")

    def variational_mode(self, image: Tensor, background: Tensor) -> TileCatalog:
        """Get maximum a posteriori of catalog from image padded tiles.

        Note that, strictly speaking, this is not the true MAP of the variational
        distribution of the catalog.
        Rather, we use sequential estimation; the MAP of the locations is first estimated,
        then plugged-in to the binary and galaxy encoders. Thus, the binary and galaxy
        encoders are conditioned on the location MAP. The true MAP would require optimizing
        over the entire catalog jointly, but this is not tractable.

        Args:
            image: An astronomical image,
                with shape `n * n_bands * h * w`.
            background: Background associated with image,
                with shape `n * n_bands * h * w`.

        Returns:
            A dictionary of the maximum a posteriori
            of the catalog in tiles. Specifically, this dictionary comprises:
                - The output of DetectionEncoder.variational_mode()
                - 'galaxy_bools', 'star_bools', and 'galaxy_probs' from BinaryEncoder.
                - 'galaxy_params' from GalaxyEncoder.
        """
<<<<<<< HEAD
        tile_map_dict = self.sample(image, background, None)
        n_tiles_h = (image.shape[2] - 2 * self.border_padding) // self.location_encoder.tile_slen
        n_tiles_w = (image.shape[3] - 2 * self.border_padding) // self.location_encoder.tile_slen
        return TileCatalog.from_flat_dict(
            self.location_encoder.tile_slen,
            n_tiles_h,
            n_tiles_w,
            {k: v.squeeze(0) for k, v in tile_map_dict.items()},
        )

    def sample(
        self, image: Tensor, background: Tensor, n_samples: Optional[int]
    ) -> Dict[str, Tensor]:
        n_tiles_h = (image.shape[2] - 2 * self.border_padding) // self.location_encoder.tile_slen
        n_tiles_w = (image.shape[3] - 2 * self.border_padding) // self.location_encoder.tile_slen
        ptile_loader = self._make_ptile_loader(image, background, n_tiles_h, n_tiles_w)
=======
        n_tiles_h = (image.shape[2] - 2 * self.border_padding) // self.detection_encoder.tile_slen
        n_tiles_w = (image.shape[3] - 2 * self.border_padding) // self.detection_encoder.tile_slen
        ptile_loader = self._make_ptile_loader(image, background, n_tiles_h)
>>>>>>> c706924c
        tile_map_list: List[Dict[str, Tensor]] = []
        with torch.no_grad():
            for ptiles in tqdm(ptile_loader, desc="Encoding ptiles"):
                assert isinstance(ptiles, Tensor)
                out_ptiles = self._encode_ptiles(ptiles, n_samples)
                tile_map_list.append(out_ptiles)
<<<<<<< HEAD
        return self._collate(tile_map_list)
=======
        tile_map_dict = self._collate(tile_map_list)
        return TileCatalog.from_flat_dict(
            self.detection_encoder.tile_slen, n_tiles_h, n_tiles_w, tile_map_dict
        )
>>>>>>> c706924c

    def _make_ptile_loader(self, image: Tensor, background: Tensor, n_tiles_h: int):
        img_bg = torch.cat((image, background), dim=1).to(self.device)
        n_images = image.shape[0]
        for start_b in range(0, n_images, self.n_images_per_batch):
            for row in range(0, n_tiles_h, self.n_rows_per_batch):
                end_b = start_b + self.n_images_per_batch
                end_row = row + self.n_rows_per_batch
                start_h = row * self.detection_encoder.tile_slen
                end_h = end_row * self.detection_encoder.tile_slen + 2 * self.border_padding
                img_bg_cropped = img_bg[start_b:end_b, :, start_h:end_h, :]
                image_ptiles = get_images_in_tiles(
                    img_bg_cropped,
                    self.detection_encoder.tile_slen,
                    self.detection_encoder.ptile_slen,
                )
                yield image_ptiles.reshape(-1, *image_ptiles.shape[-3:])

    def _encode_ptiles(self, image_ptiles: Tensor, n_samples: Optional[int]):
        assert isinstance(self.map_n_source_weights, Tensor)
<<<<<<< HEAD
        deterministic = n_samples is None
        dist_params = self.location_encoder.encode(image_ptiles)
        tile_samples = self.location_encoder.sample(
            dist_params, n_samples, n_source_weights=self.map_n_source_weights
        )
        n_source_log_probs = dist_params["n_source_log_probs"][:, 1:]
        tile_samples["n_source_log_probs"] = n_source_log_probs.unsqueeze(-1).unsqueeze(0)
        locs = tile_samples["locs"]
        n_sources = tile_samples["n_sources"]
        is_on_array = get_is_on_from_n_sources(n_sources, self.location_encoder.max_detections)
=======
        dist_params = self.detection_encoder.encode(image_ptiles)
        tile_map_dict = self.detection_encoder.variational_mode(
            dist_params, n_source_weights=self.map_n_source_weights
        )
        n_source_log_probs = dist_params["n_source_log_probs"][:, 1:]
        tile_map_dict["n_source_log_probs"] = n_source_log_probs.unsqueeze(-1)
        locs = tile_map_dict["locs"]
        n_sources = tile_map_dict["n_sources"]
        is_on_array = get_is_on_from_n_sources(n_sources, self.detection_encoder.max_detections)
>>>>>>> c706924c
        if self.binary_encoder is not None:
            assert not self.binary_encoder.training
            galaxy_probs = self.binary_encoder.forward(image_ptiles, locs)
            galaxy_probs *= is_on_array.unsqueeze(-1)
<<<<<<< HEAD
            if deterministic:
                galaxy_bools = (galaxy_probs > 0.5).float() * is_on_array.unsqueeze(-1)
            else:
                raise NotImplementedError()
            star_bools = get_star_bools(n_sources, galaxy_bools)
            tile_samples.update(
=======
            galaxy_bools = (galaxy_probs > 0.5).float() * is_on_array.unsqueeze(-1)
            tile_map_dict.update(
>>>>>>> c706924c
                {
                    "galaxy_bools": galaxy_bools,
                    "galaxy_probs": galaxy_probs,
                }
            )

        if self.galaxy_encoder is not None:
            galaxy_params = self.galaxy_encoder.sample(
                image_ptiles, locs, deterministic=deterministic
            )
            if not deterministic:
                raise NotImplementedError()
            galaxy_params *= is_on_array.unsqueeze(-1) * galaxy_bools
            tile_samples.update({"galaxy_params": galaxy_params})

        return tile_samples

    @staticmethod
    def _collate(tile_map_list: List[Dict[str, Tensor]]) -> Dict[str, Tensor]:
        out: Dict[str, Tensor] = {}
        for k in tile_map_list[0]:
            out[k] = torch.cat([d[k] for d in tile_map_list], dim=1)
        return out

    def get_images_in_ptiles(self, images):
        """Run get_images_in_ptiles with correct tile_slen and ptile_slen."""
        return get_images_in_tiles(
            images, self.detection_encoder.tile_slen, self.detection_encoder.ptile_slen
        )

    @property
    def border_padding(self) -> int:
        return self.detection_encoder.border_padding

    @property
    def device(self):
        return self._dummy_param.device<|MERGE_RESOLUTION|>--- conflicted
+++ resolved
@@ -101,12 +101,11 @@
                 - 'galaxy_bools', 'star_bools', and 'galaxy_probs' from BinaryEncoder.
                 - 'galaxy_params' from GalaxyEncoder.
         """
-<<<<<<< HEAD
         tile_map_dict = self.sample(image, background, None)
-        n_tiles_h = (image.shape[2] - 2 * self.border_padding) // self.location_encoder.tile_slen
-        n_tiles_w = (image.shape[3] - 2 * self.border_padding) // self.location_encoder.tile_slen
+        n_tiles_h = (image.shape[2] - 2 * self.border_padding) // self.detection_encoder.tile_slen
+        n_tiles_w = (image.shape[3] - 2 * self.border_padding) // self.detection_encoder.tile_slen
         return TileCatalog.from_flat_dict(
-            self.location_encoder.tile_slen,
+            self.detection_encoder.tile_slen,
             n_tiles_h,
             n_tiles_w,
             {k: v.squeeze(0) for k, v in tile_map_dict.items()},
@@ -115,28 +114,15 @@
     def sample(
         self, image: Tensor, background: Tensor, n_samples: Optional[int]
     ) -> Dict[str, Tensor]:
-        n_tiles_h = (image.shape[2] - 2 * self.border_padding) // self.location_encoder.tile_slen
-        n_tiles_w = (image.shape[3] - 2 * self.border_padding) // self.location_encoder.tile_slen
-        ptile_loader = self._make_ptile_loader(image, background, n_tiles_h, n_tiles_w)
-=======
         n_tiles_h = (image.shape[2] - 2 * self.border_padding) // self.detection_encoder.tile_slen
-        n_tiles_w = (image.shape[3] - 2 * self.border_padding) // self.detection_encoder.tile_slen
         ptile_loader = self._make_ptile_loader(image, background, n_tiles_h)
->>>>>>> c706924c
         tile_map_list: List[Dict[str, Tensor]] = []
         with torch.no_grad():
             for ptiles in tqdm(ptile_loader, desc="Encoding ptiles"):
                 assert isinstance(ptiles, Tensor)
                 out_ptiles = self._encode_ptiles(ptiles, n_samples)
                 tile_map_list.append(out_ptiles)
-<<<<<<< HEAD
         return self._collate(tile_map_list)
-=======
-        tile_map_dict = self._collate(tile_map_list)
-        return TileCatalog.from_flat_dict(
-            self.detection_encoder.tile_slen, n_tiles_h, n_tiles_w, tile_map_dict
-        )
->>>>>>> c706924c
 
     def _make_ptile_loader(self, image: Tensor, background: Tensor, n_tiles_h: int):
         img_bg = torch.cat((image, background), dim=1).to(self.device)
@@ -157,43 +143,25 @@
 
     def _encode_ptiles(self, image_ptiles: Tensor, n_samples: Optional[int]):
         assert isinstance(self.map_n_source_weights, Tensor)
-<<<<<<< HEAD
         deterministic = n_samples is None
-        dist_params = self.location_encoder.encode(image_ptiles)
-        tile_samples = self.location_encoder.sample(
+        dist_params = self.detection_encoder.encode(image_ptiles)
+        tile_samples = self.detection_encoder.sample(
             dist_params, n_samples, n_source_weights=self.map_n_source_weights
         )
         n_source_log_probs = dist_params["n_source_log_probs"][:, 1:]
         tile_samples["n_source_log_probs"] = n_source_log_probs.unsqueeze(-1).unsqueeze(0)
         locs = tile_samples["locs"]
         n_sources = tile_samples["n_sources"]
-        is_on_array = get_is_on_from_n_sources(n_sources, self.location_encoder.max_detections)
-=======
-        dist_params = self.detection_encoder.encode(image_ptiles)
-        tile_map_dict = self.detection_encoder.variational_mode(
-            dist_params, n_source_weights=self.map_n_source_weights
-        )
-        n_source_log_probs = dist_params["n_source_log_probs"][:, 1:]
-        tile_map_dict["n_source_log_probs"] = n_source_log_probs.unsqueeze(-1)
-        locs = tile_map_dict["locs"]
-        n_sources = tile_map_dict["n_sources"]
         is_on_array = get_is_on_from_n_sources(n_sources, self.detection_encoder.max_detections)
->>>>>>> c706924c
         if self.binary_encoder is not None:
             assert not self.binary_encoder.training
             galaxy_probs = self.binary_encoder.forward(image_ptiles, locs)
             galaxy_probs *= is_on_array.unsqueeze(-1)
-<<<<<<< HEAD
             if deterministic:
                 galaxy_bools = (galaxy_probs > 0.5).float() * is_on_array.unsqueeze(-1)
             else:
                 raise NotImplementedError()
-            star_bools = get_star_bools(n_sources, galaxy_bools)
             tile_samples.update(
-=======
-            galaxy_bools = (galaxy_probs > 0.5).float() * is_on_array.unsqueeze(-1)
-            tile_map_dict.update(
->>>>>>> c706924c
                 {
                     "galaxy_bools": galaxy_bools,
                     "galaxy_probs": galaxy_probs,
