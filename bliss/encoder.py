import math
from typing import Dict, Optional

import pytorch_lightning as pl
import torch
from einops import rearrange
from matplotlib import pyplot as plt
from omegaconf import OmegaConf
from omegaconf.dictconfig import DictConfig
from torch import Tensor
from torch.distributions import Distribution
from torch.optim import Adam
from torch.optim.lr_scheduler import MultiStepLR
from yolov5.models.yolo import DetectionModel

from bliss.catalog import TileCatalog
from bliss.metrics import BlissMetrics
from bliss.plotting import plot_detections
from bliss.unconstrained_dists import (
    UnconstrainedBernoulli,
    UnconstrainedDiagonalBivariateNormal,
    UnconstrainedLogitNormal,
    UnconstrainedLogNormal,
    UnconstrainedNormal,
)


class Encoder(pl.LightningModule):
    """Encodes the distribution of a latent variable representing an astronomical image.

    This class implements the source encoder, which is supposed to take in
    an astronomical image of size slen * slen and returns a NN latent variable
    representation of this image.
    """

    def __init__(
        self,
        architecture: DictConfig,
        bands: list,
        tile_slen: int,
        tiles_to_crop: int,
        slack: float = 1.0,
        optimizer_params: Optional[dict] = None,
        scheduler_params: Optional[dict] = None,
        use_deconv_channel=False,
    ):
        """Initializes DetectionEncoder.

        Args:
            architecture: yaml to specifying the encoder network architecture
            bands: specified band-pass filters
            tile_slen: dimension in pixels of a square tile
            tiles_to_crop: margin of tiles not to use for computing loss
            slack: Slack to use when matching locations for validation metrics.
            optimizer_params: arguments passed to the Adam optimizer
            scheduler_params: arguments passed to the learning rate scheduler
            use_deconv_channel: whether to use the deconvolution as an input channel
        """
        super().__init__()
        self.save_hyperparameters()

        self.bands = bands
        self.n_bands = len(self.bands)
        self.optimizer_params = optimizer_params
        self.scheduler_params = scheduler_params if scheduler_params else {"milestones": []}
        self.use_deconv_channel = use_deconv_channel

        self.tile_slen = tile_slen

        # number of distributional parameters used to characterize each source
        self.n_params_per_source = sum(param.dim for param in self.dist_param_groups.values())

        # a hack to get the right number of outputs from yolo
        architecture["nc"] = self.n_params_per_source - 5
        arch_dict = OmegaConf.to_container(architecture)

<<<<<<< HEAD
        num_channels = 3 if self.use_deconv_channel else 2
        num_channels *= self.n_bands
=======
        num_channels = 8 * self.n_bands
>>>>>>> 9b7730e9
        self.model = DetectionModel(cfg=arch_dict, ch=num_channels)
        self.tiles_to_crop = tiles_to_crop

        # metrics
        self.metrics = BlissMetrics(slack)

    @property
    def dist_param_groups(self):
        return {
            "on_prob": UnconstrainedBernoulli(),
            "loc": UnconstrainedDiagonalBivariateNormal(),
            "star_log_flux": UnconstrainedNormal(low_clamp=-6, high_clamp=3),
            "galaxy_prob": UnconstrainedBernoulli(),
            # galsim parameters
            "galsim_flux": UnconstrainedLogNormal(),
            "galsim_disk_frac": UnconstrainedLogitNormal(),
            "galsim_beta_radians": UnconstrainedLogitNormal(high=2 * torch.pi),
            "galsim_disk_q": UnconstrainedLogitNormal(),
            "galsim_a_d": UnconstrainedLogNormal(),
            "galsim_bulge_q": UnconstrainedLogitNormal(),
            "galsim_a_b": UnconstrainedLogNormal(),
        }

    def encode_batch(self, batch):
<<<<<<< HEAD
        # only take the channels that are present in the input
        channels = ["images", "background"]
        if self.use_deconv_channel:
            channels.append("deconvolution")
        inputs = torch.cat([batch[channel] for channel in channels], dim=1)
=======
        n, _, h, w = batch["images"].size()
        psf_param_ch = batch["psf_params"].view(n, 6, 1, 1).expand(n, 6, h, w)
        inputs = torch.cat((batch["images"], batch["background"], psf_param_ch), dim=1)
>>>>>>> 9b7730e9

        # setting this to true every time is a hack to make yolo DetectionModel
        # give us output of the right dimension
        self.model.model[-1].training = True

        assert inputs.size(2) % 16 == 0, "image dims must be multiples of 16"
        assert inputs.size(3) % 16 == 0, "image dims must be multiples of 16"
        bn_warn = "batchnorm training requires a larger batch. did you mean to use eval mode?"
        assert (not self.training) or batch["images"].size(0) > 4, bn_warn

        output = self.model(inputs)
        # there's an extra dimension for channel that is always a singleton
        output4d = rearrange(output[0], "b 1 ht wt pps -> b ht wt pps")

        ttc = self.tiles_to_crop
        if ttc > 0:
            output4d = output4d[:, ttc:-ttc, ttc:-ttc, :]

        split_sizes = [v.dim for v in self.dist_param_groups.values()]
        dist_params_split = torch.split(output4d, split_sizes, 3)
        names = self.dist_param_groups.keys()
        pred = dict(zip(names, dist_params_split))

        for k, v in pred.items():
            pred[k] = self.dist_param_groups[k].get_dist(v)

        return pred

    def variational_mode(self, pred: Dict[str, Tensor]) -> Dict[str, Tensor]:
        """Compute the mode of the variational distribution."""
        # the mean would be better at minimizing squared error...should we return that instead?
        tile_is_on_array = pred["on_prob"].mode
        # this is the mode of star_log_flux but not the mean of the star_flux distribution
        star_fluxes = pred["star_log_flux"].mode.exp()  # type: ignore
        star_fluxes *= tile_is_on_array
        galaxy_bools = pred["galaxy_prob"].mode * pred["on_prob"].mode  # type: ignore
        star_bools = (1 - pred["galaxy_prob"].mode) * pred["on_prob"].mode  # type: ignore

        galsim_names = ["flux", "disk_frac", "beta_radians", "disk_q", "a_d", "bulge_q", "a_b"]
        galsim_dists = [pred[f"galsim_{name}"] for name in galsim_names]
        # for params with transformed distribution mode and median aren't implemented.
        # instead, we compute median using inverse cdf 0.5
        galsim_param_lst = [d.icdf(torch.tensor(0.5)) for d in galsim_dists]  # type: ignore
        galaxy_params = torch.stack(galsim_param_lst, dim=3)

        # we have to unsqueeze some tensors below because a TileCatalog can store multiple
        # light sources per tile, but we predict only one source per tile
        est_catalog_dict = {
            "locs": rearrange(pred["loc"].mode, "b ht wt d -> b ht wt 1 d"),
            "star_log_fluxes": rearrange(pred["star_log_flux"].mode, "b ht wt -> b ht wt 1 1"),
            "star_fluxes": rearrange(star_fluxes, "b ht wt -> b ht wt 1 1"),
            "n_sources": tile_is_on_array,
            "galaxy_bools": rearrange(galaxy_bools, "b ht wt -> b ht wt 1 1"),
            "star_bools": rearrange(star_bools, "b ht wt -> b ht wt 1 1"),
            "galaxy_params": rearrange(galaxy_params, "b ht wt d -> b ht wt 1 d"),
        }

        est_tile_catalog = TileCatalog(self.tile_slen, est_catalog_dict)
        return est_tile_catalog.to_full_params()

    def configure_optimizers(self):
        """Configure optimizers for training (pytorch lightning)."""
        optimizer = Adam(self.parameters(), **self.optimizer_params)
        scheduler = MultiStepLR(optimizer, **self.scheduler_params)
        return [optimizer], [scheduler]

    def _get_loss(self, pred: Dict[str, Distribution], true_tile_cat: TileCatalog):
        loss_with_components = {}

        # counter loss
        counter_loss = -pred["on_prob"].log_prob(true_tile_cat.n_sources)
        loss = counter_loss
        loss_with_components["counter_loss"] = counter_loss.mean()

        # all the squeezing/rearranging below is because a TileCatalog can store multiple
        # light sources per tile, which is annoying here, but helpful for storing samples
        # and real catalogs. Still, there may be a better way.

        # location loss
        true_locs = true_tile_cat.locs.squeeze(3)
        locs_loss = -pred["loc"].log_prob(true_locs)
        locs_loss *= true_tile_cat.n_sources
        loss += locs_loss
        loss_with_components["locs_loss"] = locs_loss.sum() / true_tile_cat.n_sources.sum()

        # star/galaxy classification loss
        true_gal_bools = rearrange(true_tile_cat["galaxy_bools"], "b ht wt 1 1 -> b ht wt")
        binary_loss = -pred["galaxy_prob"].log_prob(true_gal_bools)
        binary_loss *= true_tile_cat.n_sources
        loss += binary_loss
        loss_with_components["binary_loss"] = binary_loss.sum() / true_tile_cat.n_sources.sum()

        # star flux loss
        true_star_bools = rearrange(true_tile_cat["star_bools"], "b ht wt 1 1 -> b ht wt")
        star_log_fluxes = rearrange(true_tile_cat["star_log_fluxes"], "b ht wt 1 1 -> b ht wt")
        star_flux_loss = -pred["star_log_flux"].log_prob(star_log_fluxes)
        star_flux_loss *= true_star_bools
        loss += star_flux_loss
        loss_with_components["star_flux_loss"] = star_flux_loss.sum() / true_star_bools.sum()

        # galaxy properties loss
        galsim_names = ["flux", "disk_frac", "beta_radians", "disk_q", "a_d", "bulge_q", "a_b"]
        galsim_true_vals = rearrange(true_tile_cat["galaxy_params"], "b ht wt 1 d -> b ht wt d")
        for i, param_name in enumerate(galsim_names):
            galsim_pn = f"galsim_{param_name}"
            true_param_vals = galsim_true_vals[:, :, :, i]
            loss_term = -pred[galsim_pn].log_prob(true_param_vals)
            loss_term *= true_gal_bools
            loss += loss_term
            loss_with_components[galsim_pn] = loss_term.sum() / true_gal_bools.sum()

        loss_with_components["loss"] = loss.mean()

        return loss_with_components

    def _generic_step(self, batch, logging_name, log_metrics=False, plot_images=False):
        batch_size = batch["images"].size(0)
        pred = self.encode_batch(batch)
        true_tile_cat = TileCatalog(self.tile_slen, batch["tile_catalog"])
        true_tile_cat = true_tile_cat.symmetric_crop(self.tiles_to_crop)
        loss_dict = self._get_loss(pred, true_tile_cat)
        true_full_cat = true_tile_cat.to_full_params()
        est_cat = self.variational_mode(pred)

        # log all losses
        for k, v in loss_dict.items():
            self.log("{}/{}".format(logging_name, k), v, batch_size=batch_size)

        # log all metrics
        if log_metrics:
            metrics = self.metrics(true_full_cat, est_cat)
            for k, v in metrics.items():
                self.log("{}/{}".format(logging_name, k), v, batch_size=batch_size)

        # log a grid of figures to the tensorboard
        if plot_images:
            batch_size = len(batch["images"])
            n_samples = min(int(math.sqrt(batch_size)) ** 2, 16)
            nrows = int(n_samples**0.5)  # for figure
            wrong_idx = (est_cat.n_sources != true_full_cat.n_sources).nonzero()
            wrong_idx = wrong_idx.view(-1)[:n_samples]
            margin_px = self.tiles_to_crop * self.tile_slen
            fig = plot_detections(
                batch["images"], true_full_cat, est_cat, nrows, wrong_idx, margin_px
            )
            title_root = f"Epoch:{self.current_epoch}/"
            title = f"{title_root}{logging_name} images"
            if self.logger:
                self.logger.experiment.add_figure(title, fig)
            plt.close(fig)

        return loss_dict["loss"]

    def training_step(self, batch, batch_idx, optimizer_idx=0):
        """Training step (pytorch lightning)."""
        return self._generic_step(batch, "train")

    def validation_step(self, batch, batch_idx):
        """Pytorch lightning method."""
        # only plot images on the first batch of epoch
        plot_images = batch_idx == 0
        self._generic_step(batch, "val", log_metrics=True, plot_images=plot_images)

    def test_step(self, batch, batch_idx):
        """Pytorch lightning method."""
        self._generic_step(batch, "test", log_metrics=True)<|MERGE_RESOLUTION|>--- conflicted
+++ resolved
@@ -43,6 +43,7 @@
         optimizer_params: Optional[dict] = None,
         scheduler_params: Optional[dict] = None,
         use_deconv_channel=False,
+        concat_psf_params=False,
     ):
         """Initializes DetectionEncoder.
 
@@ -55,6 +56,7 @@
             optimizer_params: arguments passed to the Adam optimizer
             scheduler_params: arguments passed to the learning rate scheduler
             use_deconv_channel: whether to use the deconvolution as an input channel
+            concat_psf_params: whether to concat psf params to input
         """
         super().__init__()
         self.save_hyperparameters()
@@ -64,6 +66,7 @@
         self.optimizer_params = optimizer_params
         self.scheduler_params = scheduler_params if scheduler_params else {"milestones": []}
         self.use_deconv_channel = use_deconv_channel
+        self.concat_psf_params = concat_psf_params
 
         self.tile_slen = tile_slen
 
@@ -74,12 +77,12 @@
         architecture["nc"] = self.n_params_per_source - 5
         arch_dict = OmegaConf.to_container(architecture)
 
-<<<<<<< HEAD
-        num_channels = 3 if self.use_deconv_channel else 2
+        num_channels = 2  # image + background
+        if self.use_deconv_channel:
+            num_channels += 1
+        if self.concat_psf_params:
+            num_channels += 6
         num_channels *= self.n_bands
-=======
-        num_channels = 8 * self.n_bands
->>>>>>> 9b7730e9
         self.model = DetectionModel(cfg=arch_dict, ch=num_channels)
         self.tiles_to_crop = tiles_to_crop
 
@@ -104,17 +107,15 @@
         }
 
     def encode_batch(self, batch):
-<<<<<<< HEAD
         # only take the channels that are present in the input
-        channels = ["images", "background"]
+        inputs = [batch["images"], batch["background"]]
         if self.use_deconv_channel:
-            channels.append("deconvolution")
-        inputs = torch.cat([batch[channel] for channel in channels], dim=1)
-=======
-        n, _, h, w = batch["images"].size()
-        psf_param_ch = batch["psf_params"].view(n, 6, 1, 1).expand(n, 6, h, w)
-        inputs = torch.cat((batch["images"], batch["background"], psf_param_ch), dim=1)
->>>>>>> 9b7730e9
+            inputs.append(batch["deconvolution"])
+        if self.concat_psf_params:
+            n, _, h, w = batch["images"].size()
+            inputs.append(batch["psf_params"].view(n, 6, 1, 1).expand(n, 6, h, w))
+
+        inputs = torch.cat(inputs, dim=1)
 
         # setting this to true every time is a hack to make yolo DetectionModel
         # give us output of the right dimension
