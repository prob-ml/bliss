--- conflicted
+++ resolved
@@ -143,19 +143,6 @@
 metrics:
     detection_performance:
         _target_: bliss.encoder.metrics.DetectionPerformance
-<<<<<<< HEAD
-        bin_cutoffs: [23.9, 24.1, 24.5, 24.9, 25.6]
-        bin_type: njymag
-    source_type_accuracy:
-        _target_: bliss.encoder.metrics.SourceTypeAccuracy
-        bin_cutoffs: [23.9, 24.1, 24.5, 24.9, 25.6]
-        bin_type: njymag
-    flux_error:
-        _target_: bliss.encoder.metrics.FluxError
-        survey_bands: ${encoder.survey_bands}
-        bin_cutoffs: [23.9, 24.1, 24.5, 24.9, 25.6]
-        bin_type: njymag
-=======
         base_flux_bin_cutoffs: [200, 400, 600, 800, 1000]
         mag_zero_point: 3631e9  # for DC2
         report_bin_unit: mag
@@ -170,7 +157,6 @@
         base_flux_bin_cutoffs: [200, 400, 600, 800, 1000]
         mag_zero_point: 3631e9  # for DC2
         report_bin_unit: mag
->>>>>>> bd96328c
 
 image_normalizers:
     psf:
