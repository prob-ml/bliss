---
defaults:
    - _self_
    - override /hydra/job_logging: stdout

# completely disable hydra logging
# https://github.com/facebookresearch/hydra/issues/910
hydra:
    output_subdir: null
    run:
        dir: .

paths:
    sdss: /data/scratch/sdss
    decals: /data/scratch/decals
    des: /data/scratch/des
    dc2: /data/scratch/dc2local
    cached_data: null
    output: ${oc.env:HOME}/bliss_output

prior:
    _target_: bliss.simulator.prior.CatalogPrior
    survey_bands: ["u", "g", "r", "i", "z"]  # SDSS available band filters
    reference_band: 2  # SDSS r-band
    star_color_model_path: ${simulator.survey.dir_path}/color_models/star_gmm_nmgy.pkl
    gal_color_model_path: ${simulator.survey.dir_path}/color_models/gal_gmm_nmgy.pkl
    n_tiles_h: 20
    n_tiles_w: 20
    tile_slen: 4
    batch_size: 64
    max_sources: 1
    mean_sources: 0.2
    min_sources: 0
    prob_galaxy: 0.72
    star_flux_exponent: 0.43
    star_flux_truncation: 640  # too low -- refit this
    star_flux_loc: 0.0
    star_flux_scale: 0.63094948  # also the min becauae star_flux_loc is 0
    galaxy_flux_truncation: 1013
    galaxy_flux_exponent: 0.47
    galaxy_flux_scale: 0.6301037
    galaxy_flux_loc: 0.0
    galaxy_a_concentration: 0.39330758068481686
    galaxy_a_loc: 0.8371888967872619
    galaxy_a_scale: 4.432725319432478
    galaxy_a_bd_ratio: 2.0

simulator:
    _target_: bliss.simulator.simulated_dataset.SimulatedDataset
    survey: ${surveys.sdss}
    prior: ${prior}
    n_batches: 128
    use_coaddition: false
    coadd_depth: 1
    num_workers: 32
    valid_n_batches: 10  # 256
    fix_validation_set: true

cached_simulator:
    _target_: bliss.cached_dataset.CachedSimulatedDataset
    batch_size: 64
    splits: 0:80/80:90/90:100  # train/val/test splits as percent ranges
    num_workers: 2
    cached_data_path: ${paths.cached_data}
    train_transforms:
        - _target_: bliss.data_augmentation.RotateFlipTransform
    nontrain_transforms: []

variational_factors:
    - _target_: bliss.encoder.variational_dist.BernoulliFactor
      name: n_sources
      sample_rearrange: null
      nll_rearrange: null
      nll_gating: null
    - _target_: bliss.encoder.variational_dist.TDBNFactor
      name: locs
      sample_rearrange: "b ht wt d -> b ht wt 1 d"
      nll_rearrange: "b ht wt 1 d -> b ht wt d"
      nll_gating: n_sources
    - _target_: bliss.encoder.variational_dist.BernoulliFactor
      name: source_type
      sample_rearrange: "b ht wt -> b ht wt 1 1"
      nll_rearrange: "b ht wt 1 1 -> b ht wt"
      nll_gating: n_sources
    - _target_: bliss.encoder.variational_dist.LogNormalFactor
      name: star_fluxes
      dim: 5
      sample_rearrange: "b ht wt d -> b ht wt 1 d"
      nll_rearrange: "b ht wt 1 d -> b ht wt d"
      nll_gating: is_star
    - _target_: bliss.encoder.variational_dist.LogNormalFactor
      name: galaxy_fluxes
      dim: 5
      sample_rearrange: "b ht wt d -> b ht wt 1 d"
      nll_rearrange: "b ht wt 1 d -> b ht wt d"
      nll_gating: is_galaxy
    - _target_: bliss.encoder.variational_dist.LogitNormalFactor
      name: galaxy_disk_frac
      sample_rearrange: "b ht wt d -> b ht wt 1 d"
      nll_rearrange: "b ht wt 1 1 -> b ht wt 1"
      nll_gating: is_galaxy
    - _target_: bliss.encoder.variational_dist.LogitNormalFactor
      name: galaxy_beta_radians
      high: 3.1415926
      sample_rearrange: "b ht wt d -> b ht wt 1 d"
      nll_rearrange: "b ht wt 1 1 -> b ht wt 1"
      nll_gating: is_galaxy
    - _target_: bliss.encoder.variational_dist.LogitNormalFactor
      name: galaxy_disk_q
      sample_rearrange: "b ht wt d -> b ht wt 1 d"
      nll_rearrange: "b ht wt 1 1 -> b ht wt 1"
      nll_gating: is_galaxy
    - _target_: bliss.encoder.variational_dist.LogNormalFactor
      name: galaxy_a_d
      sample_rearrange: "b ht wt d -> b ht wt 1 d"
      nll_rearrange: "b ht wt 1 1 -> b ht wt 1"
      nll_gating: is_galaxy
    - _target_: bliss.encoder.variational_dist.LogitNormalFactor
      name: galaxy_bulge_q
      sample_rearrange: "b ht wt d -> b ht wt 1 d"
      nll_rearrange: "b ht wt 1 1 -> b ht wt 1"
      nll_gating: is_galaxy
    - _target_: bliss.encoder.variational_dist.LogNormalFactor
      name: galaxy_a_b
      sample_rearrange: "b ht wt d -> b ht wt 1 d"
      nll_rearrange: "b ht wt 1 1 -> b ht wt 1"
      nll_gating: is_galaxy

metrics:
    detection_performance:
        _target_: bliss.encoder.metrics.DetectionPerformance
        mag_bin_cutoffs: [19, 19.4, 19.8, 20.2, 20.6, 21, 21.4, 21.8]
    source_type_accuracy:
        _target_: bliss.encoder.metrics.SourceTypeAccuracy
        flux_bin_cutoffs: [200, 400, 600, 800, 1000]
    flux_error:
        _target_: bliss.encoder.metrics.FluxError
        survey_bands: ${encoder.survey_bands}


encoder:
    _target_: bliss.encoder.encoder.Encoder
    survey_bands: ["u", "g", "r", "i", "z"]
    tile_slen: ${simulator.prior.tile_slen}
    tiles_to_crop: 1
    min_flux_for_loss: 0  # set to 0 to include all sources
    min_flux_for_metrics: 0  # set to 0 to include all sources
    optimizer_params:
        lr: 1e-3
    scheduler_params:
        milestones: [32]
        gamma: 0.1
    image_normalizer:
        _target_: bliss.encoder.image_normalizer.ImageNormalizer
        bands: [0, 1, 2, 3, 4]
        include_original: false
        include_background: true
        concat_psf_params: false
        num_psf_params: 6  # for SDSS, 4 for DC2
        log_transform_stdevs: [-3, 0, 1, 3]
        use_clahe: true
        clahe_min_stdev: 200
    var_dist:
        _target_: bliss.encoder.variational_dist.VariationalDist
        tile_slen: ${encoder.tile_slen}
        factors: ${variational_factors}
    matcher:
        _target_: bliss.encoder.metrics.CatalogMatcher
        dist_slack: 1.0
        mag_slack: null
        mag_band: 2  # SDSS r-band
    metrics:
        _target_: torchmetrics.MetricCollection
        _convert_: "partial"
        metrics: ${metrics}
    sample_image_renders:
        _target_: torchmetrics.MetricCollection
        metrics:
            - _target_: bliss.encoder.sample_image_renders.PlotSampleImages
              frequency: 1
              restrict_batch: 0
              tiles_to_crop: 1
              tile_slen: ${simulator.prior.tile_slen}

    compile_model: false  # if true, compile model for potential performance
    double_detect: false
    use_checkerboard: true

surveys:
    sdss:
        _target_: bliss.surveys.sdss.SloanDigitalSkySurvey
        dir_path: ${paths.sdss}
        fields:  # TODO: better arbitary name for fields/bricks?
            - run: 94
              camcol: 1
              fields: [12]
        psf_config:
            pixel_scale: 0.396
            psf_slen: 25
        pixel_shift: 2
        align_to_band: null  # we should set this to 2 (r-band)
        load_image_data: false
    decals:
        _target_: bliss.surveys.decals.DarkEnergyCameraLegacySurvey
        dir_path: ${paths.decals}
        sky_coords:  # in degrees
            # brick '3366m010' corresponds to SDSS RCF 94-1-12
            - ra: 336.6643042496718
              dec: -0.9316385797930247
        bands: [0, 1, 3]  # grz
        psf_config:
            pixel_scale: 0.262
            psf_slen: 63
        pixel_shift: 2
    des:
        _target_: bliss.surveys.des.DarkEnergySurvey
        dir_path: ${paths.des}
        image_ids:
            - sky_coord:
                  ra: 336.6643042496718
                  dec: -0.9316385797930247
              decals_brickname: "3366m010"
              ccdname: "S28"
              g: "decam/CP/V4.8.2a/CP20171108/c4d_171109_002003_ooi_g_ls9"
              r: "decam/CP/V4.8.2a/CP20170926/c4d_170927_025457_ooi_r_ls9"
              i: ""
              z: "decam/CP/V4.8.2a/CP20170926/c4d_170927_025655_ooi_z_ls9"
        psf_config:
            pixel_scale: 0.262
            psf_slen: 63
        pixel_shift: 2
    dc2:
        _target_: bliss.surveys.dc2.DC2
        data_dir: ${paths.dc2}/run2.2i-dr6-v4/coadd-t3828-t3829/deepCoadd-results/
        cat_path: ${paths.dc2}/merged_catalog_with_flux_over_50.pkl
        split_results_dir: ${paths.output}/dc2_split_results
        batch_size: 64
        n_split: 50
        image_lim: [4000, 4000]
        num_workers: 4
        split_processes_num: 4
        min_flux_for_loss: ${encoder.min_flux_for_loss}


#######################################################################
# things above matter only if they are referenced below

mode: train

generate:
    n_image_files: 32
    n_batches_per_file: 16
    simulator: ${simulator}
    cached_data_path: ${paths.cached_data}
    file_prefix: dataset

train:
    trainer:
        _target_: pytorch_lightning.Trainer
        logger:
            _target_: pytorch_lightning.loggers.TensorBoardLogger
            save_dir: ${paths.output}
            name: null
            version: null
            default_hp_metric: false
        callbacks:
            - _target_: pytorch_lightning.callbacks.ModelCheckpoint
              filename: best_encoder
              save_top_k: 1
              verbose: true
              monitor: val/_loss
              mode: min
              save_on_train_epoch_end: false
              auto_insert_metric_name: false
            - _target_: pytorch_lightning.callbacks.early_stopping.EarlyStopping
              monitor: val/_loss
              mode: min
              patience: 10
        reload_dataloaders_every_n_epochs: 0
        check_val_every_n_epoch: 1
        log_every_n_steps: 10  # corresponds to n_batches
        min_epochs: 1
        max_epochs: 50
        accelerator: "gpu"
        devices: 1
        precision: 32
    data_source: ${cached_simulator}
    encoder: ${encoder}
    seed: 42
    pretrained_weights: null
    testing: true
    matmul_precision: null

predict:
    dataset: ${surveys.sdss}
    trainer:
        _target_: pytorch_lightning.Trainer
        accelerator: "gpu"
        precision: ${train.trainer.precision}
    encoder: ${encoder}
<<<<<<< HEAD
    weight_save_path: ${paths.pretrained_models}/base_config_trained_encoder.pt
=======
    weight_save_path: null
>>>>>>> 55a90c96
    device: "cuda:0"<|MERGE_RESOLUTION|>--- conflicted
+++ resolved
@@ -15,6 +15,7 @@
     decals: /data/scratch/decals
     des: /data/scratch/des
     dc2: /data/scratch/dc2local
+    cached_data: null
     cached_data: null
     output: ${oc.env:HOME}/bliss_output
 
@@ -58,8 +59,14 @@
 
 cached_simulator:
     _target_: bliss.cached_dataset.CachedSimulatedDataset
+    _target_: bliss.cached_dataset.CachedSimulatedDataset
     batch_size: 64
     splits: 0:80/80:90/90:100  # train/val/test splits as percent ranges
+    num_workers: 2
+    cached_data_path: ${paths.cached_data}
+    train_transforms:
+        - _target_: bliss.data_augmentation.RotateFlipTransform
+    nontrain_transforms: []
     num_workers: 2
     cached_data_path: ${paths.cached_data}
     train_transforms:
@@ -298,9 +305,5 @@
         accelerator: "gpu"
         precision: ${train.trainer.precision}
     encoder: ${encoder}
-<<<<<<< HEAD
-    weight_save_path: ${paths.pretrained_models}/base_config_trained_encoder.pt
-=======
     weight_save_path: null
->>>>>>> 55a90c96
     device: "cuda:0"