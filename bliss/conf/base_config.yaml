---
defaults:
    - _self_
    - override /hydra/job_logging: stdout

# completely disable hydra logging
# https://github.com/facebookresearch/hydra/issues/910
hydra:
    output_subdir: null
    run:
        dir: .

paths:
    sdss: /data/scratch/sdss
    decals: /data/scratch/decals
    des: /data/scratch/des
    dc2: /data/scratch/dc2local
    cached_data: null
    output: ${oc.env:HOME}/bliss_output

prior:
    _target_: bliss.simulator.prior.CatalogPrior
    survey_bands: ["u", "g", "r", "i", "z"]  # SDSS available band filters
    reference_band: 2  # SDSS r-band
    star_color_model_path: ${simulator.survey.dir_path}/color_models/star_gmm_nmgy.pkl
    gal_color_model_path: ${simulator.survey.dir_path}/color_models/gal_gmm_nmgy.pkl
    n_tiles_h: 20
    n_tiles_w: 20
    tile_slen: 4
    batch_size: 64
    max_sources: 1
    mean_sources: 0.2
    min_sources: 0
    prob_galaxy: 0.72
    star_flux_exponent: 0.43
    star_flux_truncation: 640  # too low -- refit this
    star_flux_loc: 0.0
    star_flux_scale: 0.63094948  # also the min becauae star_flux_loc is 0
    galaxy_flux_truncation: 1013
    galaxy_flux_exponent: 0.47
    galaxy_flux_scale: 0.6301037
    galaxy_flux_loc: 0.0
    galaxy_a_concentration: 0.39330758068481686
    galaxy_a_loc: 0.8371888967872619
    galaxy_a_scale: 4.432725319432478
    galaxy_a_bd_ratio: 2.0

simulator:
    _target_: bliss.simulator.simulated_dataset.SimulatedDataset
    survey: ${surveys.sdss}
    prior: ${prior}
    n_batches: 128
    use_coaddition: false
    coadd_depth: 1
    num_workers: 32
    valid_n_batches: 10  # 256
    fix_validation_set: true

cached_simulator:
    _target_: bliss.cached_dataset.CachedSimulatedDataModule
    batch_size: 64
    splits: 0:80/80:90/90:100  # train/val/test splits as percent ranges
    num_workers: 8
    cached_data_path: ${paths.cached_data}
    train_transforms:
        - _target_: bliss.data_augmentation.RotateFlipTransform
    nontrain_transforms: []

variational_factors:
    - _target_: bliss.encoder.variational_dist.BernoulliFactor
      name: n_sources
      sample_rearrange: null
      nll_rearrange: null
      nll_gating: null
    - _target_: bliss.encoder.variational_dist.TDBNFactor
      name: locs
      sample_rearrange: "b ht wt d -> b ht wt 1 d"
      nll_rearrange: "b ht wt 1 d -> b ht wt d"
      nll_gating: n_sources
    - _target_: bliss.encoder.variational_dist.BernoulliFactor
      name: source_type
      sample_rearrange: "b ht wt -> b ht wt 1 1"
      nll_rearrange: "b ht wt 1 1 -> b ht wt"
      nll_gating: n_sources
    - _target_: bliss.encoder.variational_dist.LogNormalFactor
      name: star_fluxes
      dim: 5
      sample_rearrange: "b ht wt d -> b ht wt 1 d"
      nll_rearrange: "b ht wt 1 d -> b ht wt d"
      nll_gating: is_star
    - _target_: bliss.encoder.variational_dist.LogNormalFactor
      name: galaxy_fluxes
      dim: 5
      sample_rearrange: "b ht wt d -> b ht wt 1 d"
      nll_rearrange: "b ht wt 1 d -> b ht wt d"
      nll_gating: is_galaxy
    - _target_: bliss.encoder.variational_dist.LogitNormalFactor
      name: galaxy_disk_frac
      sample_rearrange: "b ht wt d -> b ht wt 1 d"
      nll_rearrange: "b ht wt 1 1 -> b ht wt 1"
      nll_gating: is_galaxy
    - _target_: bliss.encoder.variational_dist.LogitNormalFactor
      name: galaxy_beta_radians
      high: 3.1415926
      sample_rearrange: "b ht wt d -> b ht wt 1 d"
      nll_rearrange: "b ht wt 1 1 -> b ht wt 1"
      nll_gating: is_galaxy
    - _target_: bliss.encoder.variational_dist.LogitNormalFactor
      name: galaxy_disk_q
      sample_rearrange: "b ht wt d -> b ht wt 1 d"
      nll_rearrange: "b ht wt 1 1 -> b ht wt 1"
      nll_gating: is_galaxy
    - _target_: bliss.encoder.variational_dist.LogNormalFactor
      name: galaxy_a_d
      sample_rearrange: "b ht wt d -> b ht wt 1 d"
      nll_rearrange: "b ht wt 1 1 -> b ht wt 1"
      nll_gating: is_galaxy
    - _target_: bliss.encoder.variational_dist.LogitNormalFactor
      name: galaxy_bulge_q
      sample_rearrange: "b ht wt d -> b ht wt 1 d"
      nll_rearrange: "b ht wt 1 1 -> b ht wt 1"
      nll_gating: is_galaxy
    - _target_: bliss.encoder.variational_dist.LogNormalFactor
      name: galaxy_a_b
      sample_rearrange: "b ht wt d -> b ht wt 1 d"
      nll_rearrange: "b ht wt 1 1 -> b ht wt 1"
      nll_gating: is_galaxy

metrics:
    detection_performance:
        _target_: bliss.encoder.metrics.DetectionPerformance
        mag_bin_cutoffs: [19, 19.4, 19.8, 20.2, 20.6, 21, 21.4, 21.8]
    source_type_accuracy:
        _target_: bliss.encoder.metrics.SourceTypeAccuracy
        flux_bin_cutoffs: [200, 400, 600, 800, 1000]
    flux_error:
        _target_: bliss.encoder.metrics.FluxError
        survey_bands: ${encoder.survey_bands}


encoder:
    _target_: bliss.encoder.encoder.Encoder
    survey_bands: ["u", "g", "r", "i", "z"]
    tile_slen: ${simulator.prior.tile_slen}
    tiles_to_crop: 1
    min_flux_for_loss: 0  # set to 0 to include all sources
    min_flux_for_metrics: 0  # set to 0 to include all sources
    optimizer_params:
        lr: 1e-3
    scheduler_params:
        milestones: [32]
        gamma: 0.1
    image_normalizer:
        _target_: bliss.encoder.image_normalizer.ImageNormalizer
        bands: [0, 1, 2, 3, 4]
        include_original: false
        include_background: true
        concat_psf_params: false
        num_psf_params: 6  # for SDSS, 4 for DC2
        log_transform_stdevs: [-3, 0, 1, 3]
        use_clahe: true
        clahe_min_stdev: 200
        asinh_cutoffs: null
    var_dist:
        _target_: bliss.encoder.variational_dist.VariationalDist
        tile_slen: ${encoder.tile_slen}
        factors: ${variational_factors}
    matcher:
        _target_: bliss.encoder.metrics.CatalogMatcher
        dist_slack: 1.0
        mag_slack: null
        mag_band: 2  # SDSS r-band
    metrics:
        _target_: torchmetrics.MetricCollection
        _convert_: "partial"
        metrics: ${metrics}
    sample_image_renders:
        _target_: torchmetrics.MetricCollection
        metrics:
            - _target_: bliss.encoder.sample_image_renders.PlotSampleImages
              frequency: 1
              restrict_batch: 0
              tiles_to_crop: 1
              tile_slen: ${simulator.prior.tile_slen}
    use_double_detect: false
    use_checkerboard: true

surveys:
    sdss:
        _target_: bliss.surveys.sdss.SloanDigitalSkySurvey
        dir_path: ${paths.sdss}
        fields:  # TODO: better arbitary name for fields/bricks?
            - run: 94
              camcol: 1
              fields: [12]
        psf_config:
            pixel_scale: 0.396
            psf_slen: 25
        pixel_shift: 2
        align_to_band: null  # we should set this to 2 (r-band)
        load_image_data: false
    decals:
        _target_: bliss.surveys.decals.DarkEnergyCameraLegacySurvey
        dir_path: ${paths.decals}
        sky_coords:  # in degrees
            # brick '3366m010' corresponds to SDSS RCF 94-1-12
            - ra: 336.6643042496718
              dec: -0.9316385797930247
        bands: [0, 1, 3]  # grz
        psf_config:
            pixel_scale: 0.262
            psf_slen: 63
        pixel_shift: 2
    des:
        _target_: bliss.surveys.des.DarkEnergySurvey
        dir_path: ${paths.des}
        image_ids:
            - sky_coord:
                  ra: 336.6643042496718
                  dec: -0.9316385797930247
              decals_brickname: "3366m010"
              ccdname: "S28"
              g: "decam/CP/V4.8.2a/CP20171108/c4d_171109_002003_ooi_g_ls9"
              r: "decam/CP/V4.8.2a/CP20170926/c4d_170927_025457_ooi_r_ls9"
              i: ""
              z: "decam/CP/V4.8.2a/CP20170926/c4d_170927_025655_ooi_z_ls9"
        psf_config:
            pixel_scale: 0.262
            psf_slen: 63
        pixel_shift: 2
    dc2:
        _target_: bliss.surveys.dc2.DC2DataModule
        dc2_image_dir: ${paths.dc2}/run2.2i-dr6-v4/coadd-t3828-t3829/deepCoadd-results/
        dc2_cat_path: ${paths.dc2}/merged_catalog_with_flux_over_50.pkl
        image_lim: [4000, 4000]
        n_image_split: 50
        tile_slen: 4
        max_sources_per_tile: 5
        min_flux_for_loss: ${encoder.min_flux_for_loss}
        prepare_data_processes_num: 4
        data_in_one_cached_file: 1250
        splits: 0:80/80:90/90:100
        batch_size: 64
        num_workers: 4
        cached_data_path: ${paths.output}/dc2_cached_data
        train_transforms:
            - _target_: bliss.data_augmentation.RotateFlipTransform
            - _target_: bliss.data_augmentation.RandomShiftTransform
              tile_slen: ${surveys.dc2.tile_slen}
              max_sources_per_tile: ${surveys.dc2.tile_slen}
        nontrain_transforms: []


#######################################################################
# things above matter only if they are referenced below

mode: train

generate:
    n_image_files: 32
    n_batches_per_file: 16
    simulator: ${simulator}
    cached_data_path: ${paths.cached_data}
    file_prefix: dataset

train:
    trainer:
        _target_: pytorch_lightning.Trainer
        logger:
            _target_: pytorch_lightning.loggers.TensorBoardLogger
            save_dir: ${paths.output}
            name: null
            version: null
<<<<<<< HEAD
            default_hp_metric: False
=======
            default_hp_metric: false
        callbacks:
            - _target_: pytorch_lightning.callbacks.ModelCheckpoint
              filename: best_encoder
              save_top_k: 1
              verbose: true
              monitor: val/_loss
              mode: min
              save_on_train_epoch_end: false
              auto_insert_metric_name: false
            - _target_: pytorch_lightning.callbacks.early_stopping.EarlyStopping
              monitor: val/_loss
              mode: min
              patience: 10
>>>>>>> a1ddee07
        reload_dataloaders_every_n_epochs: 0
        check_val_every_n_epoch: 1
        log_every_n_steps: 10  # corresponds to n_batches
        min_epochs: 1
        max_epochs: 50
        accelerator: "gpu"
        devices: 1
        precision: 32
    callbacks:
        checkpointing:
            _target_: pytorch_lightning.callbacks.ModelCheckpoint
            filename: best_encoder
            save_top_k: 1
            verbose: True
            monitor: val/_loss
            mode: min
            save_on_train_epoch_end: False
            auto_insert_metric_name: False
        early_stopping:
            _target_: pytorch_lightning.callbacks.early_stopping.EarlyStopping
            monitor: val/_loss
            mode: min
            patience: 5
    data_source: ${cached_simulator}
    encoder: ${encoder}
    seed: null
    pretrained_weights: null
    testing: true
<<<<<<< HEAD
    test_best: true
=======
    matmul_precision: null
>>>>>>> a1ddee07

predict:
    dataset: ${surveys.sdss}
    trainer:
        _target_: pytorch_lightning.Trainer
        accelerator: "gpu"
        precision: ${train.trainer.precision}
    encoder: ${encoder}
    weight_save_path: null
    device: "cuda:0"<|MERGE_RESOLUTION|>--- conflicted
+++ resolved
@@ -271,24 +271,7 @@
             save_dir: ${paths.output}
             name: null
             version: null
-<<<<<<< HEAD
-            default_hp_metric: False
-=======
             default_hp_metric: false
-        callbacks:
-            - _target_: pytorch_lightning.callbacks.ModelCheckpoint
-              filename: best_encoder
-              save_top_k: 1
-              verbose: true
-              monitor: val/_loss
-              mode: min
-              save_on_train_epoch_end: false
-              auto_insert_metric_name: false
-            - _target_: pytorch_lightning.callbacks.early_stopping.EarlyStopping
-              monitor: val/_loss
-              mode: min
-              patience: 10
->>>>>>> a1ddee07
         reload_dataloaders_every_n_epochs: 0
         check_val_every_n_epoch: 1
         log_every_n_steps: 10  # corresponds to n_batches
@@ -317,11 +300,8 @@
     seed: null
     pretrained_weights: null
     testing: true
-<<<<<<< HEAD
     test_best: true
-=======
     matmul_precision: null
->>>>>>> a1ddee07
 
 predict:
     dataset: ${surveys.sdss}
