--- conflicted
+++ resolved
@@ -280,10 +280,7 @@
         max_epochs: 50
         accelerator: "gpu"
         devices: 1
-<<<<<<< HEAD
         precision: 16-mixed
-=======
-        precision: 32
     callbacks:
         checkpointing:
             _target_: pytorch_lightning.callbacks.ModelCheckpoint
@@ -299,7 +296,6 @@
             monitor: val/_loss
             mode: min
             patience: 10
->>>>>>> bbc2b95c
     data_source: ${cached_simulator}
     encoder: ${encoder}
     seed: null
