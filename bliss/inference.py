import math
from pathlib import Path
from typing import Tuple

import numpy as np
import torch
from einops import rearrange, reduce
from torch import Tensor
from torch.nn import functional as F

from bliss.catalog import FullCatalog, TileCatalog
from bliss.datasets.sdss import SloanDigitalSkySurvey
from bliss.datasets.simulated import SimulatedDataset
from bliss.encoder import Encoder
from bliss.models.decoder import ImageDecoder
from bliss.reporting import CoaddFullCatalog


def reconstruct_scene_at_coordinates(
    encoder: Encoder,
    decoder: ImageDecoder,
    img: Tensor,
    background: Tensor,
    h_range: Tuple[int, int],
    w_range: Tuple[int, int],
) -> Tuple[Tensor, TileCatalog]:
    """Reconstruct all objects contained within a scene, padding as needed.

    This function will run the encoder and decoder on a padded image containing the image specified
    via h, w, and scene_length, to ensure that all objects can be detected and reconstructed.

    Args:
        encoder:
            Trained Encoder module.
        decoder:
            Trained ImageDecoder module.
        img:
            A NxCxHxW tensor of N HxW images (with C bands).
        background:
            A NxCxHxW tensor of N HxW background values (with C bands).
        h_range:
            Range of height coordinates.
        w_range:
            Range of width coordinates.

    Returns:
        A tuple of two items:
        -  recon_at_coords: A NxCxHxW Tensor of the reconstructed images
            at the coordinates specified hy h, w, and scene_length.
        -  map_scene: The maximum-a-posteriori catalog estimated from the image
            (and surrounding border padding). Note that this may contain objects detected
            outside the bounds of the image given, but their coordinates will be relative to (h, w).
            In other words, the locations of these out-of-bounds objects will either be negative if
            they are to the left/above (h, w) or greater than scene_length.

    """
    bp = encoder.border_padding
    h_range_pad = (h_range[0] - bp, h_range[1] + bp)
    w_range_pad = (w_range[0] - bp, w_range[1] + bp)

    # First get the mininum coordinates to ensure everything is detected
    scene = img[:, :, h_range_pad[0] : h_range_pad[1], w_range_pad[0] : w_range_pad[1]]
    bg_scene = background[:, :, h_range_pad[0] : h_range_pad[1], w_range_pad[0] : w_range_pad[1]]
    assert scene.shape[2] == h_range_pad[1] - h_range_pad[0]
    assert scene.shape[3] == w_range_pad[1] - w_range_pad[0]
    with torch.no_grad():
        tile_map_scene = encoder.variational_mode(scene, bg_scene)
<<<<<<< HEAD
        tile_map_scene["galaxy_fluxes"] = decoder.get_galaxy_fluxes(
            tile_map_scene["galaxy_bools"], tile_map_scene["galaxy_params"]
        )
        recon = decoder.render_large_scene(tile_map_scene)
=======
        recon = render_scene(decoder, tile_map_scene)
>>>>>>> c706924c
    assert recon.shape == scene.shape
    recon += bg_scene
    # Get reconstruction at coordinates
    recon_at_coords = recon[
        :,
        :,
        bp:-bp,
        bp:-bp,
    ]
    return recon_at_coords, tile_map_scene


class SDSSFrame:
    def __init__(self, sdss_dir: str, pixel_scale: float, coadd_file: str):
        run = 94
        camcol = 1
        field = 12
        bands = (2,)
        sdss_data = SloanDigitalSkySurvey(
            sdss_dir=sdss_dir,
            run=run,
            camcol=camcol,
            fields=(field,),
            bands=bands,
        )
        self.data = sdss_data[0]
        self.wcs = self.data["wcs"][0]
        self.pixel_scale = pixel_scale

        image = torch.from_numpy(self.data["image"][0]).unsqueeze(0).unsqueeze(0)
        background = torch.from_numpy(self.data["background"][0]).unsqueeze(0).unsqueeze(0)
        self.image, self.background = apply_mask(
            image,
            background,
            regions=((1200, 1360, 1700, 1900), (280, 400, 1220, 1320)),
            mask_bg_val=865.0,
        )
        self.coadd_file = coadd_file

    def get_catalog(self, hlims, wlims):
        return CoaddFullCatalog.from_file(self.coadd_file, self.wcs, hlims, wlims, band="r")


class SimulatedFrame:
    def __init__(self, dataset: SimulatedDataset, n_tiles_h: int, n_tiles_w: int, cache_dir=None):
        dataset.to("cpu")
        if cache_dir is not None:
            sim_frame_path = Path(cache_dir) / "simulated_frame.pt"
        else:
            sim_frame_path = None
        if sim_frame_path and sim_frame_path.exists():
            tile_catalog, image, background = torch.load(sim_frame_path)
        else:
            print("INFO: started generating frame")
            tile_catalog = dataset.sample_prior(1, n_tiles_h, n_tiles_w)
            tile_catalog.set_all_fluxes_and_mags(dataset.image_decoder)
            image, background = dataset.simulate_image_from_catalog(tile_catalog)
            print("INFO: done generating frame")
            if sim_frame_path:
                torch.save((tile_catalog, image, background), sim_frame_path)

        self.tile_catalog = tile_catalog
        self.image = image
        self.background = background
        self.tile_slen = dataset.tile_slen
        self.bp = dataset.image_decoder.border_padding
        assert self.image.shape[0] == 1
        assert self.background.shape[0] == 1

    def get_catalog(self, hlims, wlims) -> FullCatalog:
        h, h_end = hlims[0] - self.bp, hlims[1] - self.bp
        w, w_end = wlims[0] - self.bp, wlims[1] - self.bp
        hlims_tile = int(np.floor(h / self.tile_slen)), int(np.ceil(h_end / self.tile_slen))
        wlims_tile = int(np.floor(w / self.tile_slen)), int(np.ceil(w_end / self.tile_slen))
        tile_dict = {}
        for k, v in self.tile_catalog.to_dict().items():
            tile_dict[k] = v[:, hlims_tile[0] : hlims_tile[1], wlims_tile[0] : wlims_tile[1]]
        tile_cat = TileCatalog(self.tile_slen, tile_dict)
        return tile_cat.to_full_params()


class SemiSyntheticFrame:
    def __init__(
        self,
        dataset: SimulatedDataset,
        coadd: str,
        n_tiles_h,
        n_tiles_w,
        cache_dir=None,
    ):
        dataset.to("cpu")
        self.bp = dataset.image_decoder.border_padding
        self.tile_slen = dataset.tile_slen
        self.coadd_file = Path(coadd)
        self.sdss_dir = self.coadd_file.parent
        run = 94
        camcol = 1
        field = 12
        bands = (2,)
        sdss_data = SloanDigitalSkySurvey(
            sdss_dir=self.sdss_dir,
            run=run,
            camcol=camcol,
            fields=(field,),
            bands=bands,
        )
        wcs = sdss_data[0]["wcs"][0]
        if cache_dir is not None:
            sim_frame_path = Path(cache_dir) / "simulated_frame.pt"
        else:
            sim_frame_path = None
        if sim_frame_path and sim_frame_path.exists():
            tile_catalog_dict, image, background = torch.load(sim_frame_path)
            tile_catalog = TileCatalog(self.tile_slen, tile_catalog_dict)
        else:
            hlim = (self.bp, self.bp + n_tiles_h * self.tile_slen)
            wlim = (self.bp, self.bp + n_tiles_w * self.tile_slen)
            full_coadd_cat = CoaddFullCatalog.from_file(coadd, wcs, hlim, wlim, band="r")
            if dataset.image_prior.galaxy_prior is not None:
                full_coadd_cat["galaxy_params"] = dataset.image_prior.galaxy_prior.sample(
                    full_coadd_cat.n_sources, "cpu"
                ).unsqueeze(0)
            full_coadd_cat.plocs = full_coadd_cat.plocs + 0.5
            max_sources = dataset.image_prior.max_sources
            tile_catalog = full_coadd_cat.to_tile_params(self.tile_slen, max_sources)
            tile_catalog.set_all_fluxes_and_mags(dataset.image_decoder)
            fc = tile_catalog.to_full_params()
            assert fc.equals(
                full_coadd_cat, exclude=("galaxy_fluxes", "star_bools", "fluxes", "mags")
            )
            print("INFO: started generating frame")
            image, background = dataset.simulate_image_from_catalog(tile_catalog)
            print("INFO: done generating frame")
            if sim_frame_path:
                torch.save((tile_catalog.to_dict(), image, background), sim_frame_path)

        self.tile_catalog = tile_catalog
        self.image = image
        self.background = background
        assert self.image.shape[0] == 1
        assert self.background.shape[0] == 1

    def get_catalog(self, hlims, wlims):
        hlims = (hlims[0] - self.bp, hlims[1] - self.bp)
        wlims = (wlims[0] - self.bp, wlims[1] - self.bp)
        hlims_tile = (math.floor(hlims[0] / self.tile_slen), math.ceil(hlims[1] / self.tile_slen))
        wlims_tile = (math.floor(wlims[0] / self.tile_slen), math.ceil(wlims[1] / self.tile_slen))
        tile_catalog_cropped = self.tile_catalog.crop(hlims_tile, wlims_tile)
        full_catalog_cropped = tile_catalog_cropped.to_full_params()
        # Adjust for the fact that we cropped at the tile boundary
        full_catalog_cropped = full_catalog_cropped.crop(
            h_min=hlims[0] % self.tile_slen,
            h_max=-hlims[1] % self.tile_slen,
            w_min=wlims[0] % self.tile_slen,
            w_max=-wlims[1] % self.tile_slen,
        )
        full_catalog_cropped.plocs = full_catalog_cropped.plocs - 0.5
        return full_catalog_cropped


def apply_mask(image, background, regions, mask_bg_val=865.0):
    """Replaces specified regions with background noise."""
    for (h, h_end, w, w_end) in regions:
        img = image[:, :, h:h_end, w:w_end]
        image[:, :, h:h_end, w:w_end] = mask_bg_val + torch.tensor(
            mask_bg_val
        ).sqrt() * torch.randn_like(img)
        background[:, :, h:h_end, w:w_end] = mask_bg_val
    return image, background


def infer_blends(tile_map: TileCatalog, tile_range: int) -> Tensor:
    n_galaxies_per_tile = reduce(tile_map["galaxy_bools"], "n nth ntw s 1 -> n 1 nth ntw", "sum")
    kernel = torch.ones((1, 1, tile_range, tile_range))
    blends = F.conv2d(n_galaxies_per_tile, kernel)
    # Pad output with zeros
    output = torch.zeros_like(n_galaxies_per_tile)
    output[:, :, (tile_range - 1) :, (tile_range - 1) :] += blends
    return rearrange(output, "n 1 nth ntw -> n nth ntw 1 1")<|MERGE_RESOLUTION|>--- conflicted
+++ resolved
@@ -65,14 +65,7 @@
     assert scene.shape[3] == w_range_pad[1] - w_range_pad[0]
     with torch.no_grad():
         tile_map_scene = encoder.variational_mode(scene, bg_scene)
-<<<<<<< HEAD
-        tile_map_scene["galaxy_fluxes"] = decoder.get_galaxy_fluxes(
-            tile_map_scene["galaxy_bools"], tile_map_scene["galaxy_params"]
-        )
         recon = decoder.render_large_scene(tile_map_scene)
-=======
-        recon = render_scene(decoder, tile_map_scene)
->>>>>>> c706924c
     assert recon.shape == scene.shape
     recon += bg_scene
     # Get reconstruction at coordinates
