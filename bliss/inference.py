--- conflicted
+++ resolved
@@ -77,72 +77,6 @@
     return recon_at_coords, map_scene
 
 
-<<<<<<< HEAD
-def reconstruct_scene(
-    encoder: Encoder,
-    decoder: ImageDecoder,
-    scene: Tensor,
-    slen: int = 80,
-    bp: int = 24,
-    device=None,
-) -> Tuple[Tensor, Dict[str, Tensor]]:
-    """Perform reconstruction and MAP estimation chunk-by-chunk on given scene.
-
-    Currently this function only works on square images and assumes they have been appropriately
-    padded (as in `reconstruct_scene_at_coordinates`) so that it can be divided evenly into chunks.
-
-    Args:
-        encoder:
-            Trained Encoder module.
-        decoder:
-            Trained ImageDecoder module.
-        scene:
-            A NxCxLxL tensor of N LxL images (with C bands).
-        slen:
-            The side-lengths of smaller chunks to create. Defaults to 80.
-        bp:
-            Border padding needed by encoder. Defaults to 24.
-        device:
-            Device used for rendering each chunk (i.e. a torch.device). Note
-            that chunks are moved onto and off the device to allow for rendering
-            larger images.
-
-    Returns:
-        A tuple of two items:
-            - The reconstruction of the given scene `scene_recon`.
-            - The map estimate of parameters of each detected source on the scene `map_recon`.
-    """
-    if device is None:
-        device = torch.device("cpu")
-    chunks = split_scene_into_chunks(scene, slen, bp)
-    reconstructions = []
-    bgs = []
-    full_maps = []
-    for chunk in tqdm(chunks):
-        recon, bg, full_map = reconstruct_img(encoder, decoder, chunk.unsqueeze(0).to(device))
-        reconstructions.append(recon.cpu())
-        bgs.append(bg.cpu())
-        full_maps.append(cpu(full_map))
-    reconstructions = torch.cat(reconstructions, dim=0)
-    bgs = torch.cat(bgs, dim=0)
-    scene_recon = combine_chunks_into_scene(reconstructions, bgs, slen)
-    map_recon = combine_full_maps(full_maps, slen)
-
-    return scene_recon, map_recon
-
-
-def split_scene_into_chunks(scene: Tensor, slen: int, bp: int) -> Tensor:
-    """Split scenes into square chunks of side length `slen+bp*2` using `F.unfold`."""
-    kernel_size = slen + bp * 2
-    chunks = F.unfold(scene, kernel_size=kernel_size, stride=slen)
-    return rearrange(
-        chunks,
-        "b (c h w) n -> (b n) c h w",
-        c=scene.shape[1],
-        h=kernel_size,
-        w=kernel_size,
-    )
-=======
 class ChunkedScene:
     def __init__(self, scene: Tensor, slen: int, bp: int):
         """Split scenes into square chunks of side length `slen+bp*2` using `F.unfold`."""
@@ -327,7 +261,6 @@
                     else:
                         params[param_name] = tensors
         return params
->>>>>>> 957d5ce8
 
 
 def reconstruct_img(
@@ -345,14 +278,11 @@
             tile_map["fluxes"],
             add_noise=False,
         )
-<<<<<<< HEAD
-        background = decoder.get_background(recon_image.shape[-1]).unsqueeze(0)
+        background = decoder.get_background(recon_image.shape[-2], recon_image.shape[-1]).unsqueeze(
+            0
+        )
         tile_map["galaxy_fluxes"] = decoder.get_galaxy_fluxes(
             tile_map["galaxy_bools"], tile_map["galaxy_params"]
-=======
-        background = decoder.get_background(recon_image.shape[-2], recon_image.shape[-1]).unsqueeze(
-            0
->>>>>>> 957d5ce8
         )
         full_map = get_full_params_from_tiles(tile_map, decoder.tile_slen)
     return recon_image, background, full_map