--- conflicted
+++ resolved
@@ -77,17 +77,13 @@
         batch_tc_key = torch.stack([data["tile_catalog"][key] for data in batch_data])
         tile_catalog_flattened[key] = rearrange(batch_tc_key, "b c ... -> (b c) ...")
     flat_data["tile_catalog"] = tile_catalog_flattened
-<<<<<<< HEAD
-    flat_data["images"] = flatten_tensor("images", batch_data)
-    flat_data["background"] = flatten_tensor("background", batch_data)
-    flat_data["deconvolution"] = flatten_tensor("deconvolution", batch_data)
-=======
 
     batch_images = torch.stack([data["images"] for data in batch_data])
     batch_bg = torch.stack([data["background"] for data in batch_data])
+    batch_deconv = torch.stack([data["deconvolution"] for data in batch_data])
     flat_data["images"] = rearrange(batch_images, "b c ... -> (b c) ...")  # type: ignore
     flat_data["background"] = rearrange(batch_bg, "b c ... -> (b c) ...")  # type: ignore
->>>>>>> 21771453
+    flat_data["deconvolution"] = rearrange(batch_deconv, "b c ... -> (b c) ...")  # type: ignore
 
     # reconstruct data as list of single-input FileDatum dictionaries
     n_items = len(flat_data["images"])
