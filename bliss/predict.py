--- conflicted
+++ resolved
@@ -85,21 +85,12 @@
     assert image_encoder.border_padding == galaxy_encoder.border_padding
     assert image_encoder.tile_slen == galaxy_encoder.tile_slen
 
-<<<<<<< HEAD
     galaxy_param, _ = galaxy_encoder(ptiles, tile_map["locs"])
     latent_dim = galaxy_param.shape[-1]
     galaxy_param = galaxy_param.reshape(1, -1, 1, latent_dim)
     galaxy_param *= tile_is_on_array * galaxy_bool
-    var_params["galaxy_param"] = galaxy_param
+    var_params_n_sources["galaxy_param"] = galaxy_param
     tile_map["galaxy_params"] = galaxy_param
-=======
-    galaxy_param_mean = galaxy_encoder(ptiles, tile_map["locs"])
-    latent_dim = galaxy_param_mean.shape[-1]
-    galaxy_param_mean = galaxy_param_mean.reshape(1, -1, 1, latent_dim)
-    galaxy_param_mean *= tile_is_on_array * galaxy_bool
-    var_params_n_sources["galaxy_param_mean"] = galaxy_param_mean
-    tile_map["galaxy_params"] = galaxy_param_mean
->>>>>>> be104760
 
     # full parameters on chunk
     _, nw = get_n_tiles_hw(
