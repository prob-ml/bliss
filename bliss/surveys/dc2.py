import collections
import copy
import logging
import multiprocessing
import pathlib
from typing import List

import numpy as np
import pandas as pd
import torch
from astropy.io import fits
from astropy.io.fits import Header
from astropy.wcs import WCS
from einops import rearrange

from bliss.cached_dataset import CachedSimulatedDataModule
from bliss.catalog import FullCatalog, SourceType


def wcs_from_wcs_header_str(wcs_header_str: str):
    return WCS(Header.fromstring(wcs_header_str))


def map_nested_dicts(cur_dict, func):
    if isinstance(cur_dict, collections.abc.Mapping):
        return {k: map_nested_dicts(v, func) for k, v in cur_dict.items()}
    return func(cur_dict)


def split_list(ori_list, sub_list_len):
    return [ori_list[i : (i + sub_list_len)] for i in range(0, len(ori_list), sub_list_len)]


def unpack_dict(ori_dict):
    return [dict(zip(ori_dict, v)) for v in zip(*ori_dict.values())]


def split_tensor(
    ori_tensor: torch.Tensor, split_size: int, split_first_dim: int, split_second_dim: int
):
    tensor_splits = torch.stack(ori_tensor.split(split_size, dim=split_first_dim))
    tensor_splits = torch.stack(tensor_splits.split(split_size, dim=split_second_dim + 1), dim=1)
    return [sub_tensor.squeeze(0) for sub_tensor in tensor_splits.flatten(0, 1).split(1, dim=0)]


class DC2DataModule(CachedSimulatedDataModule):
    BANDS = ("u", "g", "r", "i", "z", "y")

    def __init__(
        self,
        dc2_image_dir: str,
        dc2_cat_path: str,
        image_lim: List[int],
        n_image_split: int,
        tile_slen: int,
        max_sources_per_tile: int,
        min_flux_for_loss: int,
        prepare_data_processes_num: int,
        data_in_one_cached_file: int,
        splits: str,
        batch_size: int,
        num_workers: int,
        cached_data_path: str,
        train_transforms: List,
        nontrain_transforms: List,
        subset_fraction: float = None,
    ):
        super().__init__(
            splits,
            batch_size,
            num_workers,
            cached_data_path,
            train_transforms,
            nontrain_transforms,
            subset_fraction,
        )

        self.dc2_image_dir = dc2_image_dir
        self.dc2_cat_path = dc2_cat_path

        self.image_lim = image_lim
        self.n_image_split = n_image_split
        self.tile_slen = tile_slen
        self.max_sources_per_tile = max_sources_per_tile
        self.min_flux_for_loss = min_flux_for_loss
        self.prepare_data_processes_num = prepare_data_processes_num
        self.data_in_one_cached_file = data_in_one_cached_file

        assert (
            self.image_lim[0] % self.n_image_split == 0
        ), "image_lim is not divisible by n_image_split"
        assert (
            self.image_lim[1] % self.n_image_split == 0
        ), "image_lim is not divisible by n_image_split"
        assert (
            self.image_lim[0] == self.image_lim[1]
        ), "image_lim[0] should be equal to image_lim[1]"
        assert (self.image_lim[0] // self.n_image_split) % self.tile_slen == 0, "invalid tile_slen"
        assert (self.image_lim[1] // self.n_image_split) % self.tile_slen == 0, "invalid tile_slen"

        self.bands = self.BANDS
        self.n_bands = len(self.BANDS)

        self._image_files = None
        self._bg_files = None

    def _load_image_and_bg_files_list(self):
        img_pattern = "**/*/calexp*.fits"
        bg_pattern = "**/*/bkgd*.fits"
        image_files = []
        bg_files = []

        for band in self.bands:
            band_path = self.dc2_image_dir + str(band)
            img_file_list = list(pathlib.Path(band_path).glob(img_pattern))
            bg_file_list = list(pathlib.Path(band_path).glob(bg_pattern))

            image_files.append(sorted(img_file_list))
            bg_files.append(sorted(bg_file_list))
        n_image = len(bg_files[0])

        # assign state only in main process
        self._image_files = image_files
        self._bg_files = bg_files

        return n_image

    def prepare_data(self):  # noqa: WPS324
        if self.cached_data_path.exists():
            logger = logging.getLogger("DC2DataModule")
            warning_msg = "WARNING: cached data already exists at [%s], we directly use it\n"
            logger.warning(warning_msg, str(self.cached_data_path))
            return None

        logger = logging.getLogger("DC2DataModule")
        warning_msg = "WARNING: can't find cached data, we generate it at [%s]\n"
        logger.warning(warning_msg, str(self.cached_data_path))
        self.cached_data_path.mkdir(parents=True)

        n_image = self._load_image_and_bg_files_list()

        if self.prepare_data_processes_num > 1:
            with multiprocessing.Pool(processes=self.prepare_data_processes_num) as process_pool:
                process_pool.map(
                    self.generate_cached_data,
                    list(range(n_image)),
                    chunksize=4,
                )
        else:
            for i in range(n_image):
                self.generate_cached_data(i)

        return None

    def get_plotting_sample(self, image_index):
        if self._image_files is None or self._bg_files is None:
            self._load_image_and_bg_files_list()

        if image_index < 0 or image_index >= len(self._image_files[0]):
            raise IndexError("invalid image_idx")

        result_dict = self.load_image_and_catalog(image_index)
        return {
            "tile_catalog": result_dict["tile_dict"],
            "image": result_dict["inputs"]["image"],
            "background": result_dict["inputs"]["bg"],
            "match_id": result_dict["other_info"]["match_id"],
            "full_catalog": result_dict["other_info"]["full_cat"],
            "wcs": result_dict["other_info"]["wcs"],
            "psf_params": result_dict["inputs"]["psf_params"],
        }

    @classmethod
    def squeeze_tile_dict(cls, tile_dict):
        tile_dict_copy = copy.copy(tile_dict)
        return {k: v.squeeze(0) for k, v in tile_dict_copy.items()}

<<<<<<< HEAD
    @classmethod
    def unsqueeze_tile_dict(cls, tile_dict):
        tile_dict_copy = copy.copy(tile_dict)
        return {k: v.unsqueeze(0) for k, v in tile_dict_copy.items()}

    def load_image_and_catalog(self, image_index):
        image, bg, wcs_header_str = self.read_image_for_bands(image_index)
        wcs = wcs_from_wcs_header_str(wcs_header_str)

        plocs_lim = image[0].shape
        height = plocs_lim[0]
        width = plocs_lim[1]
        full_cat, psf_params, match_id = DC2FullCatalog.from_file(
            self.dc2_cat_path,
            wcs,
            height,
            width,
            bands=self.bands,
            n_bands=self.n_bands,
            min_flux_for_loss=self.min_flux_for_loss,
        )
        tile_cat = full_cat.to_tile_catalog(self.tile_slen, self.max_sources_per_tile)
        tile_dict = self.squeeze_tile_dict(tile_cat.data)

        # add one/two/more_than_two source mask
        on_mask = rearrange(tile_cat.is_on_mask, "1 nth ntw s -> nth ntw s 1")
        on_mask_count = on_mask.sum(dim=(-2, -1))
        tile_dict["one_source_mask"] = (
            rearrange(on_mask_count == 1, "nth ntw -> nth ntw 1 1") & on_mask
        )
        tile_dict["two_sources_mask"] = (
            rearrange(on_mask_count == 2, "nth ntw -> nth ntw 1 1") & on_mask
=======
def squeeze_tile_dict(tile_dict):
    tile_dict_copy = copy.copy(tile_dict)
    for k, v in tile_dict_copy.items():
        if k != "n_sources":
            tile_dict_copy[k] = rearrange(v, "1 nth ntw s k -> nth ntw s k")
    tile_dict_copy["n_sources"] = rearrange(tile_dict_copy["n_sources"], "1 nth ntw -> nth ntw")
    return tile_dict_copy


def unsqueeze_tile_dict(tile_dict):
    tile_dict_copy = copy.copy(tile_dict)
    for k, v in tile_dict_copy.items():
        if k != "n_sources":
            tile_dict_copy[k] = rearrange(v, "nth ntw s k -> 1 nth ntw s k")
    tile_dict_copy["n_sources"] = rearrange(tile_dict_copy["n_sources"], "nth ntw -> 1 nth ntw")
    return tile_dict_copy


def load_image_and_catalog(image_index, **kwargs):
    image, bg, wcs_header_str = read_image_for_bands(image_index, **kwargs)
    wcs = wcs_from_wcs_header_str(wcs_header_str)

    plocs_lim = image[0].shape
    height = plocs_lim[0]
    width = plocs_lim[1]
    full_cat, psf_params, match_id = DC2FullCatalog.from_file(
        kwargs["dc2_cat_path"],
        wcs,
        height,
        width,
        bands=kwargs["bands"],
        n_bands=kwargs["n_bands"],
        min_flux_for_loss=kwargs["min_flux_for_loss"],
    )
    tile_cat = full_cat.to_tile_catalog(kwargs["tile_slen"], kwargs["max_sources_per_tile"])
    tile_dict = squeeze_tile_dict(tile_cat.data)

    # add one/two/more_than_two source mask
    on_mask = rearrange(tile_cat.is_on_mask, "1 nth ntw s -> nth ntw s 1")
    on_mask_count = on_mask.sum(dim=(-2, -1))
    tile_dict["one_source_mask"] = rearrange(on_mask_count == 1, "nth ntw -> nth ntw 1 1") & on_mask
    tile_dict["two_sources_mask"] = (
        rearrange(on_mask_count == 2, "nth ntw -> nth ntw 1 1") & on_mask
    )
    tile_dict["more_than_two_sources_mask"] = (
        rearrange(on_mask_count > 2, "nth ntw -> nth ntw 1 1") & on_mask
    )

    return {
        "tile_dict": tile_dict,
        "inputs": {
            "image": image,
            "bg": bg,
            "psf_params": psf_params,
        },
        "other_info": {
            "full_cat": full_cat,
            "wcs": wcs,
            "wcs_header_str": wcs_header_str,
            "match_id": match_id,
        },
    }


def generate_cached_data(image_index, **kwargs):
    result_dict = load_image_and_catalog(image_index, **kwargs)

    image = result_dict["inputs"]["image"]
    bg = result_dict["inputs"]["bg"]
    tile_dict = result_dict["tile_dict"]
    wcs_header_str = result_dict["other_info"]["wcs_header_str"]
    psf_params = result_dict["inputs"]["psf_params"]

    # split image
    split_lim = kwargs["image_lim"][0] // kwargs["n_image_split"]
    image_splits = split_tensor(image, split_lim, 1, 2)
    image_width_pixels = image.shape[2]
    split_image_num_on_width = image_width_pixels // split_lim
    bg_splits = split_tensor(bg, split_lim, 1, 2)

    # split tile cat
    tile_cat_splits = {}
    param_list = [
        "locs",
        "n_sources",
        "source_type",
        "galaxy_fluxes",
        "star_fluxes",
        "redshifts",
        "one_source_mask",
        "two_sources_mask",
        "more_than_two_sources_mask",
    ]
    for param_name in param_list:
        tile_cat_splits[param_name] = split_tensor(
            tile_dict[param_name], split_lim // kwargs["tile_slen"], 0, 1
>>>>>>> bbc2b95c
        )
        tile_dict["more_than_two_sources_mask"] = (
            rearrange(on_mask_count > 2, "nth ntw -> nth ntw 1 1") & on_mask
        )

        return {
            "tile_dict": tile_dict,
            "inputs": {
                "image": image,
                "bg": bg,
                "psf_params": psf_params,
            },
            "other_info": {
                "full_cat": full_cat,
                "wcs": wcs,
                "wcs_header_str": wcs_header_str,
                "match_id": match_id,
            },
        }

    def generate_cached_data(self, image_index):
        result_dict = self.load_image_and_catalog(image_index)

        image = result_dict["inputs"]["image"]
        bg = result_dict["inputs"]["bg"]
        tile_dict = result_dict["tile_dict"]
        wcs_header_str = result_dict["other_info"]["wcs_header_str"]
        psf_params = result_dict["inputs"]["psf_params"]

        # split image
        split_lim = self.image_lim[0] // self.n_image_split
        image_splits = split_tensor(image, split_lim, 1, 2)
        image_width_pixels = image.shape[2]
        split_image_num_on_width = image_width_pixels // split_lim
        bg_splits = split_tensor(bg, split_lim, 1, 2)

        # split tile cat
        tile_cat_splits = {}
        param_list = [
            "locs",
            "n_sources",
            "source_type",
            "galaxy_fluxes",
            "star_fluxes",
            "one_source_mask",
            "two_sources_mask",
            "more_than_two_sources_mask",
        ]
        for param_name in param_list:
            tile_cat_splits[param_name] = split_tensor(
                tile_dict[param_name], split_lim // self.tile_slen, 0, 1
            )

        data_splits = {
            "tile_catalog": unpack_dict(tile_cat_splits),
            "images": image_splits,
            "image_height_index": (
                torch.arange(0, len(image_splits)) // split_image_num_on_width
            ).tolist(),
            "image_width_index": (
                torch.arange(0, len(image_splits)) % split_image_num_on_width
            ).tolist(),
            "background": bg_splits,
            "psf_params": [psf_params for _ in range(self.n_image_split**2)],
        }
        data_splits = split_list(
            unpack_dict(data_splits),
            sub_list_len=self.data_in_one_cached_file,
        )

        data_count = 0
        for sub_splits in data_splits:  # noqa: WPS426
            tmp_data_cached = []
            for split in sub_splits:  # noqa: WPS426
                split_clone = map_nested_dicts(
                    split, lambda x: x.clone() if isinstance(x, torch.Tensor) else x
                )
                split_clone.update(wcs_header_str=wcs_header_str)
                tmp_data_cached.append(split_clone)
            assert data_count < 1e5 and image_index < 1e5, "too many cached data files"
            assert len(tmp_data_cached) < 1e5, "too many cached data in one file"
            cached_data_file_name = (
                f"cached_data_{image_index:04d}_{data_count:04d}_size_{len(tmp_data_cached):04d}.pt"
            )
            cached_data_file_path = self.cached_data_path / cached_data_file_name
            with open(cached_data_file_path, "wb") as cached_data_file:
                torch.save(tmp_data_cached, cached_data_file)
            data_count += 1

    def read_image_for_bands(self, image_index):
        image_list = []
        bg_list = []
        wcs_header_str = None
        for b in range(self.n_bands):
            image_frame = fits.open(self._image_files[b][image_index])
            bg_frame = fits.open(self._bg_files[b][image_index])
            image_data = image_frame[1].data
            bg_data = bg_frame[0].data

            if wcs_header_str is None:
                wcs_header_str = image_frame[1].header.tostring()

            image_frame.close()
            bg_frame.close()

            image = torch.nan_to_num(
                torch.from_numpy(image_data)[: self.image_lim[0], : self.image_lim[1]]
            )
            bg = torch.from_numpy(bg_data.astype(np.float32)).expand(
                self.image_lim[0], self.image_lim[1]
            )

            image += bg
            image_list.append(image)
            bg_list.append(bg)

        return torch.stack(image_list), torch.stack(bg_list), wcs_header_str


class DC2FullCatalog(FullCatalog):
    @classmethod
    def from_file(cls, cat_path, wcs, height, width, **kwargs):
        catalog = pd.read_pickle(cat_path)
        flux_r_band = catalog["flux_r"].values
        catalog = catalog.loc[flux_r_band > kwargs["min_flux_for_loss"]]

        objid = torch.from_numpy(catalog["id"].values)
        match_id = torch.from_numpy(catalog["match_objectId"].values)
        ra = torch.from_numpy(catalog["ra"].values).squeeze()
        dec = torch.from_numpy(catalog["dec"].values).squeeze()
        galaxy_bools = torch.from_numpy((catalog["truth_type"] == 1).values)
        star_bools = torch.from_numpy((catalog["truth_type"] == 2).values)
<<<<<<< HEAD
        flux, psf_params = cls.get_bands_flux_and_psf(kwargs["bands"], catalog)
=======
        flux, psf_params = get_bands_flux_and_psf(kwargs["bands"], catalog)
        do_have_redshifts = catalog.get("redshifts", "")
        if do_have_redshifts:
            redshifts = torch.tensor(catalog["redshifts"].values)
>>>>>>> bbc2b95c

        star_galaxy_filter = galaxy_bools | star_bools
        objid = objid[star_galaxy_filter]
        match_id = match_id[star_galaxy_filter]
        ra = ra[star_galaxy_filter]
        dec = dec[star_galaxy_filter]
        source_type = torch.from_numpy(catalog["truth_type"].values[star_galaxy_filter])
        source_type = torch.where(source_type == 2, SourceType.STAR, SourceType.GALAXY)
        star_fluxes = flux[star_galaxy_filter]
        galaxy_fluxes = flux[star_galaxy_filter]
        if do_have_redshifts:
            redshifts = redshifts[star_galaxy_filter]

        plocs = cls.plocs_from_ra_dec(ra, dec, wcs).squeeze(0)
        x0_mask = (plocs[:, 0] > 0) & (plocs[:, 0] < height)
        x1_mask = (plocs[:, 1] > 0) & (plocs[:, 1] < width)
        plocs_mask = x0_mask * x1_mask

        objid = objid[plocs_mask]
        match_id = match_id[plocs_mask]
        plocs = plocs[plocs_mask]
        source_type = source_type[plocs_mask]
        star_fluxes = star_fluxes[plocs_mask]
        galaxy_fluxes = galaxy_fluxes[plocs_mask]
        if do_have_redshifts:
            redshifts = redshifts[plocs_mask]

        nobj = source_type.shape[0]
        redshifts = redshifts.reshape(1, nobj, 1) if do_have_redshifts else torch.zeros(1, nobj, 1)
        d = {
            "objid": objid.reshape(1, nobj, 1),
            "n_sources": torch.tensor((nobj,)),
            "source_type": source_type.reshape(1, nobj, 1),
            "plocs": plocs.reshape(1, nobj, 2),
            "redshifts": redshifts,
            "galaxy_fluxes": galaxy_fluxes.reshape(1, nobj, kwargs["n_bands"]),
            "star_fluxes": star_fluxes.reshape(1, nobj, kwargs["n_bands"]),
        }

        return cls(height, width, d), psf_params, match_id

    @classmethod
    def get_bands_flux_and_psf(cls, bands, catalog):
        flux_list = []
        psf_params_list = []
        for b in bands:
            flux_list.append(torch.from_numpy((catalog["flux_" + b]).values))
            psf_params_name = ["IxxPSF_pixel_", "IyyPSF_pixel_", "IxyPSF_pixel_", "psf_fwhm_"]
            psf_params_cur_band = []
            for i in psf_params_name:
                median_psf = np.nanmedian((catalog[i + b]).values).astype(np.float32)
                psf_params_cur_band.append(median_psf)
            psf_params_list.append(torch.tensor(psf_params_cur_band))

        return torch.stack(flux_list).t(), torch.stack(psf_params_list)<|MERGE_RESOLUTION|>--- conflicted
+++ resolved
@@ -175,7 +175,6 @@
         tile_dict_copy = copy.copy(tile_dict)
         return {k: v.squeeze(0) for k, v in tile_dict_copy.items()}
 
-<<<<<<< HEAD
     @classmethod
     def unsqueeze_tile_dict(cls, tile_dict):
         tile_dict_copy = copy.copy(tile_dict)
@@ -208,104 +207,6 @@
         )
         tile_dict["two_sources_mask"] = (
             rearrange(on_mask_count == 2, "nth ntw -> nth ntw 1 1") & on_mask
-=======
-def squeeze_tile_dict(tile_dict):
-    tile_dict_copy = copy.copy(tile_dict)
-    for k, v in tile_dict_copy.items():
-        if k != "n_sources":
-            tile_dict_copy[k] = rearrange(v, "1 nth ntw s k -> nth ntw s k")
-    tile_dict_copy["n_sources"] = rearrange(tile_dict_copy["n_sources"], "1 nth ntw -> nth ntw")
-    return tile_dict_copy
-
-
-def unsqueeze_tile_dict(tile_dict):
-    tile_dict_copy = copy.copy(tile_dict)
-    for k, v in tile_dict_copy.items():
-        if k != "n_sources":
-            tile_dict_copy[k] = rearrange(v, "nth ntw s k -> 1 nth ntw s k")
-    tile_dict_copy["n_sources"] = rearrange(tile_dict_copy["n_sources"], "nth ntw -> 1 nth ntw")
-    return tile_dict_copy
-
-
-def load_image_and_catalog(image_index, **kwargs):
-    image, bg, wcs_header_str = read_image_for_bands(image_index, **kwargs)
-    wcs = wcs_from_wcs_header_str(wcs_header_str)
-
-    plocs_lim = image[0].shape
-    height = plocs_lim[0]
-    width = plocs_lim[1]
-    full_cat, psf_params, match_id = DC2FullCatalog.from_file(
-        kwargs["dc2_cat_path"],
-        wcs,
-        height,
-        width,
-        bands=kwargs["bands"],
-        n_bands=kwargs["n_bands"],
-        min_flux_for_loss=kwargs["min_flux_for_loss"],
-    )
-    tile_cat = full_cat.to_tile_catalog(kwargs["tile_slen"], kwargs["max_sources_per_tile"])
-    tile_dict = squeeze_tile_dict(tile_cat.data)
-
-    # add one/two/more_than_two source mask
-    on_mask = rearrange(tile_cat.is_on_mask, "1 nth ntw s -> nth ntw s 1")
-    on_mask_count = on_mask.sum(dim=(-2, -1))
-    tile_dict["one_source_mask"] = rearrange(on_mask_count == 1, "nth ntw -> nth ntw 1 1") & on_mask
-    tile_dict["two_sources_mask"] = (
-        rearrange(on_mask_count == 2, "nth ntw -> nth ntw 1 1") & on_mask
-    )
-    tile_dict["more_than_two_sources_mask"] = (
-        rearrange(on_mask_count > 2, "nth ntw -> nth ntw 1 1") & on_mask
-    )
-
-    return {
-        "tile_dict": tile_dict,
-        "inputs": {
-            "image": image,
-            "bg": bg,
-            "psf_params": psf_params,
-        },
-        "other_info": {
-            "full_cat": full_cat,
-            "wcs": wcs,
-            "wcs_header_str": wcs_header_str,
-            "match_id": match_id,
-        },
-    }
-
-
-def generate_cached_data(image_index, **kwargs):
-    result_dict = load_image_and_catalog(image_index, **kwargs)
-
-    image = result_dict["inputs"]["image"]
-    bg = result_dict["inputs"]["bg"]
-    tile_dict = result_dict["tile_dict"]
-    wcs_header_str = result_dict["other_info"]["wcs_header_str"]
-    psf_params = result_dict["inputs"]["psf_params"]
-
-    # split image
-    split_lim = kwargs["image_lim"][0] // kwargs["n_image_split"]
-    image_splits = split_tensor(image, split_lim, 1, 2)
-    image_width_pixels = image.shape[2]
-    split_image_num_on_width = image_width_pixels // split_lim
-    bg_splits = split_tensor(bg, split_lim, 1, 2)
-
-    # split tile cat
-    tile_cat_splits = {}
-    param_list = [
-        "locs",
-        "n_sources",
-        "source_type",
-        "galaxy_fluxes",
-        "star_fluxes",
-        "redshifts",
-        "one_source_mask",
-        "two_sources_mask",
-        "more_than_two_sources_mask",
-    ]
-    for param_name in param_list:
-        tile_cat_splits[param_name] = split_tensor(
-            tile_dict[param_name], split_lim // kwargs["tile_slen"], 0, 1
->>>>>>> bbc2b95c
         )
         tile_dict["more_than_two_sources_mask"] = (
             rearrange(on_mask_count > 2, "nth ntw -> nth ntw 1 1") & on_mask
@@ -350,6 +251,7 @@
             "source_type",
             "galaxy_fluxes",
             "star_fluxes",
+            "redshifts",
             "one_source_mask",
             "two_sources_mask",
             "more_than_two_sources_mask",
@@ -438,14 +340,10 @@
         dec = torch.from_numpy(catalog["dec"].values).squeeze()
         galaxy_bools = torch.from_numpy((catalog["truth_type"] == 1).values)
         star_bools = torch.from_numpy((catalog["truth_type"] == 2).values)
-<<<<<<< HEAD
         flux, psf_params = cls.get_bands_flux_and_psf(kwargs["bands"], catalog)
-=======
-        flux, psf_params = get_bands_flux_and_psf(kwargs["bands"], catalog)
         do_have_redshifts = catalog.get("redshifts", "")
         if do_have_redshifts:
-            redshifts = torch.tensor(catalog["redshifts"].values)
->>>>>>> bbc2b95c
+            redshifts = torch.from_numpy(catalog["redshifts"].values)
 
         star_galaxy_filter = galaxy_bools | star_bools
         objid = objid[star_galaxy_filter]
