import math
import numpy as np
from itertools import permutations
import matplotlib.pyplot as plt
from omegaconf import DictConfig

import torch
from torch.nn import CrossEntropyLoss
from torch.distributions import Normal
from torch.optim import Adam
import pytorch_lightning as pl

from . import device, plotting
from .models import encoder, decoder
from .models.encoder import get_star_bool, get_full_params

from optuna.integration import PyTorchLightningPruningCallback


def sort_locs(locs):
    # sort according to x location
    assert len(locs.shape) == 2
    indx_sort = locs[:, 0].sort()[1]
    return locs[indx_sort, :]


def _get_log_probs_all_perms(
    locs_log_probs_all,
    galaxy_params_log_probs_all,
    star_params_log_probs_all,
    prob_galaxy,
    true_galaxy_bool,
    is_on_array,
):
    # get log-probability under every possible matching of estimated source to true source
    n_ptiles = galaxy_params_log_probs_all.size(0)
    max_detections = galaxy_params_log_probs_all.size(-1)

    n_permutations = math.factorial(max_detections)
    locs_log_probs_all_perm = torch.zeros(n_ptiles, n_permutations, device=device)
    galaxy_params_log_probs_all_perm = locs_log_probs_all_perm.clone()
    star_params_log_probs_all_perm = locs_log_probs_all_perm.clone()
    galaxy_bool_log_probs_all_perm = locs_log_probs_all_perm.clone()

    for i, perm in enumerate(permutations(range(max_detections))):
        # note that we multiply is_on_array, we only evaluate the loss if the source is on.
        locs_log_probs_all_perm[:, i] = (
            locs_log_probs_all[:, perm].diagonal(dim1=1, dim2=2) * is_on_array
        ).sum(1)

        # if galaxy, evaluate the galaxy parameters,
        # hence the multiplication by (true_galaxy_bool)
        # the diagonal is a clever way of selecting the elements of each permutation (first index
        # of mean/var with second index of true_param etc.)
        galaxy_params_log_probs_all_perm[:, i] = (
            galaxy_params_log_probs_all[:, perm].diagonal(dim1=1, dim2=2)
            * is_on_array
            * true_galaxy_bool
        ).sum(1)

        # similarly for stars
        star_params_log_probs_all_perm[:, i] = (
            star_params_log_probs_all[:, perm].diagonal(dim1=1, dim2=2)
            * is_on_array
            * (1 - true_galaxy_bool)
        ).sum(1)

        _prob_galaxy = prob_galaxy[:, perm]
        galaxy_bool_loss = true_galaxy_bool * torch.log(_prob_galaxy)
        galaxy_bool_loss += (1 - true_galaxy_bool) * torch.log(1 - _prob_galaxy)
        galaxy_bool_log_probs_all_perm[:, i] = (galaxy_bool_loss * is_on_array).sum(1)

    return (
        locs_log_probs_all_perm,
        galaxy_params_log_probs_all_perm,
        star_params_log_probs_all_perm,
        galaxy_bool_log_probs_all_perm,
    )


def _get_min_perm_loss(
    locs_log_probs_all,
    galaxy_params_log_probs_all,
    star_params_log_probs_all,
    prob_galaxy,
    true_galaxy_bool,
    is_on_array,
):
    # get log-probability under every possible matching of estimated star to true star
    (
        locs_log_probs_all_perm,
        galaxy_params_log_probs_all_perm,
        star_params_log_probs_all_perm,
        galaxy_bool_log_probs_all_perm,
    ) = _get_log_probs_all_perms(
        locs_log_probs_all,
        galaxy_params_log_probs_all,
        star_params_log_probs_all,
        prob_galaxy,
        true_galaxy_bool,
        is_on_array,
    )

    # TODO: Why do we select it based on the location losses only?
    # find the permutation that minimizes the location losses
    locs_loss, indx = torch.min(-locs_log_probs_all_perm, dim=1)

    # get the star & galaxy losses according to the found permutation
    _indx = indx.unsqueeze(1)
    star_params_loss = -torch.gather(star_params_log_probs_all_perm, 1, _indx).squeeze()
    galaxy_params_loss = -torch.gather(
        galaxy_params_log_probs_all_perm, 1, _indx
    ).squeeze()
    galaxy_bool_loss = -torch.gather(galaxy_bool_log_probs_all_perm, 1, _indx).squeeze()

    return locs_loss, galaxy_params_loss, star_params_loss, galaxy_bool_loss


class SleepPhase(pl.LightningModule):
    def __init__(self, cfg: DictConfig):
        super(SleepPhase, self).__init__()
        self.hparams = cfg
        self.save_hyperparameters(cfg)

        self.image_encoder = encoder.ImageEncoder(**cfg.model.encoder.params)
        self.image_decoder = decoder.ImageDecoder(**cfg.model.decoder.params)
        self.image_decoder.requires_grad_(False)

        self.plotting: bool = cfg.training.plotting
        assert self.image_decoder.n_galaxy_params == self.image_encoder.n_galaxy_params

    def forward(self, image_ptiles, n_sources):
        return self.image_encoder(image_ptiles, n_sources)

    def get_loss(self, batch):
        """

        loc_mean shape = (n_ptiles x max_detections x 2)
        log_flux_mean shape = (n_ptiles x max_detections x n_bands)
        galaxy_param_mean shape = (n_ptiles x max_detections x n_galaxy_params)

        the *_logvar inputs should the same shape as their respective means
        the true_tile_* inputs, except for true_tile_is_on_array,
        should have same shape as their respective means, e.g.
        true_locs should have the same shape as loc_mean

        In true_locs, the off sources must have parameter value = 0

        true_is_on_array shape = (n_ptiles x max_detections)
            Indicates if sources is on (1) or off (0)

        true_galaxy_bool shape = (n_ptiles x max_detections x 1)
            indicating whether each source is a galaxy (1) or star (0)

        prob_galaxy shape = (n_ptiles x max_detections)
            are probabilities for each source to be a galaxy

        n_source_log_probs shape = (n_ptiles x (max_detections + 1))
            are log-probabilities for the number of sources (0, 1, ..., max_detections)

        """
        (
            images,
            true_tile_locs,
            true_tile_galaxy_params,
            true_tile_log_fluxes,
            true_tile_galaxy_bool,
            true_tile_n_sources,
        ) = (
            batch["images"],
            batch["locs"],
            batch["galaxy_params"],
            batch["log_fluxes"],
            batch["galaxy_bool"],
            batch["n_sources"],
        )

        # some constants
        batch_size = images.shape[0]
        n_tiles_per_image = self.image_decoder.n_tiles_per_image
        n_ptiles = batch_size * n_tiles_per_image
        max_sources_dec = self.image_decoder.max_sources
        max_sources = self.image_encoder.max_detections
        n_bands = self.image_decoder.n_bands
        n_galaxy_params = self.image_decoder.n_galaxy_params
<<<<<<< HEAD
        
        # clip to max sources
        if max_sources < max_sources_dec: 
            true_tile_locs = true_tile_locs[:, :, 0:max_sources]
            true_tile_galaxy_params = true_tile_galaxy_params[:, :, 0:max_sources]
            true_tile_log_fluxes = true_tile_log_fluxes[:, :, 0:max_sources]
            true_tile_galaxy_bool = true_tile_galaxy_bool[:, :, 0:max_sources]
            true_tile_n_sources = true_tile_n_sources.clamp(max = max_sources)
        
        # flatten so first dimension is ptile
        true_tile_locs = true_tile_locs.reshape(n_ptiles, max_sources, 2)
        true_tile_galaxy_params = true_tile_galaxy_params.reshape(
=======
        assert max_sources == self.image_encoder.max_detections

        true_tile_locs = true_tile_locs.view(n_ptiles, max_sources, 2)
        true_tile_galaxy_params = true_tile_galaxy_params.view(
>>>>>>> 9d433153
            n_ptiles, max_sources, n_galaxy_params
        )
        true_tile_log_fluxes = true_tile_log_fluxes.view(n_ptiles, max_sources, n_bands)
        true_tile_galaxy_bool = true_tile_galaxy_bool.view(n_ptiles, max_sources)
        true_tile_n_sources = true_tile_n_sources.view(n_ptiles)
        true_tile_is_on_array = encoder.get_is_on_from_n_sources(
            true_tile_n_sources, max_sources
        )

        # extract image tiles
        # true_tile_locs has shape = (n_ptiles x max_detections x 2)
        # true_tile_n_sources has shape = (n_ptiles)
        image_ptiles = self.image_encoder.get_images_in_tiles(images)
        pred = self(image_ptiles, true_tile_n_sources)

        # the loss for estimating the true number of sources
        n_source_log_probs = pred["n_source_log_probs"].view(n_ptiles, max_sources + 1)
        cross_entropy = CrossEntropyLoss(reduction="none").requires_grad_(False)
        counter_loss = cross_entropy(n_source_log_probs, true_tile_n_sources)

        # the following three functions computes the log-probability of parameters when
        # each estimated source i is matched with true source j for
        # i, j in {1, ..., max_detections}
        # *_log_probs_all have shape n_ptiles x max_detections x max_detections

        # enforce large error if source is off
        loc_mean, loc_logvar = pred["loc_mean"], pred["loc_logvar"]
        loc_mean = loc_mean + (true_tile_is_on_array == 0).float().unsqueeze(-1) * 1e16
        locs_log_probs_all = self._get_params_logprob_all_combs(
            true_tile_locs, loc_mean, loc_logvar
        )
        galaxy_params_log_probs_all = self._get_params_logprob_all_combs(
            true_tile_galaxy_params,
            pred["galaxy_param_mean"],
            pred["galaxy_param_logvar"],
        )
        star_params_log_probs_all = self._get_params_logprob_all_combs(
            true_tile_log_fluxes, pred["log_flux_mean"], pred["log_flux_logvar"]
        )

        # inside _get_min_perm_loss is where the matching happens:
        # we construct a bijective map from each estimated source to each true source
        prob_galaxy = pred["prob_galaxy"].view(n_ptiles, max_sources)
        (
            locs_loss,
            galaxy_params_loss,
            star_params_loss,
            galaxy_bool_loss,
        ) = _get_min_perm_loss(
            locs_log_probs_all,
            galaxy_params_log_probs_all,
            star_params_log_probs_all,
            prob_galaxy,
            true_tile_galaxy_bool,
            true_tile_is_on_array,
        )

        loss_vec = (
            locs_loss * (locs_loss.detach() < 1e6).float()
            + counter_loss
            # + galaxy_params_loss
            + star_params_loss
            + galaxy_bool_loss
        )

        loss = loss_vec.mean()

        return (
            loss,
            counter_loss,
            locs_loss,
            galaxy_params_loss,
            star_params_loss,
            galaxy_bool_loss,
        )

    def configure_optimizers(self):
        params = self.hparams.optimizer.params
        return Adam(
            [{"params": self.image_encoder.parameters(), "lr": params["lr"]}],
            weight_decay=params["weight_decay"],
        )

    def training_step(self, batch, batch_idx):
        (
            loss,
            counter_loss,
            locs_loss,
            galaxy_params_loss,
            star_params_loss,
            galaxy_bool_loss,
        ) = self.get_loss(batch)
        self.log("train_loss", loss)
        return loss

    def validation_step(self, batch, batch_indx):
        (
            loss,
            counter_loss,
            locs_loss,
            galaxy_params_loss,
            star_params_loss,
            galaxy_bool_loss,
        ) = self.get_loss(batch)

        self.log("val_loss", loss)
        self.log("val_counter_loss", counter_loss.mean())
        self.log("val_gal_bool_loss", galaxy_bool_loss.mean())
        self.log("val_star_params_loss", star_params_loss.mean())
        self.log("val_gal_params_loss", galaxy_params_loss.mean())

        # calculate metrics for this batch
        counts_acc, galaxy_counts_acc, locs_mse = self.get_metrics(batch)
        self.log("val_acc_counts", counts_acc)
        self.log("val_gal_counts", galaxy_counts_acc)
        self.log("val_locs_mse", locs_mse)
        return batch

    def validation_epoch_end(self, outputs):
        # NOTE: outputs is a list containing all validation step batches.
        if self.plotting and self.current_epoch > 1:
            self.make_plots(outputs[-1], kind="validation")

    def test_step(self, batch, batch_indx):
        counts_acc, galaxy_counts_acc, locs_mse = self.get_metrics(batch)
        self.log("acc_counts", counts_acc)
        self.log("acc_gal_counts", galaxy_counts_acc)
        self.log("locs_mse", locs_mse)
        return batch

    def test_epoch_end(self, outputs):
        batch = outputs[-1]
        if self.plotting:
            self.make_plots(batch, kind="testing")

    def get_metrics(self, batch):
        # get images and properties
        images = batch["images"]
        slen = images.shape[-1]
        batch_size = images.shape[0]

        # obtain a params dictionary on tiles, then get on full image.
        exclude = {"images", "background"}
        true_params = {k: v for k, v in batch.items() if k not in exclude}
        true_params = get_full_params(slen, true_params)

        # to compute metrics at the end.
        counts_acc = 0.0
        galaxy_counts_acc = 0.0
        locs_mse = 0.0
        matches = 0.0
        for i in range(batch_size):
            image = images[None, i]
            true_n_sources_i = true_params["n_sources"][i].item()
            true_n_galaxies_i = true_params["galaxy_bool"][i].sum().item()

            estimate = self.image_encoder.map_estimate(image)
            n_sources_i = estimate["n_sources"].item()
            n_galaxies_i = estimate["galaxy_bool"].sum().item()

            # calculate accuracies
            counts_acc += (true_n_sources_i == n_sources_i) / batch_size
            galaxy_counts_acc += (true_n_galaxies_i == n_galaxies_i) / batch_size

            # only compare locations for mse if counts match.
            if true_n_sources_i == n_sources_i:
                matches += 1

                # prepare locs and get them in units of pixels.
                true_locs_i = true_params["locs"][i].view(-1, 2)
                true_locs_i = true_locs_i[: int(true_n_sources_i)] * slen

                locs_i = estimate["locs"].view(-1, 2)[: int(n_sources_i)] * slen

                # sort each based on x location.
                true_locs_i = sort_locs(true_locs_i)
                locs_i = sort_locs(locs_i)

                # now calculate mse
                locs_mse += (true_locs_i - locs_i).pow(2).sum(1).pow(1.0 / 2).sum()

        if matches > 0:
            locs_mse /= matches

        return counts_acc, galaxy_counts_acc, locs_mse

    def make_plots(self, batch, kind="validation"):
        # add some images to tensorboard for validating location/counts.
        # 'batch' is a batch from simulated dataset (all params are tiled)
        n_samples = min(10, len(batch["n_sources"]))
        assert n_samples > 1

<<<<<<< HEAD
        # these are per tile
        true_n_sources_on_tiles = outputs[-1]["log"]["n_sources"][:n_samples]
        true_locs_on_tiles = outputs[-1]["log"]["locs"][:n_samples]
        true_galaxy_bools_on_tiles = outputs[-1]["log"]["galaxy_bool"][:n_samples]
        images = outputs[-1]["log"]["images"][:n_samples]
        slen = self.image_decoder.slen # images[-1].shape[-1]
=======
        # extract non-params entries get_full_params works.
        images = batch.pop("images", None)
        slen = images.shape[-1]
        batch.pop("background", None)
>>>>>>> 9d433153

        # convert to full image parameters for plotting purposes.
        true_params = batch
        true_params = get_full_params(slen, true_params)

        figsize = (12, 4 * n_samples)
        fig, axes = plt.subplots(nrows=n_samples, ncols=3, figsize=figsize)
        for i in range(n_samples):
            true_ax = axes[i, 0]
            recon_ax = axes[i, 1]
            res_ax = axes[i, 2]

            image = images[None, i]
<<<<<<< HEAD
            assert image.shape[-1] == self.image_decoder.slen + 2 * self.image_decoder.border_padding
=======
            assert image.shape[-1] == slen
            assert len(image.shape) == 4
>>>>>>> 9d433153

            # true parameters on full image.
            true_n_sources = true_params["n_sources"][None, i]
            true_locs = true_params["locs"][None, i]
            true_galaxy_bool = true_params["galaxy_bool"][None, i]

            with torch.no_grad():
                # get the estimated params, these are *per tile*.
                self.image_encoder.eval()
                tile_estimate = self.image_encoder.tiled_map_estimate(image)

            # convert tile estimates to full parameterization for plotting
            estimate = get_full_params(slen, tile_estimate)
            n_sources = estimate["n_sources"]
            locs = estimate["locs"]
            galaxy_bool = estimate["galaxy_bool"]

            assert len(locs.shape) == 3 and locs.size(0) == 1
            assert locs.shape[1] == n_sources.max().int().item()

            # plot true image + number of sources first.
            image = image[0, 0].cpu().numpy()  # only first band.
            plotting.plot_image(fig, true_ax, image)
            true_ax.set_xlabel(
                f"True num: {true_n_sources.item()}; Est num: {n_sources.item()}"
            )

            # continue only if at least one true source and predicted source.
            max_sources = true_locs.shape[1]
            if max_sources > 0 and n_sources.item() > 0:

                # draw reconstruction image.
                recon_image = self.image_decoder.render_images(
                    tile_estimate["n_sources"],
                    tile_estimate["locs"],
                    tile_estimate["galaxy_bool"],
                    tile_estimate["galaxy_params"],
                    tile_estimate["fluxes"],
                )

                # round up true parameters.
                true_star_bool = get_star_bool(true_n_sources, true_galaxy_bool)
                true_galaxy_locs = true_locs * true_galaxy_bool
                true_star_locs = true_locs * true_star_bool

                # round up estimated parameters.
                star_bool = get_star_bool(n_sources, galaxy_bool)
                galaxy_locs = locs * galaxy_bool
                star_locs = locs * star_bool

                # convert everything to numpy + cpu so matplotlib can use it.
                true_galaxy_locs = true_galaxy_locs.cpu().numpy()[0]
                true_star_locs = true_star_locs.cpu().numpy()[0]
                galaxy_locs = galaxy_locs.cpu().numpy()[0]
                star_locs = star_locs.cpu().numpy()[0]

                recon_image = recon_image[0, 0].cpu().numpy()
                res_image = (image - recon_image) / np.sqrt(image)

                # plot and add locations.
                plotting.plot_image_locs(
                    true_ax, slen, true_galaxy_locs, galaxy_locs, colors=("r", "b")
                )
                plotting.plot_image_locs(
                    true_ax, slen, true_star_locs, star_locs, colors=("g", "m")
                )

                plotting.plot_image(fig, recon_ax, recon_image)
                plotting.plot_image_locs(
                    recon_ax, slen, galaxy_locs, star_locs, colors=("r", "b")
                )
                plotting.plot_image(fig, res_ax, res_image)

            else:
                slen = image.shape[0]
                plotting.plot_image(fig, recon_ax, np.zeros((slen, slen)))
                plotting.plot_image(fig, res_ax, np.zeros((slen, slen)))

        plt.subplots_adjust(hspace=0.2, wspace=0.4)
        if self.logger:
            if kind == "validation":
                title = f"Val Images {self.current_epoch}"
                self.logger.experiment.add_figure(title, fig)
            elif kind == "testing":
                self.logger.experiment.add_figure(f"Test Images", fig)
            else:
                raise NotImplementedError()
        plt.close(fig)

<<<<<<< HEAD
    def validation_epoch_end(self, outputs):

        # images for validation
        if self.current_epoch >= self.validation_plot_start:
            self.make_validation_plots(outputs)

        slen = self.image_decoder.slen # outputs[-1]["log"]["images"].shape[-1]

        # log other losses
        # first we log some of the important losses and average over all batches.
        avg_loss = 0
        avg_counter_loss = 0
        avg_locs_loss = 0
        avg_galaxy_params_loss = 0
        avg_star_params_loss = 0
        avg_galaxy_bool_loss = 0

        n_tiles_per_image = int((slen / self.image_encoder.tile_slen) ** 2)
        tiles_per_batch = self.dataset.batch_size * n_tiles_per_image
        tiles_per_epoch = tiles_per_batch * self.dataset.n_batches

        # len(output) == n_batches
        # the sum below is over tiles_per_batch
        for output in outputs:
            avg_loss += output["loss"]
            avg_counter_loss += torch.sum(output["log"]["counter_loss"])
            avg_locs_loss += torch.sum(output["log"]["locs_loss"])
            avg_galaxy_params_loss += torch.sum(output["log"]["galaxy_params_loss"])
            avg_star_params_loss += torch.sum(output["log"]["star_params_loss"])
            avg_galaxy_bool_loss += torch.sum(output["log"]["galaxy_bool_loss"])

        avg_loss /= self.dataset.n_batches
        avg_counter_loss /= tiles_per_epoch
        avg_locs_loss /= tiles_per_epoch
        avg_galaxy_params_loss /= tiles_per_epoch
        avg_star_params_loss /= tiles_per_epoch
        avg_galaxy_bool_loss /= tiles_per_epoch

        logs = {
            "val_loss": avg_loss,
            "counter_loss": avg_counter_loss,
            "locs_loss": avg_locs_loss,
            "galaxy_params_loss": avg_galaxy_params_loss,
            "star_params_loss": avg_star_params_loss,
            "galaxy_bool_loss": avg_galaxy_bool_loss,
        }
        results = {"val_loss": avg_loss, "log": logs}
        return results

=======
>>>>>>> 9d433153
    @staticmethod
    def _get_params_logprob_all_combs(true_params, param_mean, param_logvar):
        assert true_params.shape == param_mean.shape == param_logvar.shape

        n_ptiles = true_params.size(0)
        max_detections = true_params.size(1)

        # view to evaluate all combinations of log_prob.
        _true_params = true_params.view(n_ptiles, 1, max_detections, -1)
        _param_mean = param_mean.view(n_ptiles, max_detections, 1, -1)
        _param_logvar = param_logvar.view(n_ptiles, max_detections, 1, -1)

        _sd = (_param_logvar.exp() + 1e-5).sqrt()
        param_log_probs_all = Normal(_param_mean, _sd).log_prob(_true_params).sum(dim=3)
        return param_log_probs_all


class SleepObjective(object):
    def __init__(
        self,
        datamodule,
        cfg: DictConfig,
        max_epochs: int,
        model_dir,
        metrics_callback,
        monitor,
        gpus=0,
    ):
        self.datamodule = datamodule
        self.cfg = cfg
        encoder_kwargs = cfg.model.encoder.params

        assert (
            len(encoder_kwargs["enc_conv_c"]) == 3
            and len(encoder_kwargs["enc_hidden"]) == 3
        )
        self.encoder_kwargs = encoder_kwargs
        self.enc_conv_c_min = self.encoder_kwargs["enc_conv_c"][0]
        self.enc_conv_c_max = self.encoder_kwargs["enc_conv_c"][1]
        self.enc_conv_c_int = self.encoder_kwargs["enc_conv_c"][2]

        self.enc_hidden_min = self.encoder_kwargs["enc_hidden"][0]
        self.enc_hidden_max = self.encoder_kwargs["enc_hidden"][1]
        self.enc_hidden_int = self.encoder_kwargs["enc_hidden"][2]

        assert len(cfg.optimizer.params.lr) == 2
        assert len(cfg.optimizer.params.weight_decay) == 2
        self.lr = cfg.optimizer.params.lr
        self.weight_decay = cfg.optimizer.params.weight_decay

        self.max_epochs = max_epochs
        self.model_dir = model_dir
        self.metrics_callback = metrics_callback
        self.monitor = monitor
        self.gpus = gpus

    def __call__(self, trial):
        self.cfg.model.encoder.params["enc_conv_c"] = trial.suggest_int(
            "enc_conv_c",
            self.enc_conv_c_min,
            self.enc_conv_c_max,
            self.enc_conv_c_int,
        )

        self.cfg.model.encoder.params["enc_hidden"] = trial.suggest_int(
            "enc_hidden",
            self.enc_hidden_min,
            self.enc_hidden_max,
            self.enc_hidden_int,
        )

        lr = trial.suggest_loguniform("learning rate", self.lr[0], self.lr[1])
        weight_decay = trial.suggest_loguniform(
            "weight_decay", self.weight_decay[0], self.weight_decay[1]
        )
        self.cfg.optimizer.params.update(dict(lr=lr, weight_decay=weight_decay))

        checkpoint_callback = pl.callbacks.ModelCheckpoint(
            self.model_dir.joinpath("trial_{}".format(trial.number), "{epoch}"),
            monitor="val_loss",
        )

        model = SleepPhase(self.cfg)
        trainer = pl.Trainer(
            logger=False,
            gpus=self.gpus,
            checkpoint_callback=checkpoint_callback,
            max_epochs=self.max_epochs,
            callbacks=[
                self.metrics_callback,
                PyTorchLightningPruningCallback(trial, monitor=self.monitor),
            ],
        )
        trainer.fit(model, datamodule=self.datamodule)

        return self.metrics_callback.metrics[-1][self.monitor].item()<|MERGE_RESOLUTION|>--- conflicted
+++ resolved
@@ -183,8 +183,7 @@
         max_sources = self.image_encoder.max_detections
         n_bands = self.image_decoder.n_bands
         n_galaxy_params = self.image_decoder.n_galaxy_params
-<<<<<<< HEAD
-        
+
         # clip to max sources
         if max_sources < max_sources_dec: 
             true_tile_locs = true_tile_locs[:, :, 0:max_sources]
@@ -194,14 +193,8 @@
             true_tile_n_sources = true_tile_n_sources.clamp(max = max_sources)
         
         # flatten so first dimension is ptile
-        true_tile_locs = true_tile_locs.reshape(n_ptiles, max_sources, 2)
-        true_tile_galaxy_params = true_tile_galaxy_params.reshape(
-=======
-        assert max_sources == self.image_encoder.max_detections
-
         true_tile_locs = true_tile_locs.view(n_ptiles, max_sources, 2)
         true_tile_galaxy_params = true_tile_galaxy_params.view(
->>>>>>> 9d433153
             n_ptiles, max_sources, n_galaxy_params
         )
         true_tile_log_fluxes = true_tile_log_fluxes.view(n_ptiles, max_sources, n_bands)
@@ -394,19 +387,10 @@
         n_samples = min(10, len(batch["n_sources"]))
         assert n_samples > 1
 
-<<<<<<< HEAD
-        # these are per tile
-        true_n_sources_on_tiles = outputs[-1]["log"]["n_sources"][:n_samples]
-        true_locs_on_tiles = outputs[-1]["log"]["locs"][:n_samples]
-        true_galaxy_bools_on_tiles = outputs[-1]["log"]["galaxy_bool"][:n_samples]
-        images = outputs[-1]["log"]["images"][:n_samples]
-        slen = self.image_decoder.slen # images[-1].shape[-1]
-=======
         # extract non-params entries get_full_params works.
         images = batch.pop("images", None)
-        slen = images.shape[-1]
+        slen = self.image_decoder.slen
         batch.pop("background", None)
->>>>>>> 9d433153
 
         # convert to full image parameters for plotting purposes.
         true_params = batch
@@ -420,12 +404,9 @@
             res_ax = axes[i, 2]
 
             image = images[None, i]
-<<<<<<< HEAD
             assert image.shape[-1] == self.image_decoder.slen + 2 * self.image_decoder.border_padding
-=======
             assert image.shape[-1] == slen
             assert len(image.shape) == 4
->>>>>>> 9d433153
 
             # true parameters on full image.
             true_n_sources = true_params["n_sources"][None, i]
@@ -515,58 +496,6 @@
                 raise NotImplementedError()
         plt.close(fig)
 
-<<<<<<< HEAD
-    def validation_epoch_end(self, outputs):
-
-        # images for validation
-        if self.current_epoch >= self.validation_plot_start:
-            self.make_validation_plots(outputs)
-
-        slen = self.image_decoder.slen # outputs[-1]["log"]["images"].shape[-1]
-
-        # log other losses
-        # first we log some of the important losses and average over all batches.
-        avg_loss = 0
-        avg_counter_loss = 0
-        avg_locs_loss = 0
-        avg_galaxy_params_loss = 0
-        avg_star_params_loss = 0
-        avg_galaxy_bool_loss = 0
-
-        n_tiles_per_image = int((slen / self.image_encoder.tile_slen) ** 2)
-        tiles_per_batch = self.dataset.batch_size * n_tiles_per_image
-        tiles_per_epoch = tiles_per_batch * self.dataset.n_batches
-
-        # len(output) == n_batches
-        # the sum below is over tiles_per_batch
-        for output in outputs:
-            avg_loss += output["loss"]
-            avg_counter_loss += torch.sum(output["log"]["counter_loss"])
-            avg_locs_loss += torch.sum(output["log"]["locs_loss"])
-            avg_galaxy_params_loss += torch.sum(output["log"]["galaxy_params_loss"])
-            avg_star_params_loss += torch.sum(output["log"]["star_params_loss"])
-            avg_galaxy_bool_loss += torch.sum(output["log"]["galaxy_bool_loss"])
-
-        avg_loss /= self.dataset.n_batches
-        avg_counter_loss /= tiles_per_epoch
-        avg_locs_loss /= tiles_per_epoch
-        avg_galaxy_params_loss /= tiles_per_epoch
-        avg_star_params_loss /= tiles_per_epoch
-        avg_galaxy_bool_loss /= tiles_per_epoch
-
-        logs = {
-            "val_loss": avg_loss,
-            "counter_loss": avg_counter_loss,
-            "locs_loss": avg_locs_loss,
-            "galaxy_params_loss": avg_galaxy_params_loss,
-            "star_params_loss": avg_star_params_loss,
-            "galaxy_bool_loss": avg_galaxy_bool_loss,
-        }
-        results = {"val_loss": avg_loss, "log": logs}
-        return results
-
-=======
->>>>>>> 9d433153
     @staticmethod
     def _get_params_logprob_all_combs(true_params, param_mean, param_logvar):
         assert true_params.shape == param_mean.shape == param_logvar.shape
