"""Implements sleep-phase training of BLISS models.

This module contains the SleepPhase class, which implements the sleep-phase training using
pytorch-lightning framework. Users should use this class to construct the sleep-phase
model.

"""

import math
from itertools import permutations

import pytorch_lightning as pl
import torch
from einops import rearrange
from matplotlib import pyplot as plt
from torch.distributions import Normal
from torch.nn import CrossEntropyLoss
from torch.optim import Adam

<<<<<<< HEAD
=======
from bliss.models import location_encoder as loc_enc
>>>>>>> a5008434
from bliss.models.decoder import ImageDecoder
from bliss.models.prior import ImagePrior
from bliss.reporting import DetectionMetrics, plot_image_and_locs

plt.switch_backend("Agg")


def _get_log_probs_all_perms(
    locs_log_probs_all,
    star_params_log_probs_all,
    true_galaxy_bool,
    is_on_array,
):
    # get log-probability under every possible matching of estimated source to true source
    n_ptiles = star_params_log_probs_all.size(0)
    max_detections = star_params_log_probs_all.size(-1)

    n_permutations = math.factorial(max_detections)
    locs_log_probs_all_perm = torch.zeros(
        n_ptiles, n_permutations, device=locs_log_probs_all.device
    )
    star_params_log_probs_all_perm = locs_log_probs_all_perm.clone()

    for i, perm in enumerate(permutations(range(max_detections))):
        # note that we multiply is_on_array, we only evaluate the loss if the source is on.
        locs_log_probs_all_perm[:, i] = (
            locs_log_probs_all[:, perm].diagonal(dim1=1, dim2=2) * is_on_array
        ).sum(1)

        # if star, evaluate the star parameters,
        # hence the multiplication by (1 - true_galaxy_bool)
        # the diagonal is a clever way of selecting the elements of each permutation (first index
        # of mean/var with second index of true_param etc.)
        star_params_log_probs_all_perm[:, i] = (
            star_params_log_probs_all[:, perm].diagonal(dim1=1, dim2=2)
            * is_on_array
            * (1 - true_galaxy_bool)
        ).sum(1)

    return locs_log_probs_all_perm, star_params_log_probs_all_perm


def get_min_perm_loss(
    locs_log_probs_all,
    star_params_log_probs_all,
    true_galaxy_bool,
    is_on_array,
):
    # get log-probability under every possible matching of estimated star to true star
    locs_log_probs_all_perm, star_params_log_probs_all_perm = _get_log_probs_all_perms(
        locs_log_probs_all,
        star_params_log_probs_all,
        true_galaxy_bool,
        is_on_array,
    )

    # find the permutation that minimizes the location losses
    locs_loss, indx = torch.min(-locs_log_probs_all_perm, dim=1)
    indx = indx.unsqueeze(1)

    # get the star losses according to the found permutation.
    star_params_loss = -torch.gather(star_params_log_probs_all_perm, 1, indx).squeeze()
    return locs_loss, star_params_loss


def get_params_logprob_all_combs(true_params, param_mean, param_logvar):
    # return shape (n_ptiles x max_detections x max_detections)
    assert true_params.shape == param_mean.shape == param_logvar.shape

    n_ptiles = true_params.size(0)
    max_detections = true_params.size(1)

    # view to evaluate all combinations of log_prob.
    true_params = true_params.view(n_ptiles, 1, max_detections, -1)
    param_mean = param_mean.view(n_ptiles, max_detections, 1, -1)
    param_logvar = param_logvar.view(n_ptiles, max_detections, 1, -1)

    sd = (param_logvar.exp() + 1e-5).sqrt()
    return Normal(param_mean, sd).log_prob(true_params).sum(dim=3)


class SleepPhase(pl.LightningModule):
    """Summary line.

    Implementation of sleep-phase training using pytorch-lightning framework.

    Example:
        In python script, set up the sleep-phase model and pytorch-lightning trainer::

            import pytorch_lightning as pl
            from bliss.sleep import SleepPhase

            model = SleepPhase(**cfg.model.kwargs)
            trainer = pl.Trainer()
            trainer.fit(model, data=dataset)
    """

    def __init__(
        self,
<<<<<<< HEAD
        encoder: LocationEncoder,
=======
        encoder: loc_enc.LocationEncoder,
        prior: ImagePrior,
>>>>>>> a5008434
        decoder: ImageDecoder,
        annotate_probs: bool = False,
        slack=1.0,
        optimizer_params: dict = None,
    ):
        """Initializes SleepPhase class.

        Args:
            encoder: keyword arguments to instantiate ImageEncoder
            decoder: keyword arguments to instantiate ImageDecoder
            annotate_probs: Should probabilities be annotated on plot? Defaults to False.
            slack: Threshold distance in pixels for matching objects.
            optimizer_params: Parameters passed to optimizer. Defaults to None.
        """
        super().__init__()
        self.image_encoder = encoder
        self.image_decoder = decoder
        self.image_decoder.requires_grad_(False)
        self.optimizer_params = optimizer_params

        # consistency
        assert self.image_decoder.tile_slen == self.image_encoder.tile_slen
        assert self.image_decoder.border_padding == self.image_encoder.border_padding

        # plotting
        self.annotate_probs = annotate_probs

        # metrics
        self.val_detection_metrics = DetectionMetrics(slack)
        self.test_detection_metrics = DetectionMetrics(slack)

    def forward(self, image_ptiles, tile_n_sources):
        """Encodes parameters from image tiles."""
        return self.image_encoder(image_ptiles, tile_n_sources)

    def tile_map_estimate(self, batch):
        images = batch["images"]

        batch_size = images.shape[0]
        image_ptiles = loc_enc.get_images_in_tiles(
            images, self.image_encoder.tile_slen, self.image_encoder.ptile_slen
        )
        var_params = self.image_encoder.encode(image_ptiles)
        tile_map = self.image_encoder.max_a_post(var_params)
        tile_est = loc_enc.get_params_in_batches(tile_map, batch_size)
        tile_est["prob_n_sources"] = tile_est["prob_n_sources"].unsqueeze(-2)
        tile_est["galaxy_params"] = batch["galaxy_params"]

        # FIXME: True galaxy params are not necessarily consistent with other MAP estimates
        # need to do some matching to ensure correctness of residual images?
        # maybe doesn't matter because only care about detection if not estimating
        # galaxy_parameters.
        max_sources = tile_est["locs"].shape[2]
        tile_est["galaxy_params"] = tile_est["galaxy_params"][:, :, :max_sources]
        tile_est["galaxy_params"] = tile_est["galaxy_params"].contiguous()
        return tile_est

    def _get_loss(self, batch):
        """Private method to evaluate loss on the input minibatch.

        Arguments:
            batch: Batch of training data (described below).

        Returns:
            A tuple with the following components:
                loss:
                counter_loss:
                locs_loss:
                star_params_loss:

        Notes:
            loc_mean shape = (n_ptiles x max_detections x 2)
            log_flux_mean shape = (n_ptiles x max_detections x n_bands)

            the *_logvar inputs should the same shape as their respective means
            the true_tile_* inputs, except for true_tile_is_on_array,
            should have same shape as their respective means, e.g.
            true_locs should have the same shape as loc_mean

            In true_locs, the off sources must have parameter value = 0

            true_is_on_array shape = (n_ptiles x max_detections)
                Indicates if sources is on (1) or off (0)

            true_galaxy_bool shape = (n_ptiles x max_detections x 1)
                indicating whether each source is a galaxy (1) or star (0)

            prob_galaxy shape = (n_ptiles x max_detections)
                are probabilities for each source to be a galaxy

            n_source_log_probs shape = (n_ptiles x (max_detections + 1))
                are log-probabilities for the number of sources (0, 1, ..., max_detections)
        """
        (
            images,
            true_tile_locs,
            true_tile_log_fluxes,
            true_tile_galaxy_bool,
            true_tile_n_sources,
        ) = (
            batch["images"],
            batch["locs"],
            batch["log_fluxes"],
            batch["galaxy_bool"],
            batch["n_sources"],
        )

        # some constants
        batch_size = images.shape[0]
        n_tiles_per_image = self.image_decoder.n_tiles_per_image
        n_ptiles = batch_size * n_tiles_per_image
        max_sources = self.image_encoder.max_detections

        # clip decoder output since constraint is: max_detections <= max_sources (per tile)
        true_tile_locs = true_tile_locs[:, :, 0:max_sources]
        true_tile_log_fluxes = true_tile_log_fluxes[:, :, 0:max_sources]
        true_tile_galaxy_bool = true_tile_galaxy_bool[:, :, 0:max_sources]
        true_tile_n_sources = true_tile_n_sources.clamp(max=max_sources)

        # flatten so first dimension is ptile
        # b: batch, s: n_tiles_per_image
        true_tile_locs = rearrange(true_tile_locs, "b n s xy -> (b n) s xy", xy=2)
        true_tile_log_fluxes = rearrange(true_tile_log_fluxes, "b n s bands -> (b n) s bands")
        true_tile_galaxy_bool = rearrange(true_tile_galaxy_bool, "b n s 1 -> (b n) s")
        true_tile_n_sources = rearrange(true_tile_n_sources, "b n -> (b n)")
        true_tile_is_on_array = loc_enc.get_is_on_from_n_sources(true_tile_n_sources, max_sources)

        # extract image tiles
        image_ptiles = loc_enc.get_images_in_tiles(
            images, self.image_encoder.tile_slen, self.image_encoder.ptile_slen
        )
        var_params = self.image_encoder.encode(image_ptiles)
        pred = self.image_encoder.encode_for_n_sources(var_params, true_tile_n_sources)

        # the loss for estimating the true number of sources
        n_source_log_probs = pred["n_source_log_probs"].view(n_ptiles, max_sources + 1)
        cross_entropy = CrossEntropyLoss(reduction="none").requires_grad_(False)
        counter_loss = cross_entropy(n_source_log_probs, true_tile_n_sources)

        # the following two functions computes the log-probability of parameters when
        # each estimated source i is matched with true source j.
        # enforce large error if source is off
        loc_mean, loc_logvar = pred["loc_mean"], pred["loc_logvar"]
        loc_mean = loc_mean + (true_tile_is_on_array == 0).float().unsqueeze(-1) * 1e16
        locs_log_probs_all = get_params_logprob_all_combs(true_tile_locs, loc_mean, loc_logvar)
        star_params_log_probs_all = get_params_logprob_all_combs(
            true_tile_log_fluxes, pred["log_flux_mean"], pred["log_flux_logvar"]
        )

        # inside _get_min_perm_loss is where the matching happens:
        # we construct a bijective map from each estimated source to each true source
        (locs_loss, star_params_loss) = get_min_perm_loss(
            locs_log_probs_all,
            star_params_log_probs_all,
            true_tile_galaxy_bool,
            true_tile_is_on_array,
        )

        loss_vec = locs_loss * (locs_loss.detach() < 1e6).float() + counter_loss + star_params_loss
        loss = loss_vec.mean()

        return loss, counter_loss, locs_loss, star_params_loss

    def configure_optimizers(self):
        """Configure optimizers for training (pytorch lightning)."""
        return Adam(self.image_encoder.parameters(), **self.optimizer_params)

    def training_step(self, batch, batch_idx, optimizer_idx=0):
        """Training step (pytorch lightning)."""
        batch_size = len(batch["n_sources"])
        loss = self._get_loss(batch)[0]
        self.log("train/loss", loss, batch_size=batch_size)
        return loss

    def validation_step(self, batch, batch_idx):
        """Pytorch lightning method."""
        batch_size = len(batch["images"])
        (
            detection_loss,
            counter_loss,
            locs_loss,
            star_params_loss,
        ) = self._get_loss(batch)

        # log all losses
        self.log("val/loss", detection_loss, batch_size=batch_size)
        self.log("val/counter_loss", counter_loss.mean(), batch_size=batch_size)
        self.log("val/locs_loss", locs_loss.mean(), batch_size=batch_size)
        self.log("val/star_params_loss", star_params_loss.mean(), batch_size=batch_size)

        # get metrics and log on full image parameters.
        true_params, est_params, _ = self._get_full_params(batch)
        metrics = self.val_detection_metrics(true_params, est_params)
        self.log("val/precision", metrics["precision"], batch_size=batch_size)
        self.log("val/recall", metrics["recall"], batch_size=batch_size)
        self.log("val/f1", metrics["f1"], batch_size=batch_size)
        self.log("val/avg_distance", metrics["avg_distance"], batch_size=batch_size)
        return batch

    def validation_epoch_end(self, outputs):
        """Pytorch lightning method."""
        if self.current_epoch > 0 and self.image_decoder.n_bands == 1:
            self._make_plots(outputs[-1], kind="validation")

    def test_step(self, batch, batch_idx):
        """Pytorch lightning method."""
        true_params, est_params, _ = self._get_full_params(batch)
        metrics = self.test_detection_metrics(true_params, est_params)
        batch_size = len(batch["images"])
        self.log("precision", metrics["precision"], batch_size=batch_size)
        self.log("recall", metrics["recall"], batch_size=batch_size)
        self.log("f1", metrics["f1"], batch_size=batch_size)
        self.log("avg_distance", metrics["avg_distance"], batch_size=batch_size)

        return batch

    def _get_full_params(self, batch):
        # true
        exclude = {"images", "slen", "background"}
        slen = int(batch["slen"].unique().item())
        true_tile_params = {k: v for k, v in batch.items() if k not in exclude}
        true_params = loc_enc.get_full_params_from_tiles(
            true_tile_params, self.image_encoder.tile_slen
        )

        # estimate
        tile_estimate = self.tile_map_estimate(batch)
        est_params = loc_enc.get_full_params_from_tiles(tile_estimate, self.image_encoder.tile_slen)
        return true_params, est_params, slen

    # pylint: disable=too-many-statements
    def _make_plots(self, batch, kind="validation", n_samples=16):
        # add some images to tensorboard for validating location/counts.
        # 'batch' is a batch from simulated dataset (all params are tiled)

        assert n_samples ** (0.5) % 1 == 0
        if n_samples > len(batch["n_sources"]):  # do nothing if low on samples.
            return
        nrows = int(n_samples ** 0.5)  # for figure

        true_params, est_params, slen = self._get_full_params(batch)

        # setup figure and axes.
        fig, axes = plt.subplots(nrows=nrows, ncols=nrows, figsize=(12, 12))
        axes = axes.flatten()

        for i in range(n_samples):
            plot_image_and_locs(
                i,
                fig,
                axes[i],
                batch["images"],
                slen,
                true_params,
                estimate=est_params,
                labels=None if i > 0 else ("t. gal", "p. source", "t. star"),
                annotate_axis=True,
                add_borders=True,
            )

        fig.tight_layout()
        if self.logger:
            if kind == "validation":
                title = f"Epoch:{self.current_epoch}/Validation Images"
                self.logger.experiment.add_figure(title, fig)
            elif kind == "testing":
                self.logger.experiment.add_figure("Test Images", fig)
            else:
                raise NotImplementedError()
        plt.close(fig)<|MERGE_RESOLUTION|>--- conflicted
+++ resolved
@@ -17,12 +17,8 @@
 from torch.nn import CrossEntropyLoss
 from torch.optim import Adam
 
-<<<<<<< HEAD
-=======
 from bliss.models import location_encoder as loc_enc
->>>>>>> a5008434
 from bliss.models.decoder import ImageDecoder
-from bliss.models.prior import ImagePrior
 from bliss.reporting import DetectionMetrics, plot_image_and_locs
 
 plt.switch_backend("Agg")
@@ -120,12 +116,7 @@
 
     def __init__(
         self,
-<<<<<<< HEAD
-        encoder: LocationEncoder,
-=======
         encoder: loc_enc.LocationEncoder,
-        prior: ImagePrior,
->>>>>>> a5008434
         decoder: ImageDecoder,
         annotate_probs: bool = False,
         slack=1.0,
@@ -141,6 +132,8 @@
             optimizer_params: Parameters passed to optimizer. Defaults to None.
         """
         super().__init__()
+        self.save_hyperparameters()
+
         self.image_encoder = encoder
         self.image_decoder = decoder
         self.image_decoder.requires_grad_(False)
