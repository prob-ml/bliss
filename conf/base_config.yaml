---
defaults:
    - _self_

# completely disable hydra logging
# https://github.com/facebookresearch/hydra/issues/910
hydra:
    output_subdir: null
    run:
        dir: .

mode: train

paths:
    root: ${oc.env:BLISS_HOME}
    data: ${paths.root}/data
    sdss: ${paths.data}/sdss
    decals: ${paths.data}/decals
    output: ${paths.root}/output
    pretrained_models: ${paths.data}/pretrained_models

simulator:
    _target_: bliss.simulator.simulated_dataset.SimulatedDataset
    n_batches: 128
    valid_n_batches: 10  # 256
    fix_validation_set: true
    num_workers: 32
    sdss_fields:  # Used in simulator for sampling backgrounds and PSFs for decoder
        dir: ${paths.sdss}
        bands: [2]
        field_list:  # list of dictionaries, each with run, camcol, and list of fields
          - run: 94
            camcol: 1
<<<<<<< HEAD
            fields: ${range:12,500,50}
=======
            fields: [12]
>>>>>>> 21771453
    prior:
        _target_: bliss.simulator.prior.ImagePrior
        sdss_fields: ${simulator.sdss_fields}
        n_tiles_h: 20
        n_tiles_w: 20
        tile_slen: 4
        batch_size: 64
        max_sources: 1
        mean_sources: 0.2
        min_sources: 0
        prob_galaxy: 0.72
        star_flux_min: 622
        star_flux_max: 1e6
        star_flux_alpha: 0.43
        galaxy_flux_min: 622.0
        galaxy_flux_max: 1e6
        galaxy_alpha: 0.47
        galaxy_a_concentration: 0.39330758068481686
        galaxy_a_loc: 0.8371888967872619
        galaxy_a_scale: 4.432725319432478
        galaxy_a_bd_ratio: 2.0
    decoder:
        _target_: bliss.simulator.decoder.ImageDecoder
        pixel_scale: 0.396
        psf_slen: 25
        sdss_fields: ${simulator.sdss_fields}
    background:
        _target_: bliss.simulator.background.SimulatedSDSSBackground
        sdss_fields: ${simulator.sdss_fields}

cached_simulator:
    _target_: bliss.simulator.simulated_dataset.CachedSimulatedDataset
    batch_size: ${generate.batch_size} # 128 for large cached
    num_workers: 0
    cached_data_path: ${generate.cached_data_path}
    file_prefix: ${generate.file_prefix}
    val_split_file_idxs: null # inclusive range
    test_split_file_idxs: null # inclusive range

encoder:
    _target_: bliss.encoder.Encoder
    bands: [2]
    tile_slen: ${simulator.prior.tile_slen}
    tiles_to_crop: 1
    slack: 1.0
    optimizer_params:
        lr: 1e-3
    scheduler_params:
        milestones: [32]
        gamma: 0.1
    architecture:
        # this architecture is based on yolov5l.yaml, see
        # https://github.com/ultralytics/yolov5/blob/master/models/yolov5l.yaml
        depth_multiple: 1.0  # model depth multiple
        width_multiple: 1.0  # layer channel multiple
        anchors:
            - [4, 4]  # P3/8
        backbone: [
            # [from, number, module, args]
            [-1, 1, Conv, [64, 5, 1]],
            [-1, 3, Conv, [64, 1, 1]],
            [-1, 1, Conv, [128, 3, 2]],
            [-1, 1, Conv, [128, 3, 1]],
            [-1, 1, Conv, [256, 3, 2]],
            [-1, 6, C3, [256]],
            [-1, 1, Conv, [512, 3, 2]],
            [-1, 9, C3, [512]],
            [-1, 1, Conv, [1024, 3, 2]],
            [-1, 3, C3, [1024]],
            [-1, 1, SPPF, [1024, 5]],
        ]
        head: [
            [-1, 1, Conv, [512, 1, 1]],
            [-1, 1, nn.Upsample, [None, 2, 'nearest']],
            [[-1, 6], 1, Concat, [1]],
            [-1, 3, C3, [512, false]],
            [-1, 1, Conv, [256, 1, 1]],
            [-1, 1, nn.Upsample, [None, 2, 'nearest']],
            [[-1, 4, 5], 1, Concat, [1]],
            [-1, 3, C3, [256, false]],
            [[17], 1, Detect, [nc, anchors]],
        ]

generate:
    n_workers_per_process: 0
    n_batches: ${simulator.n_batches}
    batch_size: ${simulator.prior.batch_size}
    max_images_per_file: 5000
    cached_data_path: ${paths.data}/cached_dataset
    file_prefix: dataset
    files_start_idx: 0

training:
    name: null
    version: null
    n_epochs: 50
    save_top_k: 1
    enable_early_stopping: true
    patience: 3
    pretrained_weights: null
    trainer:
        _target_: pytorch_lightning.Trainer
        logger: true
        enable_checkpointing: true
        profiler: null
        reload_dataloaders_every_n_epochs: 0
        check_val_every_n_epoch: 10
        log_every_n_steps: 10  # corresponds to n_batches
        max_epochs: ${training.n_epochs}
        min_epochs: 1
        accelerator: "gpu"
        devices: 1
    testing:
        file: null
        batch_size: 32
        num_workers: 0
    seed: 42
    weight_save_path: null
    use_cached_simulator: false

predict:
    dataset:
        _target_: bliss.surveys.sdss.SloanDigitalSkySurvey
        sdss_dir: ${paths.sdss}
        run: 94
        camcol: 1
        fields: [12]
        bands: [2]
    encoder: ${encoder}
    weight_save_path: ${paths.pretrained_models}/sdss.pt
    device: "cuda:0"
    crop:
        do_crop: true
        left_upper_corner: [160, 160]
        width: 640
        height: 640
    plot:
        show_plot: true
        width: 1000
        height: 1000
        out_file_name: predict.html
    is_simulated: false<|MERGE_RESOLUTION|>--- conflicted
+++ resolved
@@ -31,11 +31,7 @@
         field_list:  # list of dictionaries, each with run, camcol, and list of fields
           - run: 94
             camcol: 1
-<<<<<<< HEAD
-            fields: ${range:12,500,50}
-=======
             fields: [12]
->>>>>>> 21771453
     prior:
         _target_: bliss.simulator.prior.ImagePrior
         sdss_fields: ${simulator.sdss_fields}
