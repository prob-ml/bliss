--- conflicted
+++ resolved
@@ -39,10 +39,6 @@
     _target_: case_studies.dc2_cataloging.utils.encoder.MultiDetectEncoder
     survey_bands: ["u", "g", "r", "i", "z", "y"]
     tile_slen: ${surveys.dc2.tile_slen}
-<<<<<<< HEAD
-    tiles_to_crop: 0
-=======
->>>>>>> 6bca9673
     min_flux_for_loss: 100  # you need to regenerate split_results after changing this number
     min_flux_for_metrics: 100
     optimizer_params:
