--- conflicted
+++ resolved
@@ -19,16 +19,9 @@
         asinh_params:
             scale: 1000
             thresholds: [-0.3856, -0.1059, -0.0336,  0.0073,  0.0569,  0.1658,  0.6423]
-<<<<<<< HEAD
-
-    compile_model: false
-    double_detect: false
+    use_double_detect: false
     use_checkerboard: true
 
 surveys:
     dc2:
-        train_transforms: []
-=======
-    use_double_detect: false
-    use_checkerboard: true
->>>>>>> fa06dde2
+        train_transforms: []