--- conflicted
+++ resolved
@@ -1,10 +1,6 @@
-<<<<<<< HEAD
-from bliss.encoder.convnet import CatalogNet
-=======
 from einops import rearrange
 
-from bliss.encoder.convnet import CatalogNet, ContextNet
->>>>>>> 39fc0645
+from bliss.encoder.convnet import CatalogNet
 from bliss.encoder.encoder import Encoder
 from case_studies.dc2_cataloging.utils.dynamic_asinh_convnet import FeaturesNet
 from case_studies.dc2_cataloging.utils.image_normalizer import DynamicAsinhImageNormalizer
@@ -24,11 +20,13 @@
             num_features,
             double_downsample=(self.tile_slen == 4),
         )
-        n_params_per_source = self.var_dist.n_params_per_source
-        self.marginal_net = CatalogNet(num_features, n_params_per_source)
-        self.checkerboard_net = CatalogNet(num_features, n_params_per_source)
-        if self.double_detect:
-            self.second_net = CatalogNet(num_features, n_params_per_source)
+        self.catalog_net = CatalogNet(
+            n_bands=len(self.image_normalizer.bands),
+            ch_per_band=self.image_normalizer.num_channels_per_band(),
+            num_features=256,
+            out_channels=self.var_dist.n_params_per_source,
+            double_downsample=(self.tile_slen == 4),
+        )
 
 
 class EncoderAddingSourceMask(Encoder):
