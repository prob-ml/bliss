--- conflicted
+++ resolved
@@ -23,13 +23,8 @@
         assert self.tile_slen in {2, 4}, "tile_slen must be 2 or 4"
         ch_per_band = self.image_normalizer.num_channels_per_band()
         num_features = 256
-<<<<<<< HEAD
-        self.features_net = FeaturesNet(
+        self.features_net = DynamicAsinhFeaturesNet(
             6,
-=======
-        self.features_net = DynamicAsinhFeaturesNet(
-            len(self.image_normalizer.bands),
->>>>>>> 1a8f6cd9
             ch_per_band,
             num_features,
             double_downsample=(self.tile_slen == 4),
