--- conflicted
+++ resolved
@@ -141,11 +141,7 @@
             "classification": "sdss-classification-acc.png",
         }
 
-<<<<<<< HEAD
-    def compute_data(self, scene, coadd_cat, encoder, decoder):
-=======
-    def compute_data(self, scene, background, coadd_cat, sleep_net, binary_encoder, galaxy_encoder):
->>>>>>> e9685516
+    def compute_data(self, scene, background, coadd_cat, encoder, decoder):
         assert isinstance(scene, (torch.Tensor, np.ndarray))
         assert encoder.device == decoder.device
         device = encoder.device
@@ -171,28 +167,17 @@
 
         # predict using models on scene.
         scene_torch = torch.from_numpy(scene).reshape(1, 1, h, w)
-<<<<<<< HEAD
+        background_torch = torch.from_numpy(background).reshape(1, 1, h, w)
         lims = (bp, bp + scene_length)
         _, est_params = reconstruct_scene_at_coordinates(
             encoder,
             decoder,
             scene_torch,
+            background_torch,
             lims,
             lims,
             slen,
             device=device,
-=======
-        background_torch = torch.from_numpy(background).reshape(1, 1, h, w)
-        _, est_params = predict_on_scene(
-            clen,
-            scene_torch,
-            background_torch,
-            image_encoder,
-            binary_encoder,
-            galaxy_encoder,
-            galaxy_decoder,
-            device,
->>>>>>> e9685516
         )
 
         mag_bins = np.arange(18, 23, 0.25)  # skip 23
@@ -296,11 +281,7 @@
     def fignames(self):
         return {**{f"sdss_recon{i}": f"sdss_reconstruction{i}.png" for i in range(len(self.lims))}}
 
-<<<<<<< HEAD
-    def compute_data(self, scene, coadd_cat, encoder, decoder):
-=======
-    def compute_data(self, scene, background, sleep_net, binary_encoder, galaxy_encoder):
->>>>>>> e9685516
+    def compute_data(self, scene, background, coadd_cat, encoder, decoder):
         assert isinstance(scene, (torch.Tensor, np.ndarray))
         device = encoder.device
 
@@ -329,25 +310,10 @@
             chunk_np = chunk.reshape(hb, wb).cpu().numpy()
 
             with torch.no_grad():
-<<<<<<< HEAD
                 hlims = (bp, bp + hb)
                 wlims = (bp, bp + wb)
                 recon_image, recon_map = reconstruct_scene_at_coordinates(
-                    encoder, decoder, chunk, hlims, wlims, slen=hb, device=device
-=======
-
-                tile_map, _, _ = predict_on_image(
-                    chunk, bchunk, image_encoder, binary_encoder, galaxy_encoder
-                )
-
-                # plot image from tile est.
-                recon_image = image_decoder.render_images(
-                    tile_map["n_sources"],
-                    tile_map["locs"],
-                    tile_map["galaxy_bools"],
-                    tile_map["galaxy_params"],
-                    tile_map["fluxes"],
->>>>>>> e9685516
+                    encoder, decoder, chunk, bchunk, hlims, wlims, slen=hb, device=device
                 )
                 # FIXME Need to use actual background value
                 recon_image += bchunk
@@ -814,11 +780,7 @@
         background = get_sdss_data(cfg)["background"]
         coadd_cat = Table.read(cfg.plots.coadd_cat, format="fits")
         dc_fig = DetectionClassificationFigures(outdir, overwrite=overwrite)
-<<<<<<< HEAD
-        dc_fig.save_figures(scene, coadd_cat, encoder, decoder)
-=======
-        dc_fig.save_figures(scene, background, coadd_cat, sleep_net, binary_encoder, galaxy_encoder)
->>>>>>> e9685516
+        dc_fig.save_figures(scene, background, coadd_cat, encoder, decoder)
         mpl.rc_file_defaults()
 
     # FIGURE 3: Reconstructions on SDSS
@@ -826,11 +788,7 @@
         scene = get_sdss_data(cfg)["image"]
         background = get_sdss_data(cfg)["background"]
         sdss_rec_fig = SDSSReconstructionFigures(outdir, overwrite=overwrite)
-<<<<<<< HEAD
-        sdss_rec_fig.save_figures(scene, coadd_cat, encoder, decoder)
-=======
-        sdss_rec_fig.save_figures(scene, background, sleep_net, binary_encoder, galaxy_encoder)
->>>>>>> e9685516
+        sdss_rec_fig.save_figures(scene, background, coadd_cat, encoder, decoder)
         mpl.rc_file_defaults()
 
     else:
