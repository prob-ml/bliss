--- conflicted
+++ resolved
@@ -42,19 +42,11 @@
   - _target_: bliss.encoder.variational_dist.BivariateNormalFactor
     name: shear
     nll_gating: null
-<<<<<<< HEAD
 #   - _target_: bliss.encoder.variational_dist.NormalFactor
 #     name: convergence
 #     nll_gating: null
 #     high_clamp: 20.0
 #     low_clamp: -20.0
-=======
-  - _target_: bliss.encoder.variational_dist.NormalFactor
-    name: convergence
-    nll_gating: null
-    high_clamp: 20.0
-    low_clamp: -20.0
->>>>>>> e4f7ec59
 
 my_normalizers:
     # asinh:
@@ -84,6 +76,7 @@
     n_tiles: 8
     nch_hidden: 64
     optimizer_params:
+        lr: 1e-3
         lr: 1e-3
     scheduler_params:
         milestones: [32]
@@ -117,12 +110,15 @@
         dc2_cat_path: ${paths.dc2}/dc2_lensing_catalog.pkl
         image_slen: 4096
         n_image_split: 2  # split into n_image_split**2 subimages
+        image_slen: 4096
+        n_image_split: 2  # split into n_image_split**2 subimages
         tile_slen: 256
         splits: 0:80/80:90/90:100
         avg_ellip_kernel_size: 7  # needs to be odd
         avg_ellip_kernel_sigma: 3
         batch_size: 1
         num_workers: 1
+        cached_data_path: ${paths.dc2}/dc2_lensing_splits_img2048_tile256
         cached_data_path: ${paths.dc2}/dc2_lensing_splits_img2048_tile256
 
 train:
