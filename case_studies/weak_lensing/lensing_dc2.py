--- conflicted
+++ resolved
@@ -10,17 +10,10 @@
     DC2DataModule,
     DC2FullCatalog,
     map_nested_dicts,
-<<<<<<< HEAD
-    split_tensor,
-    unpack_dict,
-    wcs_from_wcs_header_str,
-)
-=======
     unpack_dict,
     wcs_from_wcs_header_str,
 )
 from case_studies.weak_lensing.utils.weighted_avg_ellip import compute_weighted_avg_ellip
->>>>>>> e4f7ec59
 
 
 class LensingDC2DataModule(DC2DataModule):
@@ -62,12 +55,9 @@
         self.image_slen = image_slen
         self.bands = self.BANDS
         self.n_bands = len(self.BANDS)
-<<<<<<< HEAD
-=======
         self.mag_max_cut = mag_max_cut
         self.avg_ellip_kernel_size = avg_ellip_kernel_size
         self.avg_ellip_kernel_sigma = avg_ellip_kernel_sigma
->>>>>>> e4f7ec59
 
     # override prepare_data
     def prepare_data(self):
@@ -134,11 +124,7 @@
         plocs_lim = image[0].shape
         height = plocs_lim[0]
         width = plocs_lim[1]
-<<<<<<< HEAD
-        full_cat = LensingDC2Catalog.from_file(
-=======
         full_cat, psf_params = LensingDC2Catalog.from_file(
->>>>>>> e4f7ec59
             self.dc2_cat_path,
             wcs,
             height,
@@ -192,39 +178,7 @@
         )
         tile_dict["redshift"] = redshift
 
-<<<<<<< HEAD
-        psf_params = psf_params.repeat_interleave(
-            self.image_lim[0] // psf_params.shape[1], dim=1
-        ).repeat_interleave(self.image_lim[1] // psf_params.shape[2], dim=2)
-
-        # split image
-        split_lim = self.image_lim[0] // self.n_image_split
-        image_splits = split_tensor(image, split_lim, 1, 2)
-        image_width_pixels = image.shape[2]
-        split_image_num_on_width = image_width_pixels // split_lim
-
-        # split tile cat
-        tile_cat_splits = {}
-        param_list = tile_dict.keys()
-        for param_name in param_list:
-            tile_cat_splits[param_name] = split_tensor(
-                tile_dict[param_name], split_lim // self.tile_slen, 0, 1
-            )
-
-        data_splits = {
-            "tile_catalog": unpack_dict(tile_cat_splits),
-            "images": image_splits,
-            "image_height_index": (
-                torch.arange(0, len(image_splits)) // split_image_num_on_width
-            ).tolist(),
-            "image_width_index": (
-                torch.arange(0, len(image_splits)) % split_image_num_on_width
-            ).tolist(),
-            "psf_params": [psf_params for _ in range(self.n_image_split**2)],  # TODO: psf splits
-        }
-=======
         data_splits = self.split_image_and_tile_cat(image, tile_dict, tile_dict.keys(), psf_params)
->>>>>>> e4f7ec59
 
         data_to_cache = unpack_dict(data_splits)
 
