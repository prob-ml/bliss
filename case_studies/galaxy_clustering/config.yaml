---
defaults:
    - ../../bliss/conf@_here_: base_config
    - _self_
    - override hydra/job_logging: stdout


prior:
    _target_: case_studies.galaxy_clustering.prior.GalaxyClusterPrior
    survey_bands: ["u", "g", "r", "i", "z"]  # SDSS available band filters
    reference_band: 2  # SDSS r-band
    star_color_model_path: ${simulator.survey.dir_path}/color_models/star_gmm_nmgy.pkl
    gal_color_model_path: ${simulator.survey.dir_path}/color_models/gal_gmm_nmgy.pkl
    n_tiles_h: 56
    n_tiles_w: 56
    tile_slen: 64
    batch_size: 1
    max_sources: 6
    mean_sources: 0.48
    min_sources: 0
    prob_galaxy: 0.2
    star_flux_exponent: 0.9859821185389767
    star_flux_truncation: 5685.588160703261
    star_flux_loc: -1.162430157551662
    star_flux_scale: 1.4137911256506595

cached_simulator:
<<<<<<< HEAD
    _target_: bliss.simulator.simulated_dataset.CachedSimulatedDataset
    batch_size: 3
    splits: 0:60/60:90/90:100  # train/val/test splits as percent ranges
    num_workers: 1
    cached_data_path: /data/scratch/kapnadak/file_data/
    file_prefix: file_data_
=======
    _target_: bliss.simulator.cached_dataset.CachedSimulatedDataset
    batch_size: 5
    splits: 0:60/60:90/90:100  # train/val/test splits as percent ranges
    num_workers: 2
    cached_data_path: ${paths.root}/case_studies/galaxy_clustering/data/file_data/
>>>>>>> e2209d8b

train:
    trainer:
        precision: 32-true

variational_factors:
  - _target_: bliss.encoder.variational_dist.BernoulliFactor
    name: membership
    sample_rearrange: "b ht wt -> b ht wt 1 1"
    nll_rearrange: "b ht wt 1 1 -> b ht wt"
    nll_gating: null

my_metrics:
  cluster_membership_acc:
    _target_: case_studies.galaxy_clustering.encoder.metrics.ClusterMembershipAccuracy

encoder:
    _target_: case_studies.galaxy_clustering.encoder.encoder.GalaxyClusterEncoder
    survey_bands: ["g", "r", "i", "z"]
    tiles_to_crop: 0
    image_normalizer:
        _target_: bliss.encoder.image_normalizer.ImageNormalizer
        bands: [0, 1, 2, 3]
        include_original: true
        include_background: false
        concat_psf_params: false
        num_psf_params: 6  # for SDSS, 4 for DC2
        log_transform_stdevs: null
        use_clahe: false
        clahe_min_stdev: null
    metrics:
      _target_: torchmetrics.MetricCollection
      _convert_: "partial"
      metrics: ${my_metrics}
    var_dist:
        _target_: case_studies.galaxy_clustering.encoder.variational_dist.GalaxyClusterVariationalDist
        tile_slen: ${encoder.tile_slen}
        factors: ${variational_factors}
    use_checkerboard: false

predict:
    dataset: ${surveys.des}
    trainer:
        _target_: pytorch_lightning.Trainer
        accelerator: "gpu"
        precision: ${train.trainer.precision}
    encoder: ${encoder}
    weight_save_path: ${paths.root}/output/version_188/checkpoints/best_encoder.ckpt
    device: "cuda:0"<|MERGE_RESOLUTION|>--- conflicted
+++ resolved
@@ -25,20 +25,11 @@
     star_flux_scale: 1.4137911256506595
 
 cached_simulator:
-<<<<<<< HEAD
-    _target_: bliss.simulator.simulated_dataset.CachedSimulatedDataset
-    batch_size: 3
-    splits: 0:60/60:90/90:100  # train/val/test splits as percent ranges
-    num_workers: 1
-    cached_data_path: /data/scratch/kapnadak/file_data/
-    file_prefix: file_data_
-=======
     _target_: bliss.simulator.cached_dataset.CachedSimulatedDataset
     batch_size: 5
     splits: 0:60/60:90/90:100  # train/val/test splits as percent ranges
     num_workers: 2
     cached_data_path: ${paths.root}/case_studies/galaxy_clustering/data/file_data/
->>>>>>> e2209d8b
 
 train:
     trainer:
