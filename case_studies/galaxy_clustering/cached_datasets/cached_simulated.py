from bliss.cached_dataset import CachedSimulatedDataModule
import pytorch_lightning as pl
import torch
from torch import distributed as dist
from torch.utils.data import DataLoader, Dataset, DistributedSampler, Sampler
from torchvision import transforms
from typing import List
from torch.utils.data import Dataset, Sampler
import random


class GalaxyClusterCachedSimulatedDataset(Dataset):
    def __init__(self, sub_file_paths, transform=None,
                 buffer_size=10):
        super().__init__()
        self.sub_file_paths   = sub_file_paths
        self.transform        = transform
        self.buffer_size      = buffer_size
        self._make_random_buffers()
        self._cur_buf_idx = -1
        self._buf_data   = None
        # When unfolding a tile with subtile size of 2560 and
        # step size of 1024, we can sample 64 times per tile.
        self.num_samples_per_tile = 64


    def _make_random_buffers(self, epoch_seed=None):
        """
        Shuffle tiles > slice into random buffers.
        Saves
            self.buffer_groups: list of lists, each containing tile indices
            self.tile2buf: dict mapping tile_id to buffer_id
        """
        g = torch.Generator()
        if epoch_seed is None:            # different order every time
            g.seed()
        else:                             # sync DDP / reproducibility
            g.manual_seed(epoch_seed)

        perm = torch.randperm(len(self.sub_file_paths), generator=g).tolist()
        self.buffer_groups = [
            perm[i : i + self.buffer_size]
            for i in range(0, len(perm), self.buffer_size)
        ]
        # Reverse map: “tile_id → buffer_id”
        self.tile2buf = {
            tile_id: buf_id
            for buf_id, group in enumerate(self.buffer_groups)
            for tile_id in group
        }
        self.tile2local = {
            tile_id: local
            for buf_id, group in enumerate(self.buffer_groups)
            for local, tile_id in enumerate(group)
        }


    def _load_tile(self, path):
        with open(path, "rb") as f:
            data = torch.load(f, map_location=torch.device('cpu'))
        return self.transform(data) if self.transform else data

    def _ensure_buffer(self, tile_idx):
        """
        Ensure that the buffer containing tile_idx is loaded into memory.
        This is called by __getitem__ to load the appropriate buffer
        for the requested tile.

        This version is memory-efficient: it only loads the buffer
        if it is not already loaded, and it does not keep any
        intermediate data in memory after use.
        """
        buf_idx = self.tile2buf[tile_idx]
        if buf_idx == self._cur_buf_idx:
            return
        tile_ids = self.buffer_groups[buf_idx]
        paths = [self.sub_file_paths[i] for i in tile_ids]
        B = len(tile_ids)

        first = self._load_tile(paths[0])[0] # load first tile to get image shape
        img_buffer = torch.empty(
                (B, *first['images'].shape),
                dtype=first['images'].dtype,
                device=first['images'].device
            )

        mem_cat_buffer = torch.empty(
                (B, *first['tile_catalog']['membership'].shape),
                dtype=first['tile_catalog']['membership'].dtype,
                device=first['tile_catalog']['membership'].device
            )

        img_buffer[0].copy_(first['images'])
        mem_cat_buffer[0].copy_(first['tile_catalog']['membership'])

        for j, path in enumerate(paths[1:], start=1):
            tile = self._load_tile(path)[0]
            img_buffer[j].copy_(tile['images'])
            mem_cat_buffer[j].copy_(tile['tile_catalog']['membership'])

        self._buf_data    = {
            'images': img_buffer.unfold(2, 2816, 1024).unfold(3, 2816, 1024).reshape(img_buffer.size(0), -1,  img_buffer.size(1), 2816, 2816),
<<<<<<< HEAD
            'tile_catalog': mem_cat_buffer.unfold(1, 11, 4).unfold(2, 11, 4).permute(0, 1, 3, 2, 4, 5, 6).reshape(mem_cat_buffer.size(0), -1, 11, 11, 1),
                
=======
            'tile_catalog': mem_cat_buffer.unfold(1, 11, 4).unfold(2, 11, 4).permute(0, 1, 3, 2, 4, 5, 6).reshape(mem_cat_buffer.size(0), -1, 11, 11, 1, 1),

>>>>>>> 4c88cd40
        }
        self._cur_buf_idx = buf_idx
        #self._buf_data = torch.nn.Unfold(self._buf_data, kernel_size=2816, stride=1024)

    def __len__(self):
        return len(self.sub_file_paths) * self.num_samples_per_tile

    def __getitem__(self, idx):
        tile_idx, sample_idx = divmod(idx, self.num_samples_per_tile)

        # Make sure the right buffer is in memory
        self._ensure_buffer(tile_idx)

        local_idx = self.tile2local[tile_idx]
        subimage_tile = self._buf_data['images'][local_idx, sample_idx]
        subcat_tile = self._buf_data['tile_catalog'][local_idx, sample_idx]

        batch = {
            'images': subimage_tile,
            'tile_catalog': {
                'membership': subcat_tile,
                'locs': torch.zeros((11,11,1,2), dtype=torch.float32),  # placeholder for locs
            }
        }
        return batch



class BufferSampler(Sampler):
    """
    Yields sample indices so that a worker consumes all samples from buffer-0,
    then buffer-1, …  Buffers themselves are randomised every epoch.
    """

    def __init__(self, dataset, shuffle=True):
        self.dataset          = dataset
        self.samples_per_tile = self.dataset.num_samples_per_tile
        self.buffer_size      = self.dataset.buffer_size
        self.shuffle          = shuffle
        self.epoch            = 0

    def set_epoch(self, epoch: int):
        self.epoch = epoch

    def __iter__(self):

        # Yield indices randomly from buffers.
        for buf in self.dataset.buffer_groups:
            tile_indices = []
            for tile_id in buf:
                base = tile_id * self.samples_per_tile
                tile_indices.extend(range(base, base + self.samples_per_tile))
            random.seed(42)
            random.shuffle(tile_indices)
            for idx in tile_indices:
                yield idx

    def __len__(self):
        return len(self.dataset)


class GalaxyClusterCachedSimulatedDataModule(CachedSimulatedDataModule):
    """Data module for cached simulated galaxy cluster datasets."""

    def __init__(
        self,
        splits: str,
        batch_size: int,
        num_workers: int,
        cached_data_path: str,
        train_transforms: List,
        nontrain_transforms: List,
        subset_fraction: float = None,
        buffer_size: int = 10,
    ):
        super().__init__(
            splits=splits,
            batch_size=batch_size,
            num_workers=num_workers,
            cached_data_path=cached_data_path,
            train_transforms=train_transforms,
            nontrain_transforms=nontrain_transforms,
            subset_fraction=subset_fraction,
        )
        self.buffer_size = buffer_size

    @property
    def dataset_name(self):
        return "galaxy_cluster_cached_simulated"

    @property
    def dataset_version(self):
        return "DES DR1"

    @property
    def dataset_description(self):
        return "Cached simulated galaxy cluster dataset for encoder training."

    def _get_dataset(self, sub_file_paths, defined_transforms, shuffle=False):
        assert sub_file_paths, "No sub-file paths provided for dataset."
        transform = transforms.Compose(defined_transforms) if defined_transforms else None
        return GalaxyClusterCachedSimulatedDataset(
            sub_file_paths=sub_file_paths,
            transform=transform,
            buffer_size=self.buffer_size,
        )

    def _get_dataloader(self, my_dataset):
        distributed_is_used = dist.is_available() and dist.is_initialized()
        #sampler_type = DistributedChunkingSampler if distributed_is_used else BufferSampler
        sampler_type = BufferSampler
        return DataLoader(
            my_dataset,
            batch_size=self.batch_size,
            num_workers=self.num_workers,
            sampler=sampler_type(my_dataset),
        )<|MERGE_RESOLUTION|>--- conflicted
+++ resolved
@@ -100,13 +100,8 @@
 
         self._buf_data    = {
             'images': img_buffer.unfold(2, 2816, 1024).unfold(3, 2816, 1024).reshape(img_buffer.size(0), -1,  img_buffer.size(1), 2816, 2816),
-<<<<<<< HEAD
-            'tile_catalog': mem_cat_buffer.unfold(1, 11, 4).unfold(2, 11, 4).permute(0, 1, 3, 2, 4, 5, 6).reshape(mem_cat_buffer.size(0), -1, 11, 11, 1),
-                
-=======
             'tile_catalog': mem_cat_buffer.unfold(1, 11, 4).unfold(2, 11, 4).permute(0, 1, 3, 2, 4, 5, 6).reshape(mem_cat_buffer.size(0), -1, 11, 11, 1, 1),
 
->>>>>>> 4c88cd40
         }
         self._cur_buf_idx = buf_idx
         #self._buf_data = torch.nn.Unfold(self._buf_data, kernel_size=2816, stride=1024)
