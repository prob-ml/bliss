--- conflicted
+++ resolved
@@ -79,8 +79,7 @@
         self.sample_metrics.update(target_cat, sample_cat)
 
     def on_validation_epoch_end(self):
-<<<<<<< HEAD
-        self.report_metrics(self.mode_metrics, "val/mode", show_epoch=True)
+        self.report_metrics(self.metrics, "val/mode", show_epoch=True)
         self.report_metrics(self.sample_metrics, "val/sample", show_epoch=True)
 
     def predict_step(self, batch, batch_idx, dataloader_idx=0):
@@ -91,8 +90,4 @@
                 # we may want multiple samples
                 "sample_cat": self.sample(batch, use_mode=False),
                 "parameters": self.get_features_and_parameters(batch)[1],
-            }
-=======
-        self.report_metrics(self.metrics, "val/mode", show_epoch=True)
-        self.report_metrics(self.sample_metrics, "val/sample", show_epoch=True)
->>>>>>> 55a90c96
+            }