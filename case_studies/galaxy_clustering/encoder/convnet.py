import torch
from torch import nn

from bliss.encoder.convnet_layers import C3, Detect


class ConvBlock(nn.Module):
    def __init__(self, in_channels, out_channels, kernel_size=3, stride=1, padding=1):
        super().__init__()
        self.conv = nn.Conv2d(in_channels, out_channels, kernel_size, stride, padding, bias=False)
        num_groups = min([32, out_channels // 4])
        self.gn = nn.GroupNorm(num_groups=num_groups, num_channels=out_channels)
        self.activation = nn.SiLU(inplace=True)

    def forward(self, x):
        return self.activation(self.gn(self.conv(x)))


class GalaxyClusterCatalogNet(nn.Module):
    def __init__(self, num_features, out_channels):
        super().__init__()

        # initalization for detection head
        context_channels_in = 6
        context_channels_out = 128
        self.context_net = nn.Sequential(
            ConvBlock(context_channels_in, context_channels_out),
            ConvBlock(context_channels_out, context_channels_out),
            C3(context_channels_out, context_channels_out, n=4),
            ConvBlock(context_channels_out, context_channels_out),
        )
        n_hidden_ch = 256
        self.detection_net = nn.Sequential(
            ConvBlock(num_features + context_channels_out, n_hidden_ch),
            ConvBlock(n_hidden_ch, n_hidden_ch),
            C3(n_hidden_ch, n_hidden_ch, n=4),
            ConvBlock(n_hidden_ch, n_hidden_ch),
            Detect(n_hidden_ch, out_channels),
        )

    def forward(self, x_features, context):
        x_context = self.context_net(context)
        x = torch.cat((x_features, x_context), dim=1)
        return self.detection_net(x)


class GalaxyClusterFeaturesNet(nn.Module):
    def __init__(self, n_bands, ch_per_band, num_features, tile_slen=2, downsample_at_front=False):
        super().__init__()
        nch_hidden = 64
        self.preprocess3d = nn.Sequential(
            nn.Conv3d(n_bands, nch_hidden, [ch_per_band, 5, 5], padding=[0, 2, 2]),
            nn.GroupNorm(num_groups=32, num_channels=nch_hidden),
            nn.SiLU(),
        )

        log_tile_size = torch.log2(torch.tensor(tile_slen))
<<<<<<< HEAD
        num_downsample = int(torch.round(log_tile_size)) - 3
=======
        num_total_downsample = int(torch.round(log_tile_size)) - 1
        num_downsample4, num_downsample2 = divmod(num_total_downsample, 2)
>>>>>>> 44530ab6
        self.backbone = nn.ModuleList()

        if downsample_at_front:
            for _ in range(num_downsample4):
                self.backbone.append(
                    ConvBlock(nch_hidden, 2 * nch_hidden, kernel_size=5, stride=4, padding=2)
                )
                nch_hidden *= 2
            if num_downsample2:
                self.backbone.append(
                    ConvBlock(nch_hidden, 2 * nch_hidden, kernel_size=5, stride=2, padding=2)
                )
                nch_hidden *= 2
            self.backbone.append(ConvBlock(nch_hidden, 64, kernel_size=5, padding=2))
            self.backbone.append(
                nn.Sequential(*[ConvBlock(64, 64, kernel_size=5, padding=2) for _ in range(4)])
            )
            self.backbone.append(ConvBlock(64, 128, stride=2))
            self.backbone.append(nn.Sequential(*[ConvBlock(128, 128) for _ in range(5)]))
            self.backbone.append(ConvBlock(128, num_features, stride=1))
        else:
            self.backbone.append(ConvBlock(nch_hidden, 64, kernel_size=5, padding=2))
            self.backbone.append(
                nn.Sequential(*[ConvBlock(64, 64, kernel_size=5, padding=2) for _ in range(4)])
            )
            self.backbone.append(ConvBlock(64, 128, stride=2))
            self.backbone.append(nn.Sequential(*[ConvBlock(128, 128) for _ in range(5)]))
            num_channels = 128
            for _ in range(num_downsample4):
                self.backbone.append(
                    ConvBlock(num_channels, 2 * num_channels, kernel_size=5, stride=4, padding=2)
                )
                num_channels *= 2
            if num_downsample2:
                self.backbone.append(
                    ConvBlock(num_channels, 2 * num_channels, kernel_size=5, stride=2, padding=2)
                )
                num_channels *= 2
            self.backbone.append(ConvBlock(num_channels, num_features))

    def forward(self, x):
        x = self.preprocess3d(x).squeeze(2)
        for layer in self.backbone:
            x = layer(x)
        return x


class GalaxyClusterContextNet(nn.Module):
    def __init__(self, num_features, out_channels):
        super().__init__()

        context_dim = 64
        self.encode_context = nn.Sequential(
            ConvBlock(2, 64),
            ConvBlock(64, 64),
            ConvBlock(64, context_dim),
        )
        self.merge = ConvBlock(num_features + context_dim, num_features)
        self.catalog_net = GalaxyClusterCatalogNet(num_features, out_channels)

    def forward(self, x_features, context):
        x_context = self.encode_context(context)
        x = torch.cat((x_features, x_context), dim=1)
        x = self.merge(x)
        return self.catalog_net(x)<|MERGE_RESOLUTION|>--- conflicted
+++ resolved
@@ -55,12 +55,8 @@
         )
 
         log_tile_size = torch.log2(torch.tensor(tile_slen))
-<<<<<<< HEAD
-        num_downsample = int(torch.round(log_tile_size)) - 3
-=======
         num_total_downsample = int(torch.round(log_tile_size)) - 1
         num_downsample4, num_downsample2 = divmod(num_total_downsample, 2)
->>>>>>> 44530ab6
         self.backbone = nn.ModuleList()
 
         if downsample_at_front:
