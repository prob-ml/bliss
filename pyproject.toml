[tool.poetry]
authors = ["Bryan Liu", "Ismael Mendoza", "Zhe Zhao", "Jeffrey Regier"]
description = "Bayesian Light Source Separator"
license = "MIT"
name = "bliss"
version = "0.1.0"

[tool.poetry.dependencies]
astropy = "^4.2"
hydra-core = "^1.0.4"
hyperopt = "^0.2.5"
matplotlib = "^3.3.3"
numpy = "^1.18.5"
omegaconf = "^2.0.5"
python = "^3.8"
pytorch-lightning = "^1.0.8"
scipy = "^1.4.1"
torch = "^1.7.0"
<<<<<<< HEAD
fitsio = "^1.1.3"
sklearn = "^0.0"
=======
>>>>>>> c6ab3cf2

[tool.poetry.dev-dependencies]
black = "^20.8b1"
git-lfs = "^1.6"
jedi = "0.17.2"
jupyter = "^1.0.0"
nbstripout = "^0.3.9"
pre-commit = "^2.9.2"
pylint = "^2.6.0"
pytest = "^6.1.2"
pytest-cov = "^2.10"
ray = {extras = ["tune"], version = "^1.0.1"}
tox = "^3.20.1"
Sphinx = "^3.4.3"

[tool.poetry.scripts]
bliss = "bliss.main:main"

[build-system]
build-backend = "poetry.core.masonry.api"
requires = ["poetry-core>=1.0.0"]<|MERGE_RESOLUTION|>--- conflicted
+++ resolved
@@ -16,11 +16,7 @@
 pytorch-lightning = "^1.0.8"
 scipy = "^1.4.1"
 torch = "^1.7.0"
-<<<<<<< HEAD
-fitsio = "^1.1.3"
 sklearn = "^0.0"
-=======
->>>>>>> c6ab3cf2
 
 [tool.poetry.dev-dependencies]
 black = "^20.8b1"
