[[package]]
name = "absl-py"
version = "0.11.0"
description = "Abseil Python Common Libraries, see https://github.com/abseil/abseil-py."
category = "main"
optional = false
python-versions = "*"

[package.dependencies]
six = "*"

[[package]]
name = "aiohttp"
version = "2.3.10"
description = "Async http client/server framework (asyncio)"
category = "main"
optional = false
python-versions = ">=3.4.2"

[package.dependencies]
async-timeout = ">=1.2.0"
chardet = "*"
idna-ssl = ">=1.0.0"
multidict = ">=4.0.0"
yarl = ">=1.0.0"

[[package]]
name = "aiohttp-cors"
version = "0.7.0"
description = "CORS support for aiohttp"
category = "dev"
optional = false
python-versions = "*"

[package.dependencies]
aiohttp = ">=1.1"

[[package]]
name = "aioredis"
version = "1.3.1"
description = "asyncio (PEP 3156) Redis support"
category = "dev"
optional = false
python-versions = "*"

[package.dependencies]
async-timeout = "*"
hiredis = "*"

[[package]]
name = "alabaster"
version = "0.7.12"
description = "A configurable sidebar-enabled Sphinx theme"
category = "main"
optional = false
python-versions = "*"

[[package]]
name = "antlr4-python3-runtime"
version = "4.8"
description = "ANTLR 4.8 runtime for Python 3.7"
category = "main"
optional = false
python-versions = "*"

[[package]]
name = "appdirs"
version = "1.4.4"
description = "A small Python module for determining appropriate platform-specific dirs, e.g. a \"user data dir\"."
category = "dev"
optional = false
python-versions = "*"

[[package]]
name = "appnope"
version = "0.1.2"
description = "Disable App Nap on macOS >= 10.9"
category = "dev"
optional = false
python-versions = "*"

[[package]]
name = "argon2-cffi"
version = "20.1.0"
description = "The secure Argon2 password hashing algorithm."
category = "dev"
optional = false
python-versions = "*"

[package.dependencies]
cffi = ">=1.0.0"
six = "*"

[package.extras]
dev = ["coverage[toml] (>=5.0.2)", "hypothesis", "pytest", "sphinx", "wheel", "pre-commit"]
docs = ["sphinx"]
tests = ["coverage[toml] (>=5.0.2)", "hypothesis", "pytest"]

[[package]]
name = "astroid"
version = "2.4.2"
description = "An abstract syntax tree for Python with inference support."
category = "dev"
optional = false
python-versions = ">=3.5"

[package.dependencies]
lazy-object-proxy = ">=1.4.0,<1.5.0"
six = ">=1.12,<2.0"
wrapt = ">=1.11,<2.0"

[[package]]
name = "astropy"
version = "4.2"
description = "Astronomy and astrophysics core library"
category = "main"
optional = false
python-versions = ">=3.7"

[package.dependencies]
numpy = ">=1.17"
pyerfa = "*"

[package.extras]
all = ["scipy (>=1.1)", "dask", "h5py", "beautifulsoup4", "html5lib", "bleach", "PyYAML (>=3.13)", "pandas", "sortedcontainers", "pytz", "jplephem", "matplotlib (>=3.0)", "mpmath", "asdf (>=2.6)", "bottleneck", "ipython", "pytest"]
docs = ["sphinx", "sphinx-astropy (>=1.3)", "pytest", "PyYAML (>=3.13)", "scipy (>=1.1)", "matplotlib (>=3.1)"]
test = ["pytest-astropy (>=0.8)", "pytest-xdist", "objgraph", "ipython", "coverage", "skyfield (>=1.20)", "sgp4 (>=2.3)"]

[[package]]
name = "async-generator"
version = "1.10"
description = "Async generators and context managers for Python 3.5+"
category = "dev"
optional = false
python-versions = ">=3.5"

[[package]]
name = "async-timeout"
version = "3.0.1"
description = "Timeout context manager for asyncio programs"
category = "main"
optional = false
python-versions = ">=3.5.3"

[[package]]
name = "atomicwrites"
version = "1.4.0"
description = "Atomic file writes."
category = "dev"
optional = false
python-versions = ">=2.7, !=3.0.*, !=3.1.*, !=3.2.*, !=3.3.*"

[[package]]
name = "attrs"
version = "20.3.0"
description = "Classes Without Boilerplate"
category = "dev"
optional = false
python-versions = ">=2.7, !=3.0.*, !=3.1.*, !=3.2.*, !=3.3.*"

[package.extras]
dev = ["coverage[toml] (>=5.0.2)", "hypothesis", "pympler", "pytest (>=4.3.0)", "six", "zope.interface", "furo", "sphinx", "pre-commit"]
docs = ["furo", "sphinx", "zope.interface"]
tests = ["coverage[toml] (>=5.0.2)", "hypothesis", "pympler", "pytest (>=4.3.0)", "six", "zope.interface"]
tests_no_zope = ["coverage[toml] (>=5.0.2)", "hypothesis", "pympler", "pytest (>=4.3.0)", "six"]

[[package]]
name = "babel"
version = "2.9.0"
description = "Internationalization utilities"
category = "main"
optional = false
python-versions = ">=2.7, !=3.0.*, !=3.1.*, !=3.2.*, !=3.3.*"

[package.dependencies]
pytz = ">=2015.7"

[[package]]
name = "backcall"
version = "0.2.0"
description = "Specifications for callback functions passed in to an API"
category = "dev"
optional = false
python-versions = "*"

[[package]]
name = "black"
version = "20.8b1"
description = "The uncompromising code formatter."
category = "dev"
optional = false
python-versions = ">=3.6"

[package.dependencies]
appdirs = "*"
click = ">=7.1.2"
mypy-extensions = ">=0.4.3"
pathspec = ">=0.6,<1"
regex = ">=2020.1.8"
toml = ">=0.10.1"
typed-ast = ">=1.4.0"
typing-extensions = ">=3.7.4"

[package.extras]
colorama = ["colorama (>=0.4.3)"]
d = ["aiohttp (>=3.3.2)", "aiohttp-cors"]

[[package]]
name = "bleach"
version = "3.2.1"
description = "An easy safelist-based HTML-sanitizing tool."
category = "dev"
optional = false
python-versions = ">=2.7, !=3.0.*, !=3.1.*, !=3.2.*, !=3.3.*, !=3.4.*"

[package.dependencies]
packaging = "*"
six = ">=1.9.0"
webencodings = "*"

[[package]]
name = "blessings"
version = "1.7"
description = "A thin, practical wrapper around terminal coloring, styling, and positioning"
category = "dev"
optional = false
python-versions = ">=2.7, !=3.0.*, !=3.1.*, !=3.2.*, !=3.3.*"

[package.dependencies]
six = "*"

[[package]]
name = "cachetools"
version = "4.2.0"
description = "Extensible memoizing collections and decorators"
category = "main"
optional = false
python-versions = "~=3.5"

[[package]]
name = "certifi"
version = "2020.12.5"
description = "Python package for providing Mozilla's CA Bundle."
category = "main"
optional = false
python-versions = "*"

[[package]]
name = "cffi"
version = "1.14.4"
description = "Foreign Function Interface for Python calling C code."
category = "dev"
optional = false
python-versions = "*"

[package.dependencies]
pycparser = "*"

[[package]]
name = "cfgv"
version = "3.2.0"
description = "Validate configuration and produce human readable error messages."
category = "dev"
optional = false
python-versions = ">=3.6.1"

[[package]]
name = "chardet"
version = "4.0.0"
description = "Universal encoding detector for Python 2 and 3"
category = "main"
optional = false
python-versions = ">=2.7, !=3.0.*, !=3.1.*, !=3.2.*, !=3.3.*, !=3.4.*"

[[package]]
name = "click"
version = "7.1.2"
description = "Composable command line interface toolkit"
category = "dev"
optional = false
python-versions = ">=2.7, !=3.0.*, !=3.1.*, !=3.2.*, !=3.3.*, !=3.4.*"

[[package]]
name = "cloudpickle"
version = "1.6.0"
description = "Extended pickling support for Python objects"
category = "main"
optional = false
python-versions = ">=3.5"

[[package]]
name = "colorama"
version = "0.4.4"
description = "Cross-platform colored terminal text."
category = "main"
optional = false
python-versions = ">=2.7, !=3.0.*, !=3.1.*, !=3.2.*, !=3.3.*, !=3.4.*"

[[package]]
name = "colorful"
version = "0.5.4"
description = "Terminal string styling done right, in Python."
category = "dev"
optional = false
python-versions = "*"

[package.dependencies]
colorama = {version = "*", markers = "platform_system == \"Windows\""}

[[package]]
name = "coverage"
version = "5.3.1"
description = "Code coverage measurement for Python"
category = "dev"
optional = false
python-versions = ">=2.7, !=3.0.*, !=3.1.*, !=3.2.*, !=3.3.*, !=3.4.*, <4"

[package.extras]
toml = ["toml"]

[[package]]
name = "cycler"
version = "0.10.0"
description = "Composable style cycles"
category = "main"
optional = false
python-versions = "*"

[package.dependencies]
six = "*"

[[package]]
name = "decorator"
version = "4.4.2"
description = "Decorators for Humans"
category = "main"
optional = false
python-versions = ">=2.6, !=3.0.*, !=3.1.*"

[[package]]
name = "defusedxml"
version = "0.6.0"
description = "XML bomb protection for Python stdlib modules"
category = "dev"
optional = false
python-versions = ">=2.7, !=3.0.*, !=3.1.*, !=3.2.*, !=3.3.*, !=3.4.*"

[[package]]
name = "distlib"
version = "0.3.1"
description = "Distribution utilities"
category = "dev"
optional = false
python-versions = "*"

[[package]]
name = "docutils"
version = "0.16"
description = "Docutils -- Python Documentation Utilities"
category = "main"
optional = false
python-versions = ">=2.7, !=3.0.*, !=3.1.*, !=3.2.*, !=3.3.*, !=3.4.*"

[[package]]
name = "entrypoints"
version = "0.3"
description = "Discover and load entry points from installed packages."
category = "dev"
optional = false
python-versions = ">=2.7"

[[package]]
name = "filelock"
version = "3.0.12"
description = "A platform independent file lock."
category = "dev"
optional = false
python-versions = "*"

[[package]]
name = "fsspec"
version = "0.8.5"
description = "File-system specification"
category = "main"
optional = false
python-versions = ">3.6"

[package.dependencies]
aiohttp = {version = "*", optional = true, markers = "extra == \"http\""}
requests = {version = "*", optional = true, markers = "extra == \"http\""}

[package.extras]
abfs = ["adlfs"]
adl = ["adlfs"]
dask = ["dask", "distributed"]
dropbox = ["dropboxdrivefs", "requests", "dropbox"]
gcs = ["gcsfs"]
git = ["pygit2"]
github = ["requests"]
gs = ["gcsfs"]
hdfs = ["pyarrow"]
http = ["requests", "aiohttp"]
s3 = ["s3fs"]
sftp = ["paramiko"]
smb = ["smbprotocol"]
ssh = ["paramiko"]

[[package]]
name = "future"
version = "0.18.2"
description = "Clean single-source support for Python 3 and 2"
category = "main"
optional = false
python-versions = ">=2.6, !=3.0.*, !=3.1.*, !=3.2.*"

[[package]]
name = "git-lfs"
version = "1.6"
description = "A lightweight Git Large File Storage fetcher"
category = "dev"
optional = false
python-versions = "*"

[[package]]
name = "google-api-core"
version = "1.25.0"
description = "Google API client core library"
category = "dev"
optional = false
python-versions = ">=2.7,!=3.0.*,!=3.1.*,!=3.2.*,!=3.3.*,!=3.4.*,!=3.5.*"

[package.dependencies]
google-auth = ">=1.21.1,<2.0dev"
googleapis-common-protos = ">=1.6.0,<2.0dev"
protobuf = ">=3.12.0"
pytz = "*"
requests = ">=2.18.0,<3.0.0dev"
six = ">=1.13.0"

[package.extras]
grpc = ["grpcio (>=1.29.0,<2.0dev)"]
grpcgcp = ["grpcio-gcp (>=0.2.2)"]
grpcio-gcp = ["grpcio-gcp (>=0.2.2)"]

[[package]]
name = "google-auth"
version = "1.24.0"
description = "Google Authentication Library"
category = "main"
optional = false
python-versions = ">=2.7,!=3.0.*,!=3.1.*,!=3.2.*,!=3.3.*,!=3.4.*,!=3.5.*"

[package.dependencies]
cachetools = ">=2.0.0,<5.0"
pyasn1-modules = ">=0.2.1"
rsa = {version = ">=3.1.4,<5", markers = "python_version >= \"3.6\""}
six = ">=1.9.0"

[package.extras]
aiohttp = ["aiohttp (>=3.6.2,<4.0.0dev)"]

[[package]]
name = "google-auth-oauthlib"
version = "0.4.2"
description = "Google Authentication Library"
category = "main"
optional = false
python-versions = ">=3.6"

[package.dependencies]
google-auth = "*"
requests-oauthlib = ">=0.7.0"

[package.extras]
tool = ["click"]

[[package]]
name = "googleapis-common-protos"
version = "1.52.0"
description = "Common protobufs used in Google APIs"
category = "dev"
optional = false
python-versions = ">=2.7,!=3.0.*,!=3.1.*,!=3.2.*,!=3.3.*"

[package.dependencies]
protobuf = ">=3.6.0"

[package.extras]
grpc = ["grpcio (>=1.0.0)"]

[[package]]
name = "gpustat"
version = "0.6.0"
description = "An utility to monitor NVIDIA GPU status and usage"
category = "dev"
optional = false
python-versions = "*"

[package.dependencies]
blessings = ">=1.6"
nvidia-ml-py3 = ">=7.352.0"
psutil = "*"
six = ">=1.7"

[package.extras]
test = ["mock (>=2.0.0)", "pytest (<5.0)"]

[[package]]
name = "grpcio"
version = "1.34.1"
description = "HTTP/2-based RPC framework"
category = "main"
optional = false
python-versions = "*"

[package.dependencies]
six = ">=1.5.2"

[package.extras]
protobuf = ["grpcio-tools (>=1.34.1)"]

[[package]]
name = "hiredis"
version = "1.1.0"
description = "Python wrapper for hiredis"
category = "dev"
optional = false
python-versions = ">=2.7, !=3.0.*, !=3.1.*, !=3.2.*, !=3.3.*"

[[package]]
name = "hydra-core"
version = "1.0.5"
description = "A framework for elegantly configuring complex applications"
category = "main"
optional = false
python-versions = "*"

[package.dependencies]
antlr4-python3-runtime = "4.8"
importlib-resources = {version = "*", markers = "python_version < \"3.9\""}
omegaconf = ">=2.0.5,<2.1"

[[package]]
name = "hyperopt"
version = "0.2.5"
description = "Distributed Asynchronous Hyperparameter Optimization"
category = "main"
optional = false
python-versions = "*"

[package.dependencies]
cloudpickle = "*"
future = "*"
networkx = ">=2.2"
numpy = "*"
scipy = "*"
six = "*"
tqdm = "*"

[package.extras]
atpe = ["lightgbm", "scikit-learn"]
mongotrials = ["pymongo"]
sparktrials = ["pyspark"]
dev = ["black", "pre-commit", "nose", "pytest"]

[[package]]
name = "identify"
version = "1.5.13"
description = "File identification library for Python"
category = "dev"
optional = false
python-versions = "!=3.0.*,!=3.1.*,!=3.2.*,!=3.3.*,>=2.7"

[package.extras]
license = ["editdistance"]

[[package]]
name = "idna"
version = "2.10"
description = "Internationalized Domain Names in Applications (IDNA)"
category = "main"
optional = false
python-versions = ">=2.7, !=3.0.*, !=3.1.*, !=3.2.*, !=3.3.*"

[[package]]
name = "idna-ssl"
version = "1.1.0"
description = "Patch ssl.match_hostname for Unicode(idna) domains support"
category = "main"
optional = false
python-versions = "*"

[package.dependencies]
idna = ">=2.0"

[[package]]
name = "imagesize"
version = "1.2.0"
description = "Getting image size from png/jpeg/jpeg2000/gif file"
category = "main"
optional = false
python-versions = ">=2.7, !=3.0.*, !=3.1.*, !=3.2.*, !=3.3.*"

[[package]]
name = "importlib-resources"
version = "5.1.0"
description = "Read resources from Python packages"
category = "main"
optional = false
python-versions = ">=3.6"

[package.extras]
docs = ["sphinx", "jaraco.packaging (>=8.2)", "rst.linker (>=1.9)"]
testing = ["pytest (>=3.5,!=3.7.3)", "pytest-checkdocs (>=1.2.3)", "pytest-flake8", "pytest-cov", "pytest-enabler", "pytest-black (>=0.3.7)", "pytest-mypy"]

[[package]]
name = "iniconfig"
version = "1.1.1"
description = "iniconfig: brain-dead simple config-ini parsing"
category = "dev"
optional = false
python-versions = "*"

[[package]]
name = "ipykernel"
version = "5.4.3"
description = "IPython Kernel for Jupyter"
category = "dev"
optional = false
python-versions = ">=3.5"

[package.dependencies]
appnope = {version = "*", markers = "platform_system == \"Darwin\""}
ipython = ">=5.0.0"
jupyter-client = "*"
tornado = ">=4.2"
traitlets = ">=4.1.0"

[package.extras]
test = ["pytest (!=5.3.4)", "pytest-cov", "flaky", "nose", "jedi (<=0.17.2)"]

[[package]]
name = "ipython"
version = "7.19.0"
description = "IPython: Productive Interactive Computing"
category = "dev"
optional = false
python-versions = ">=3.7"

[package.dependencies]
appnope = {version = "*", markers = "sys_platform == \"darwin\""}
backcall = "*"
colorama = {version = "*", markers = "sys_platform == \"win32\""}
decorator = "*"
jedi = ">=0.10"
pexpect = {version = ">4.3", markers = "sys_platform != \"win32\""}
pickleshare = "*"
prompt-toolkit = ">=2.0.0,<3.0.0 || >3.0.0,<3.0.1 || >3.0.1,<3.1.0"
pygments = "*"
traitlets = ">=4.2"

[package.extras]
all = ["Sphinx (>=1.3)", "ipykernel", "ipyparallel", "ipywidgets", "nbconvert", "nbformat", "nose (>=0.10.1)", "notebook", "numpy (>=1.14)", "pygments", "qtconsole", "requests", "testpath"]
doc = ["Sphinx (>=1.3)"]
kernel = ["ipykernel"]
nbconvert = ["nbconvert"]
nbformat = ["nbformat"]
notebook = ["notebook", "ipywidgets"]
parallel = ["ipyparallel"]
qtconsole = ["qtconsole"]
test = ["nose (>=0.10.1)", "requests", "testpath", "pygments", "nbformat", "ipykernel", "numpy (>=1.14)"]

[[package]]
name = "ipython-genutils"
version = "0.2.0"
description = "Vestigial utilities from IPython"
category = "dev"
optional = false
python-versions = "*"

[[package]]
name = "ipywidgets"
version = "7.6.3"
description = "IPython HTML widgets for Jupyter"
category = "dev"
optional = false
python-versions = "*"

[package.dependencies]
ipykernel = ">=4.5.1"
ipython = {version = ">=4.0.0", markers = "python_version >= \"3.3\""}
jupyterlab-widgets = {version = ">=1.0.0", markers = "python_version >= \"3.6\""}
nbformat = ">=4.2.0"
traitlets = ">=4.3.1"
widgetsnbextension = ">=3.5.0,<3.6.0"

[package.extras]
test = ["pytest (>=3.6.0)", "pytest-cov", "mock"]

[[package]]
name = "isort"
version = "5.7.0"
description = "A Python utility / library to sort Python imports."
category = "dev"
optional = false
python-versions = ">=3.6,<4.0"

[package.extras]
pipfile_deprecated_finder = ["pipreqs", "requirementslib"]
requirements_deprecated_finder = ["pipreqs", "pip-api"]
colors = ["colorama (>=0.4.3,<0.5.0)"]

[[package]]
name = "jedi"
version = "0.17.2"
description = "An autocompletion tool for Python that can be used for text editors."
category = "dev"
optional = false
python-versions = ">=2.7, !=3.0.*, !=3.1.*, !=3.2.*, !=3.3.*, !=3.4.*"

[package.dependencies]
parso = ">=0.7.0,<0.8.0"

[package.extras]
qa = ["flake8 (==3.7.9)"]
testing = ["Django (<3.1)", "colorama", "docopt", "pytest (>=3.9.0,<5.0.0)"]

[[package]]
name = "jinja2"
version = "2.11.2"
description = "A very fast and expressive template engine."
category = "main"
optional = false
python-versions = ">=2.7, !=3.0.*, !=3.1.*, !=3.2.*, !=3.3.*, !=3.4.*"

[package.dependencies]
MarkupSafe = ">=0.23"

[package.extras]
i18n = ["Babel (>=0.8)"]

[[package]]
name = "joblib"
version = "1.0.0"
description = "Lightweight pipelining with Python functions"
category = "main"
optional = false
python-versions = ">=3.6"

[[package]]
name = "jsonschema"
version = "3.2.0"
description = "An implementation of JSON Schema validation for Python"
category = "dev"
optional = false
python-versions = "*"

[package.dependencies]
attrs = ">=17.4.0"
pyrsistent = ">=0.14.0"
six = ">=1.11.0"

[package.extras]
format = ["idna", "jsonpointer (>1.13)", "rfc3987", "strict-rfc3339", "webcolors"]
format_nongpl = ["idna", "jsonpointer (>1.13)", "webcolors", "rfc3986-validator (>0.1.0)", "rfc3339-validator"]

[[package]]
name = "jupyter"
version = "1.0.0"
description = "Jupyter metapackage. Install all the Jupyter components in one go."
category = "dev"
optional = false
python-versions = "*"

[package.dependencies]
ipykernel = "*"
ipywidgets = "*"
jupyter-console = "*"
nbconvert = "*"
notebook = "*"
qtconsole = "*"

[[package]]
name = "jupyter-client"
version = "6.1.11"
description = "Jupyter protocol implementation and client libraries"
category = "dev"
optional = false
python-versions = ">=3.5"

[package.dependencies]
jupyter-core = ">=4.6.0"
python-dateutil = ">=2.1"
pyzmq = ">=13"
tornado = ">=4.1"
traitlets = "*"

[package.extras]
doc = ["sphinx (>=1.3.6)", "sphinx-rtd-theme", "sphinxcontrib-github-alt"]
test = ["jedi (<=0.17.2)", "ipykernel", "ipython", "mock", "pytest", "pytest-asyncio", "async-generator", "pytest-timeout"]

[[package]]
name = "jupyter-console"
version = "6.2.0"
description = "Jupyter terminal console"
category = "dev"
optional = false
python-versions = ">=3.6"

[package.dependencies]
ipykernel = "*"
ipython = "*"
jupyter-client = "*"
prompt-toolkit = ">=2.0.0,<3.0.0 || >3.0.0,<3.0.1 || >3.0.1,<3.1.0"
pygments = "*"

[package.extras]
test = ["pexpect"]

[[package]]
name = "jupyter-core"
version = "4.7.0"
description = "Jupyter core package. A base package on which Jupyter projects rely."
category = "dev"
optional = false
python-versions = ">=3.6"

[package.dependencies]
pywin32 = {version = ">=1.0", markers = "sys_platform == \"win32\""}
traitlets = "*"

[[package]]
name = "jupyterlab-pygments"
version = "0.1.2"
description = "Pygments theme using JupyterLab CSS variables"
category = "dev"
optional = false
python-versions = "*"

[package.dependencies]
pygments = ">=2.4.1,<3"

[[package]]
name = "jupyterlab-widgets"
version = "1.0.0"
description = "A JupyterLab extension."
category = "dev"
optional = false
python-versions = ">=3.6"

[[package]]
name = "kiwisolver"
version = "1.3.1"
description = "A fast implementation of the Cassowary constraint solver"
category = "main"
optional = false
python-versions = ">=3.6"

[[package]]
name = "lazy-object-proxy"
version = "1.4.3"
description = "A fast and thorough lazy object proxy."
category = "dev"
optional = false
python-versions = ">=2.7, !=3.0.*, !=3.1.*, !=3.2.*, !=3.3.*"

[[package]]
name = "markdown"
version = "3.3.3"
description = "Python implementation of Markdown."
category = "main"
optional = false
python-versions = ">=3.6"

[package.extras]
testing = ["coverage", "pyyaml"]

[[package]]
name = "markupsafe"
version = "1.1.1"
description = "Safely add untrusted strings to HTML/XML markup."
category = "main"
optional = false
python-versions = ">=2.7,!=3.0.*,!=3.1.*,!=3.2.*,!=3.3.*"

[[package]]
name = "matplotlib"
version = "3.3.3"
description = "Python plotting package"
category = "main"
optional = false
python-versions = ">=3.6"

[package.dependencies]
cycler = ">=0.10"
kiwisolver = ">=1.0.1"
numpy = ">=1.15"
pillow = ">=6.2.0"
pyparsing = ">=2.0.3,<2.0.4 || >2.0.4,<2.1.2 || >2.1.2,<2.1.6 || >2.1.6"
python-dateutil = ">=2.1"

[[package]]
name = "mccabe"
version = "0.6.1"
description = "McCabe checker, plugin for flake8"
category = "dev"
optional = false
python-versions = "*"

[[package]]
name = "mistune"
version = "0.8.4"
description = "The fastest markdown parser in pure Python"
category = "dev"
optional = false
python-versions = "*"

[[package]]
name = "msgpack"
version = "1.0.2"
description = "MessagePack (de)serializer."
category = "dev"
optional = false
python-versions = "*"

[[package]]
name = "multidict"
version = "5.1.0"
description = "multidict implementation"
category = "main"
optional = false
python-versions = ">=3.6"

[[package]]
name = "mypy-extensions"
version = "0.4.3"
description = "Experimental type system extensions for programs checked with the mypy typechecker."
category = "dev"
optional = false
python-versions = "*"

[[package]]
name = "nbclient"
version = "0.5.1"
description = "A client library for executing notebooks. Formerly nbconvert's ExecutePreprocessor."
category = "dev"
optional = false
python-versions = ">=3.6"

[package.dependencies]
async-generator = "*"
jupyter-client = ">=6.1.5"
nbformat = ">=5.0"
nest-asyncio = "*"
traitlets = ">=4.2"

[package.extras]
dev = ["codecov", "coverage", "ipython", "ipykernel", "ipywidgets", "pytest (>=4.1)", "pytest-cov (>=2.6.1)", "check-manifest", "flake8", "mypy", "tox", "bumpversion", "xmltodict", "pip (>=18.1)", "wheel (>=0.31.0)", "setuptools (>=38.6.0)", "twine (>=1.11.0)", "black"]
sphinx = ["Sphinx (>=1.7)", "sphinx-book-theme", "mock", "moto", "myst-parser"]
test = ["codecov", "coverage", "ipython", "ipykernel", "ipywidgets", "pytest (>=4.1)", "pytest-cov (>=2.6.1)", "check-manifest", "flake8", "mypy", "tox", "bumpversion", "xmltodict", "pip (>=18.1)", "wheel (>=0.31.0)", "setuptools (>=38.6.0)", "twine (>=1.11.0)", "black"]

[[package]]
name = "nbconvert"
version = "6.0.7"
description = "Converting Jupyter Notebooks"
category = "dev"
optional = false
python-versions = ">=3.6"

[package.dependencies]
bleach = "*"
defusedxml = "*"
entrypoints = ">=0.2.2"
jinja2 = ">=2.4"
jupyter-core = "*"
jupyterlab-pygments = "*"
mistune = ">=0.8.1,<2"
nbclient = ">=0.5.0,<0.6.0"
nbformat = ">=4.4"
pandocfilters = ">=1.4.1"
pygments = ">=2.4.1"
testpath = "*"
traitlets = ">=4.2"

[package.extras]
all = ["pytest", "pytest-cov", "pytest-dependency", "ipykernel", "ipywidgets (>=7)", "pyppeteer (==0.2.2)", "tornado (>=4.0)", "sphinx (>=1.5.1)", "sphinx-rtd-theme", "nbsphinx (>=0.2.12)", "ipython"]
docs = ["sphinx (>=1.5.1)", "sphinx-rtd-theme", "nbsphinx (>=0.2.12)", "ipython"]
serve = ["tornado (>=4.0)"]
test = ["pytest", "pytest-cov", "pytest-dependency", "ipykernel", "ipywidgets (>=7)", "pyppeteer (==0.2.2)"]
webpdf = ["pyppeteer (==0.2.2)"]

[[package]]
name = "nbformat"
version = "5.1.2"
description = "The Jupyter Notebook format"
category = "dev"
optional = false
python-versions = ">=3.5"

[package.dependencies]
ipython-genutils = "*"
jsonschema = ">=2.4,<2.5.0 || >2.5.0"
jupyter-core = "*"
traitlets = ">=4.1"

[package.extras]
fast = ["fastjsonschema"]
test = ["check-manifest", "fastjsonschema", "testpath", "pytest", "pytest-cov"]

[[package]]
name = "nbstripout"
version = "0.3.9"
description = "Strips outputs from Jupyter and IPython notebooks"
category = "dev"
optional = false
python-versions = ">=3.5"

[package.dependencies]
nbformat = "*"

[[package]]
name = "nest-asyncio"
version = "1.4.3"
description = "Patch asyncio to allow nested event loops"
category = "dev"
optional = false
python-versions = ">=3.5"

[[package]]
name = "networkx"
version = "2.5"
description = "Python package for creating and manipulating graphs and networks"
category = "main"
optional = false
python-versions = ">=3.6"

[package.dependencies]
decorator = ">=4.3.0"

[package.extras]
all = ["numpy", "scipy", "pandas", "matplotlib", "pygraphviz", "pydot", "pyyaml", "lxml", "pytest"]
gdal = ["gdal"]
lxml = ["lxml"]
matplotlib = ["matplotlib"]
numpy = ["numpy"]
pandas = ["pandas"]
pydot = ["pydot"]
pygraphviz = ["pygraphviz"]
pytest = ["pytest"]
pyyaml = ["pyyaml"]
scipy = ["scipy"]

[[package]]
name = "nodeenv"
version = "1.5.0"
description = "Node.js virtual environment builder"
category = "dev"
optional = false
python-versions = "*"

[[package]]
name = "notebook"
version = "6.2.0"
description = "A web-based notebook environment for interactive computing"
category = "dev"
optional = false
python-versions = ">=3.5"

[package.dependencies]
argon2-cffi = "*"
ipykernel = "*"
ipython-genutils = "*"
jinja2 = "*"
jupyter-client = ">=5.3.4"
jupyter-core = ">=4.6.1"
nbconvert = "*"
nbformat = "*"
prometheus-client = "*"
pyzmq = ">=17"
Send2Trash = ">=1.5.0"
terminado = ">=0.8.3"
tornado = ">=6.1"
traitlets = ">=4.2.1"

[package.extras]
docs = ["sphinx", "nbsphinx", "sphinxcontrib-github-alt", "sphinx-rtd-theme"]
json-logging = ["json-logging"]
test = ["pytest", "coverage", "requests", "nbval", "selenium", "pytest-cov", "requests-unixsocket"]

[[package]]
name = "numpy"
version = "1.19.5"
description = "NumPy is the fundamental package for array computing with Python."
category = "main"
optional = false
python-versions = ">=3.6"

[[package]]
name = "nvidia-ml-py3"
version = "7.352.0"
description = "Python Bindings for the NVIDIA Management Library"
category = "dev"
optional = false
python-versions = "*"

[[package]]
name = "oauthlib"
version = "3.1.0"
description = "A generic, spec-compliant, thorough implementation of the OAuth request-signing logic"
category = "main"
optional = false
python-versions = ">=2.7, !=3.0.*, !=3.1.*, !=3.2.*, !=3.3.*"

[package.extras]
rsa = ["cryptography"]
signals = ["blinker"]
signedtoken = ["cryptography", "pyjwt (>=1.0.0)"]

[[package]]
name = "omegaconf"
version = "2.0.6"
description = "A flexible configuration library"
category = "main"
optional = false
python-versions = ">=3.6"

[package.dependencies]
PyYAML = ">=5.1"
typing-extensions = "*"

[[package]]
name = "opencensus"
version = "0.7.12"
description = "A stats collection and distributed tracing framework"
category = "dev"
optional = false
python-versions = "*"

[package.dependencies]
google-api-core = ">=1.0.0,<2.0.0"
opencensus-context = "0.1.2"

[[package]]
name = "opencensus-context"
version = "0.1.2"
description = "OpenCensus Runtime Context"
category = "dev"
optional = false
python-versions = "*"

[[package]]
name = "packaging"
version = "20.8"
description = "Core utilities for Python packages"
category = "main"
optional = false
python-versions = ">=2.7, !=3.0.*, !=3.1.*, !=3.2.*, !=3.3.*"

[package.dependencies]
pyparsing = ">=2.0.2"

[[package]]
name = "pandas"
version = "1.2.1"
description = "Powerful data structures for data analysis, time series, and statistics"
category = "dev"
optional = false
python-versions = ">=3.7.1"

[package.dependencies]
numpy = ">=1.16.5"
python-dateutil = ">=2.7.3"
pytz = ">=2017.3"

[package.extras]
test = ["pytest (>=5.0.1)", "pytest-xdist", "hypothesis (>=3.58)"]

[[package]]
name = "pandocfilters"
version = "1.4.3"
description = "Utilities for writing pandoc filters in python"
category = "dev"
optional = false
python-versions = ">=2.7, !=3.0.*, !=3.1.*, !=3.2.*, !=3.3.*"

[[package]]
name = "parso"
version = "0.7.1"
description = "A Python Parser"
category = "dev"
optional = false
python-versions = ">=2.7, !=3.0.*, !=3.1.*, !=3.2.*, !=3.3.*"

[package.extras]
testing = ["docopt", "pytest (>=3.0.7)"]

[[package]]
name = "pathspec"
version = "0.8.1"
description = "Utility library for gitignore style pattern matching of file paths."
category = "dev"
optional = false
python-versions = ">=2.7, !=3.0.*, !=3.1.*, !=3.2.*, !=3.3.*, !=3.4.*"

[[package]]
name = "pexpect"
version = "4.8.0"
description = "Pexpect allows easy control of interactive console applications."
category = "dev"
optional = false
python-versions = "*"

[package.dependencies]
ptyprocess = ">=0.5"

[[package]]
name = "pickleshare"
version = "0.7.5"
description = "Tiny 'shelve'-like database with concurrency support"
category = "dev"
optional = false
python-versions = "*"

[[package]]
name = "pillow"
version = "8.1.0"
description = "Python Imaging Library (Fork)"
category = "main"
optional = false
python-versions = ">=3.6"

[[package]]
name = "pluggy"
version = "0.13.1"
description = "plugin and hook calling mechanisms for python"
category = "dev"
optional = false
python-versions = ">=2.7, !=3.0.*, !=3.1.*, !=3.2.*, !=3.3.*"

[package.extras]
dev = ["pre-commit", "tox"]

[[package]]
name = "pre-commit"
version = "2.9.3"
description = "A framework for managing and maintaining multi-language pre-commit hooks."
category = "dev"
optional = false
python-versions = ">=3.6.1"

[package.dependencies]
cfgv = ">=2.0.0"
identify = ">=1.0.0"
nodeenv = ">=0.11.1"
pyyaml = ">=5.1"
toml = "*"
virtualenv = ">=20.0.8"

[[package]]
name = "prometheus-client"
version = "0.9.0"
description = "Python client for the Prometheus monitoring system."
category = "dev"
optional = false
python-versions = "*"

[package.extras]
twisted = ["twisted"]

[[package]]
name = "prompt-toolkit"
version = "3.0.11"
description = "Library for building powerful interactive command lines in Python"
category = "dev"
optional = false
python-versions = ">=3.6.1"

[package.dependencies]
wcwidth = "*"

[[package]]
name = "protobuf"
version = "3.14.0"
description = "Protocol Buffers"
category = "main"
optional = false
python-versions = "*"

[package.dependencies]
six = ">=1.9"

[[package]]
name = "psutil"
version = "5.8.0"
description = "Cross-platform lib for process and system monitoring in Python."
category = "dev"
optional = false
python-versions = ">=2.6, !=3.0.*, !=3.1.*, !=3.2.*, !=3.3.*"

[package.extras]
test = ["ipaddress", "mock", "unittest2", "enum34", "pywin32", "wmi"]

[[package]]
name = "ptyprocess"
version = "0.7.0"
description = "Run a subprocess in a pseudo terminal"
category = "dev"
optional = false
python-versions = "*"

[[package]]
name = "py"
version = "1.10.0"
description = "library with cross-python path, ini-parsing, io, code, log facilities"
category = "dev"
optional = false
python-versions = ">=2.7, !=3.0.*, !=3.1.*, !=3.2.*, !=3.3.*"

[[package]]
name = "py-spy"
version = "0.3.4"
description = "A Sampling Profiler for Python"
category = "dev"
optional = false
python-versions = "*"

[[package]]
name = "pyasn1"
version = "0.4.8"
description = "ASN.1 types and codecs"
category = "main"
optional = false
python-versions = "*"

[[package]]
name = "pyasn1-modules"
version = "0.2.8"
description = "A collection of ASN.1-based protocols modules."
category = "main"
optional = false
python-versions = "*"

[package.dependencies]
pyasn1 = ">=0.4.6,<0.5.0"

[[package]]
name = "pycparser"
version = "2.20"
description = "C parser in Python"
category = "dev"
optional = false
python-versions = ">=2.7, !=3.0.*, !=3.1.*, !=3.2.*, !=3.3.*"

[[package]]
name = "pyerfa"
version = "1.7.1.1"
description = "Python bindings for ERFA"
category = "main"
optional = false
python-versions = ">=3.6"

[package.dependencies]
numpy = ">=1.16"

[package.extras]
docs = ["sphinx-astropy (>=1.3)"]
test = ["pytest", "pytest-doctestplus (>=0.7)"]

[[package]]
name = "pygments"
version = "2.7.4"
description = "Pygments is a syntax highlighting package written in Python."
category = "main"
optional = false
python-versions = ">=3.5"

[[package]]
name = "pylint"
version = "2.6.0"
description = "python code static checker"
category = "dev"
optional = false
python-versions = ">=3.5.*"

[package.dependencies]
astroid = ">=2.4.0,<=2.5"
colorama = {version = "*", markers = "sys_platform == \"win32\""}
isort = ">=4.2.5,<6"
mccabe = ">=0.6,<0.7"
toml = ">=0.7.1"

[[package]]
name = "pyparsing"
version = "2.4.7"
description = "Python parsing module"
category = "main"
optional = false
python-versions = ">=2.6, !=3.0.*, !=3.1.*, !=3.2.*"

[[package]]
name = "pyrsistent"
version = "0.17.3"
description = "Persistent/Functional/Immutable data structures"
category = "dev"
optional = false
python-versions = ">=3.5"

[[package]]
name = "pytest"
version = "6.2.1"
description = "pytest: simple powerful testing with Python"
category = "dev"
optional = false
python-versions = ">=3.6"

[package.dependencies]
atomicwrites = {version = ">=1.0", markers = "sys_platform == \"win32\""}
attrs = ">=19.2.0"
colorama = {version = "*", markers = "sys_platform == \"win32\""}
iniconfig = "*"
packaging = "*"
pluggy = ">=0.12,<1.0.0a1"
py = ">=1.8.2"
toml = "*"

[package.extras]
testing = ["argcomplete", "hypothesis (>=3.56)", "mock", "nose", "requests", "xmlschema"]

[[package]]
name = "pytest-cov"
version = "2.11.1"
description = "Pytest plugin for measuring coverage."
category = "dev"
optional = false
python-versions = ">=2.7, !=3.0.*, !=3.1.*, !=3.2.*, !=3.3.*, !=3.4.*"

[package.dependencies]
coverage = ">=5.2.1"
pytest = ">=4.6"

[package.extras]
testing = ["fields", "hunter", "process-tests (==2.0.2)", "six", "pytest-xdist", "virtualenv"]

[[package]]
name = "python-dateutil"
version = "2.8.1"
description = "Extensions to the standard Python datetime module"
category = "main"
optional = false
python-versions = "!=3.0.*,!=3.1.*,!=3.2.*,>=2.7"

[package.dependencies]
six = ">=1.5"

[[package]]
name = "pytorch-lightning"
version = "1.1.4"
description = "PyTorch Lightning is the lightweight PyTorch wrapper for ML researchers. Scale your models. Write less boilerplate."
category = "main"
optional = false
python-versions = ">=3.6"

[package.dependencies]
fsspec = {version = ">=0.8.1", extras = ["http"]}
future = ">=0.17.1"
numpy = ">=1.16.6"
PyYAML = ">=5.1"
tensorboard = ">=2.2.0"
torch = ">=1.3"
tqdm = ">=4.41.0"

[package.extras]
all = ["matplotlib (>3.1)", "horovod (>=0.20.2)", "omegaconf (>=2.0.1)", "torchtext (>=0.3.1,<0.7)", "onnx (>=1.7.0)", "onnxruntime (>=1.3.0)", "hydra-core (>=1.0)", "neptune-client (>=0.4.109)", "comet-ml (>=3.1.12)", "mlflow (>=1.0.0)", "test-tube (>=0.7.5)", "wandb (>=0.8.21)", "coverage (>=5.0)", "codecov (>=2.1)", "pytest (>=5.0)", "flake8 (>=3.6)", "flake8-black", "check-manifest", "twine (==3.2)", "scikit-learn (>=0.22.2)", "scikit-image (>=0.17.2)", "black (>=20.8b1)", "isort (>=5.6.4)", "mypy (>=0.720)", "pre-commit (>=1.0)", "cloudpickle (>=1.3)", "nltk (>=3.3)", "pandas", "torchvision (>=0.4.1)", "gym (>=0.17.0)"]
cpu = ["matplotlib (>3.1)", "omegaconf (>=2.0.1)", "torchtext (>=0.3.1,<0.7)", "onnx (>=1.7.0)", "onnxruntime (>=1.3.0)", "hydra-core (>=1.0)", "neptune-client (>=0.4.109)", "comet-ml (>=3.1.12)", "mlflow (>=1.0.0)", "test-tube (>=0.7.5)", "wandb (>=0.8.21)", "coverage (>=5.0)", "codecov (>=2.1)", "pytest (>=5.0)", "flake8 (>=3.6)", "flake8-black", "check-manifest", "twine (==3.2)", "scikit-learn (>=0.22.2)", "scikit-image (>=0.17.2)", "black (>=20.8b1)", "isort (>=5.6.4)", "mypy (>=0.720)", "pre-commit (>=1.0)", "cloudpickle (>=1.3)", "nltk (>=3.3)", "pandas", "torchvision (>=0.4.1)", "gym (>=0.17.0)"]
cpu-extra = ["matplotlib (>3.1)", "omegaconf (>=2.0.1)", "torchtext (>=0.3.1,<0.7)", "onnx (>=1.7.0)", "onnxruntime (>=1.3.0)", "hydra-core (>=1.0)"]
dev = ["matplotlib (>3.1)", "horovod (>=0.20.2)", "omegaconf (>=2.0.1)", "torchtext (>=0.3.1,<0.7)", "onnx (>=1.7.0)", "onnxruntime (>=1.3.0)", "hydra-core (>=1.0)", "neptune-client (>=0.4.109)", "comet-ml (>=3.1.12)", "mlflow (>=1.0.0)", "test-tube (>=0.7.5)", "wandb (>=0.8.21)", "coverage (>=5.0)", "codecov (>=2.1)", "pytest (>=5.0)", "flake8 (>=3.6)", "flake8-black", "check-manifest", "twine (==3.2)", "scikit-learn (>=0.22.2)", "scikit-image (>=0.17.2)", "black (>=20.8b1)", "isort (>=5.6.4)", "mypy (>=0.720)", "pre-commit (>=1.0)", "cloudpickle (>=1.3)", "nltk (>=3.3)", "pandas"]
examples = ["torchvision (>=0.4.1)", "gym (>=0.17.0)"]
extra = ["matplotlib (>3.1)", "horovod (>=0.20.2)", "omegaconf (>=2.0.1)", "torchtext (>=0.3.1,<0.7)", "onnx (>=1.7.0)", "onnxruntime (>=1.3.0)", "hydra-core (>=1.0)"]
loggers = ["neptune-client (>=0.4.109)", "comet-ml (>=3.1.12)", "mlflow (>=1.0.0)", "test-tube (>=0.7.5)", "wandb (>=0.8.21)"]
test = ["coverage (>=5.0)", "codecov (>=2.1)", "pytest (>=5.0)", "flake8 (>=3.6)", "flake8-black", "check-manifest", "twine (==3.2)", "scikit-learn (>=0.22.2)", "scikit-image (>=0.17.2)", "black (>=20.8b1)", "isort (>=5.6.4)", "mypy (>=0.720)", "pre-commit (>=1.0)", "cloudpickle (>=1.3)", "nltk (>=3.3)", "pandas"]

[[package]]
name = "pytz"
version = "2020.5"
description = "World timezone definitions, modern and historical"
category = "main"
optional = false
python-versions = "*"

[[package]]
name = "pywin32"
version = "300"
description = "Python for Window Extensions"
category = "dev"
optional = false
python-versions = "*"

[[package]]
name = "pywinpty"
version = "0.5.7"
description = "Python bindings for the winpty library"
category = "dev"
optional = false
python-versions = "*"

[[package]]
name = "pyyaml"
version = "5.4"
description = "YAML parser and emitter for Python"
category = "main"
optional = false
python-versions = ">=2.7, !=3.0.*, !=3.1.*, !=3.2.*, !=3.3.*, !=3.4.*, !=3.5.*"

[[package]]
name = "pyzmq"
version = "21.0.1"
description = "Python bindings for 0MQ"
category = "dev"
optional = false
python-versions = ">=3.6"

[package.dependencies]
cffi = {version = "*", markers = "implementation_name == \"pypy\""}
py = {version = "*", markers = "implementation_name == \"pypy\""}

[[package]]
name = "qtconsole"
version = "5.0.1"
description = "Jupyter Qt console"
category = "dev"
optional = false
python-versions = ">= 3.6"

[package.dependencies]
ipykernel = ">=4.1"
ipython-genutils = "*"
jupyter-client = ">=4.1"
jupyter-core = "*"
pygments = "*"
pyzmq = ">=17.1"
qtpy = "*"
traitlets = "*"

[package.extras]
doc = ["Sphinx (>=1.3)"]
test = ["flaky", "pytest", "pytest-qt"]

[[package]]
name = "qtpy"
version = "1.9.0"
description = "Provides an abstraction layer on top of the various Qt bindings (PyQt5, PyQt4 and PySide) and additional custom QWidgets."
category = "dev"
optional = false
python-versions = "*"

[[package]]
name = "ray"
version = "1.1.0"
description = "A system for parallel and distributed Python that unifies the ML ecosystem."
category = "dev"
optional = false
python-versions = "*"

[package.dependencies]
aiohttp = "*"
aiohttp-cors = "*"
aioredis = "*"
click = ">=7.0"
colorama = "*"
colorful = "*"
filelock = "*"
gpustat = "*"
grpcio = ">=1.28.1"
jsonschema = "*"
msgpack = ">=1.0.0,<2.0.0"
numpy = ">=1.16"
opencensus = "*"
pandas = {version = "*", optional = true, markers = "extra == \"tune\""}
prometheus-client = ">=0.7.1"
protobuf = ">=3.8.0"
py-spy = ">=0.2.0"
pyyaml = "*"
redis = ">=3.5.0"
requests = "*"
tabulate = {version = "*", optional = true, markers = "extra == \"tune\""}
tensorboardX = {version = "*", optional = true, markers = "extra == \"tune\""}

[package.extras]
all = ["pydantic (<1.7)", "gym", "tensorboardx", "requests", "uvicorn", "dm-tree", "lz4", "scipy", "pandas", "pyyaml", "flask", "atari-py", "kubernetes", "tabulate", "opencv-python-headless (<=4.3.0.36)", "dataclasses"]
k8s = ["kubernetes"]
rllib = ["pandas", "tabulate", "tensorboardx", "atari-py", "dm-tree", "gym", "lz4", "opencv-python-headless (<=4.3.0.36)", "pyyaml", "scipy", "dataclasses"]
serve = ["uvicorn", "flask", "requests", "pydantic (<1.7)", "dataclasses"]
tune = ["pandas", "tabulate", "tensorboardx", "dataclasses"]

[[package]]
name = "redis"
version = "3.5.3"
description = "Python client for Redis key-value store"
category = "dev"
optional = false
python-versions = ">=2.7, !=3.0.*, !=3.1.*, !=3.2.*, !=3.3.*, !=3.4.*"

[package.extras]
hiredis = ["hiredis (>=0.1.3)"]

[[package]]
name = "regex"
version = "2020.11.13"
description = "Alternative regular expression module, to replace re."
category = "dev"
optional = false
python-versions = "*"

[[package]]
name = "requests"
version = "2.25.1"
description = "Python HTTP for Humans."
category = "main"
optional = false
python-versions = ">=2.7, !=3.0.*, !=3.1.*, !=3.2.*, !=3.3.*, !=3.4.*"

[package.dependencies]
certifi = ">=2017.4.17"
chardet = ">=3.0.2,<5"
idna = ">=2.5,<3"
urllib3 = ">=1.21.1,<1.27"

[package.extras]
security = ["pyOpenSSL (>=0.14)", "cryptography (>=1.3.4)"]
socks = ["PySocks (>=1.5.6,!=1.5.7)", "win-inet-pton"]

[[package]]
name = "requests-oauthlib"
version = "1.3.0"
description = "OAuthlib authentication support for Requests."
category = "main"
optional = false
python-versions = ">=2.7, !=3.0.*, !=3.1.*, !=3.2.*, !=3.3.*"

[package.dependencies]
oauthlib = ">=3.0.0"
requests = ">=2.0.0"

[package.extras]
rsa = ["oauthlib[signedtoken] (>=3.0.0)"]

[[package]]
name = "rsa"
version = "4.7"
description = "Pure-Python RSA implementation"
category = "main"
optional = false
python-versions = ">=3.5, <4"

[package.dependencies]
pyasn1 = ">=0.1.3"

[[package]]
name = "scikit-learn"
version = "0.24.1"
description = "A set of python modules for machine learning and data mining"
category = "main"
optional = false
python-versions = ">=3.6"

[package.dependencies]
joblib = ">=0.11"
numpy = ">=1.13.3"
scipy = ">=0.19.1"
threadpoolctl = ">=2.0.0"

[package.extras]
benchmark = ["matplotlib (>=2.1.1)", "pandas (>=0.25.0)", "memory-profiler (>=0.57.0)"]
docs = ["matplotlib (>=2.1.1)", "scikit-image (>=0.13)", "pandas (>=0.25.0)", "seaborn (>=0.9.0)", "memory-profiler (>=0.57.0)", "sphinx (>=3.2.0)", "sphinx-gallery (>=0.7.0)", "numpydoc (>=1.0.0)", "Pillow (>=7.1.2)", "sphinx-prompt (>=1.3.0)"]
examples = ["matplotlib (>=2.1.1)", "scikit-image (>=0.13)", "pandas (>=0.25.0)", "seaborn (>=0.9.0)"]
tests = ["matplotlib (>=2.1.1)", "scikit-image (>=0.13)", "pandas (>=0.25.0)", "pytest (>=5.0.1)", "pytest-cov (>=2.9.0)", "flake8 (>=3.8.2)", "mypy (>=0.770)", "pyamg (>=4.0.0)"]

[[package]]
name = "scipy"
version = "1.6.0"
description = "SciPy: Scientific Library for Python"
category = "main"
optional = false
python-versions = ">=3.7"

[package.dependencies]
numpy = ">=1.16.5"

[[package]]
name = "send2trash"
version = "1.5.0"
description = "Send file to trash natively under Mac OS X, Windows and Linux."
category = "dev"
optional = false
python-versions = "*"

[[package]]
name = "six"
version = "1.15.0"
description = "Python 2 and 3 compatibility utilities"
category = "main"
optional = false
python-versions = ">=2.7, !=3.0.*, !=3.1.*, !=3.2.*"

[[package]]
<<<<<<< HEAD
name = "sklearn"
version = "0.0"
description = "A set of python modules for machine learning and data mining"
=======
name = "snowballstemmer"
version = "2.1.0"
description = "This package provides 29 stemmers for 28 languages generated from Snowball algorithms."
>>>>>>> c6ab3cf2
category = "main"
optional = false
python-versions = "*"

<<<<<<< HEAD
[package.dependencies]
scikit-learn = "*"
=======
[[package]]
name = "sphinx"
version = "3.4.3"
description = "Python documentation generator"
category = "main"
optional = false
python-versions = ">=3.5"

[package.dependencies]
alabaster = ">=0.7,<0.8"
babel = ">=1.3"
colorama = {version = ">=0.3.5", markers = "sys_platform == \"win32\""}
docutils = ">=0.12"
imagesize = "*"
Jinja2 = ">=2.3"
packaging = "*"
Pygments = ">=2.0"
requests = ">=2.5.0"
snowballstemmer = ">=1.1"
sphinxcontrib-applehelp = "*"
sphinxcontrib-devhelp = "*"
sphinxcontrib-htmlhelp = "*"
sphinxcontrib-jsmath = "*"
sphinxcontrib-qthelp = "*"
sphinxcontrib-serializinghtml = "*"

[package.extras]
docs = ["sphinxcontrib-websupport"]
lint = ["flake8 (>=3.5.0)", "isort", "mypy (>=0.790)", "docutils-stubs"]
test = ["pytest", "pytest-cov", "html5lib", "cython", "typed-ast"]

[[package]]
name = "sphinxcontrib-applehelp"
version = "1.0.2"
description = "sphinxcontrib-applehelp is a sphinx extension which outputs Apple help books"
category = "main"
optional = false
python-versions = ">=3.5"

[package.extras]
lint = ["flake8", "mypy", "docutils-stubs"]
test = ["pytest"]

[[package]]
name = "sphinxcontrib-devhelp"
version = "1.0.2"
description = "sphinxcontrib-devhelp is a sphinx extension which outputs Devhelp document."
category = "main"
optional = false
python-versions = ">=3.5"

[package.extras]
lint = ["flake8", "mypy", "docutils-stubs"]
test = ["pytest"]

[[package]]
name = "sphinxcontrib-htmlhelp"
version = "1.0.3"
description = "sphinxcontrib-htmlhelp is a sphinx extension which renders HTML help files"
category = "main"
optional = false
python-versions = ">=3.5"

[package.extras]
lint = ["flake8", "mypy", "docutils-stubs"]
test = ["pytest", "html5lib"]

[[package]]
name = "sphinxcontrib-jsmath"
version = "1.0.1"
description = "A sphinx extension which renders display math in HTML via JavaScript"
category = "main"
optional = false
python-versions = ">=3.5"

[package.extras]
test = ["pytest", "flake8", "mypy"]

[[package]]
name = "sphinxcontrib-qthelp"
version = "1.0.3"
description = "sphinxcontrib-qthelp is a sphinx extension which outputs QtHelp document."
category = "main"
optional = false
python-versions = ">=3.5"

[package.extras]
lint = ["flake8", "mypy", "docutils-stubs"]
test = ["pytest"]

[[package]]
name = "sphinxcontrib-serializinghtml"
version = "1.1.4"
description = "sphinxcontrib-serializinghtml is a sphinx extension which outputs \"serialized\" HTML files (json and pickle)."
category = "main"
optional = false
python-versions = ">=3.5"

[package.extras]
lint = ["flake8", "mypy", "docutils-stubs"]
test = ["pytest"]
>>>>>>> c6ab3cf2

[[package]]
name = "tabulate"
version = "0.8.7"
description = "Pretty-print tabular data"
category = "dev"
optional = false
python-versions = "*"

[package.extras]
widechars = ["wcwidth"]

[[package]]
name = "tensorboard"
version = "2.4.1"
description = "TensorBoard lets you watch Tensors Flow"
category = "main"
optional = false
python-versions = ">= 2.7, != 3.0.*, != 3.1.*"

[package.dependencies]
absl-py = ">=0.4"
google-auth = ">=1.6.3,<2"
google-auth-oauthlib = ">=0.4.1,<0.5"
grpcio = ">=1.24.3"
markdown = ">=2.6.8"
numpy = ">=1.12.0"
protobuf = ">=3.6.0"
requests = ">=2.21.0,<3"
six = ">=1.10.0"
tensorboard-plugin-wit = ">=1.6.0"
werkzeug = ">=0.11.15"

[[package]]
name = "tensorboard-plugin-wit"
version = "1.8.0"
description = "What-If Tool TensorBoard plugin."
category = "main"
optional = false
python-versions = "*"

[[package]]
name = "tensorboardx"
version = "2.1"
description = "TensorBoardX lets you watch Tensors Flow without Tensorflow"
category = "dev"
optional = false
python-versions = "*"

[package.dependencies]
numpy = "*"
protobuf = ">=3.8.0"
six = "*"

[[package]]
name = "terminado"
version = "0.9.2"
description = "Tornado websocket backend for the Xterm.js Javascript terminal emulator library."
category = "dev"
optional = false
python-versions = ">=3.6"

[package.dependencies]
ptyprocess = {version = "*", markers = "os_name != \"nt\""}
pywinpty = {version = ">=0.5", markers = "os_name == \"nt\""}
tornado = ">=4"

[[package]]
name = "testpath"
version = "0.4.4"
description = "Test utilities for code working with files and commands"
category = "dev"
optional = false
python-versions = "*"

[package.extras]
test = ["pathlib2"]

[[package]]
name = "threadpoolctl"
version = "2.1.0"
description = "threadpoolctl"
category = "main"
optional = false
python-versions = ">=3.5"

[[package]]
name = "toml"
version = "0.10.2"
description = "Python Library for Tom's Obvious, Minimal Language"
category = "dev"
optional = false
python-versions = ">=2.6, !=3.0.*, !=3.1.*, !=3.2.*"

[[package]]
name = "torch"
version = "1.7.1"
description = "Tensors and Dynamic neural networks in Python with strong GPU acceleration"
category = "main"
optional = false
python-versions = ">=3.6.2"

[package.dependencies]
numpy = "*"
typing-extensions = "*"

[[package]]
name = "tornado"
version = "6.1"
description = "Tornado is a Python web framework and asynchronous networking library, originally developed at FriendFeed."
category = "dev"
optional = false
python-versions = ">= 3.5"

[[package]]
name = "tox"
version = "3.21.2"
description = "tox is a generic virtualenv management and test command line tool"
category = "dev"
optional = false
python-versions = "!=3.0.*,!=3.1.*,!=3.2.*,!=3.3.*,!=3.4.*,>=2.7"

[package.dependencies]
colorama = {version = ">=0.4.1", markers = "platform_system == \"Windows\""}
filelock = ">=3.0.0"
packaging = ">=14"
pluggy = ">=0.12.0"
py = ">=1.4.17"
six = ">=1.14.0"
toml = ">=0.9.4"
virtualenv = ">=16.0.0,<20.0.0 || >20.0.0,<20.0.1 || >20.0.1,<20.0.2 || >20.0.2,<20.0.3 || >20.0.3,<20.0.4 || >20.0.4,<20.0.5 || >20.0.5,<20.0.6 || >20.0.6,<20.0.7 || >20.0.7"

[package.extras]
docs = ["pygments-github-lexers (>=0.0.5)", "sphinx (>=2.0.0)", "sphinxcontrib-autoprogram (>=0.1.5)", "towncrier (>=18.5.0)"]
testing = ["flaky (>=3.4.0)", "freezegun (>=0.3.11)", "psutil (>=5.6.1)", "pytest (>=4.0.0)", "pytest-cov (>=2.5.1)", "pytest-mock (>=1.10.0)", "pytest-randomly (>=1.0.0)", "pytest-xdist (>=1.22.2)", "pathlib2 (>=2.3.3)"]

[[package]]
name = "tqdm"
version = "4.56.0"
description = "Fast, Extensible Progress Meter"
category = "main"
optional = false
python-versions = "!=3.0.*,!=3.1.*,!=3.2.*,!=3.3.*,>=2.7"

[package.extras]
dev = ["py-make (>=0.1.0)", "twine", "wheel"]
telegram = ["requests"]

[[package]]
name = "traitlets"
version = "5.0.5"
description = "Traitlets Python configuration system"
category = "dev"
optional = false
python-versions = ">=3.7"

[package.dependencies]
ipython-genutils = "*"

[package.extras]
test = ["pytest"]

[[package]]
name = "typed-ast"
version = "1.4.2"
description = "a fork of Python 2 and 3 ast modules with type comment support"
category = "dev"
optional = false
python-versions = "*"

[[package]]
name = "typing-extensions"
version = "3.7.4.3"
description = "Backported and Experimental Type Hints for Python 3.5+"
category = "main"
optional = false
python-versions = "*"

[[package]]
name = "urllib3"
version = "1.26.2"
description = "HTTP library with thread-safe connection pooling, file post, and more."
category = "main"
optional = false
python-versions = ">=2.7, !=3.0.*, !=3.1.*, !=3.2.*, !=3.3.*, !=3.4.*, <4"

[package.extras]
brotli = ["brotlipy (>=0.6.0)"]
secure = ["pyOpenSSL (>=0.14)", "cryptography (>=1.3.4)", "idna (>=2.0.0)", "certifi", "ipaddress"]
socks = ["PySocks (>=1.5.6,!=1.5.7,<2.0)"]

[[package]]
name = "virtualenv"
version = "20.4.0"
description = "Virtual Python Environment builder"
category = "dev"
optional = false
python-versions = "!=3.0.*,!=3.1.*,!=3.2.*,!=3.3.*,>=2.7"

[package.dependencies]
appdirs = ">=1.4.3,<2"
distlib = ">=0.3.1,<1"
filelock = ">=3.0.0,<4"
six = ">=1.9.0,<2"

[package.extras]
docs = ["proselint (>=0.10.2)", "sphinx (>=3)", "sphinx-argparse (>=0.2.5)", "sphinx-rtd-theme (>=0.4.3)", "towncrier (>=19.9.0rc1)"]
testing = ["coverage (>=4)", "coverage-enable-subprocess (>=1)", "flaky (>=3)", "pytest (>=4)", "pytest-env (>=0.6.2)", "pytest-freezegun (>=0.4.1)", "pytest-mock (>=2)", "pytest-randomly (>=1)", "pytest-timeout (>=1)", "packaging (>=20.0)", "xonsh (>=0.9.16)"]

[[package]]
name = "wcwidth"
version = "0.2.5"
description = "Measures the displayed width of unicode strings in a terminal"
category = "dev"
optional = false
python-versions = "*"

[[package]]
name = "webencodings"
version = "0.5.1"
description = "Character encoding aliases for legacy web content"
category = "dev"
optional = false
python-versions = "*"

[[package]]
name = "werkzeug"
version = "1.0.1"
description = "The comprehensive WSGI web application library."
category = "main"
optional = false
python-versions = ">=2.7, !=3.0.*, !=3.1.*, !=3.2.*, !=3.3.*, !=3.4.*"

[package.extras]
dev = ["pytest", "pytest-timeout", "coverage", "tox", "sphinx", "pallets-sphinx-themes", "sphinx-issues"]
watchdog = ["watchdog"]

[[package]]
name = "widgetsnbextension"
version = "3.5.1"
description = "IPython HTML widgets for Jupyter"
category = "dev"
optional = false
python-versions = "*"

[package.dependencies]
notebook = ">=4.4.1"

[[package]]
name = "wrapt"
version = "1.12.1"
description = "Module for decorators, wrappers and monkey patching."
category = "dev"
optional = false
python-versions = "*"

[[package]]
name = "yarl"
version = "1.6.3"
description = "Yet another URL library"
category = "main"
optional = false
python-versions = ">=3.6"

[package.dependencies]
idna = ">=2.0"
multidict = ">=4.0"

[metadata]
lock-version = "1.1"
python-versions = "^3.8"
<<<<<<< HEAD
content-hash = "dd5fc6e2de0761defb4b2a297c3cca3a778458ec141237f51ba0385537902adb"
=======
content-hash = "207b5e5188107efcaa10919ca49ac5a6074894799855e7bf5e2adc25d748d8b6"
>>>>>>> c6ab3cf2

[metadata.files]
absl-py = [
    {file = "absl-py-0.11.0.tar.gz", hash = "sha256:673cccb88d810e5627d0c1c818158485d106f65a583880e2f730c997399bcfa7"},
    {file = "absl_py-0.11.0-py3-none-any.whl", hash = "sha256:b3d9eb5119ff6e0a0125f6dabf2f9fae02f8acae7be70576002fac27235611c5"},
]
aiohttp = [
    {file = "aiohttp-2.3.10-cp34-cp34m-macosx_10_10_x86_64.whl", hash = "sha256:834f687b806fbf49cb135b5a208b5c27338e19c219d6e09e9049936e01e8bea8"},
    {file = "aiohttp-2.3.10-cp34-cp34m-macosx_10_11_x86_64.whl", hash = "sha256:6b8c5a00432b8a5a083792006e8fdfb558b8b10019ce254200855264d3a25895"},
    {file = "aiohttp-2.3.10-cp34-cp34m-macosx_10_12_x86_64.whl", hash = "sha256:7b407c22b0ab473ffe0a7d3231f2084a8ae80fdb64a31842b88d57d6b7bdab7c"},
    {file = "aiohttp-2.3.10-cp34-cp34m-manylinux1_i686.whl", hash = "sha256:14821eb8613bfab9118be3c55afc87bf4cef97689896fa0874c6877b117afbeb"},
    {file = "aiohttp-2.3.10-cp34-cp34m-manylinux1_x86_64.whl", hash = "sha256:8f32a4e157bad9c60ebc38c3bb93fcc907a020b017ddf8f7ab1580390e21940e"},
    {file = "aiohttp-2.3.10-cp34-cp34m-win32.whl", hash = "sha256:82a9068d9cb15eb2d99ecf39f8d56b4ed9f931a77a3622a0de747465fd2a7b96"},
    {file = "aiohttp-2.3.10-cp34-cp34m-win_amd64.whl", hash = "sha256:7ac6378ae364d8e5e5260c7224ea4a1965cb6f4719f15d0552349d0b0cc93953"},
    {file = "aiohttp-2.3.10-cp35-cp35m-macosx_10_10_x86_64.whl", hash = "sha256:5a952d4af7de5f78dfb3206dbc352717890b37d447f0bbd4b5969b3c8bb713af"},
    {file = "aiohttp-2.3.10-cp35-cp35m-macosx_10_11_x86_64.whl", hash = "sha256:b25c7720c495048ed658086a29925ab485ac7ececf1b346f2b459e5431d85016"},
    {file = "aiohttp-2.3.10-cp35-cp35m-macosx_10_12_x86_64.whl", hash = "sha256:528b0b811b6260a79222b055664b82093d01f35fe5c82521d8659cb2b28b8044"},
    {file = "aiohttp-2.3.10-cp35-cp35m-manylinux1_i686.whl", hash = "sha256:46ace48789865a89992419205024ae451d577876f9919fbb0f22f71189822dea"},
    {file = "aiohttp-2.3.10-cp35-cp35m-manylinux1_x86_64.whl", hash = "sha256:5436ca0ed752bb05a399fc07dc86dc23c756db523a3b7d5da46a457eacf4c4b5"},
    {file = "aiohttp-2.3.10-cp35-cp35m-win32.whl", hash = "sha256:f5e7d41d924a1d5274060c467539ee0c4f3bab318c1671ad65abd91f6b637baf"},
    {file = "aiohttp-2.3.10-cp35-cp35m-win_amd64.whl", hash = "sha256:a8c12f3184c7cad8f66cae6c945d2c97e598b0cb7afd655a5b9471475e67f30e"},
    {file = "aiohttp-2.3.10-cp36-cp36m-macosx_10_10_x86_64.whl", hash = "sha256:756fc336a29c551b02252685f01bc87116bc9b04bbd02c1a6b8a96b3c6ad713b"},
    {file = "aiohttp-2.3.10-cp36-cp36m-macosx_10_11_x86_64.whl", hash = "sha256:cf790e61c2af0278f39dcedad9a22532bf81fb029c2cd73b1ceba7bea062c908"},
    {file = "aiohttp-2.3.10-cp36-cp36m-macosx_10_12_x86_64.whl", hash = "sha256:44c9cf24e63576244c13265ef0786b56d6751f5fb722225ecc021d6ecf91b4d2"},
    {file = "aiohttp-2.3.10-cp36-cp36m-manylinux1_i686.whl", hash = "sha256:ef1a36a16e72b6689ce0a6c7fc6bd88837d8fef4590b16bd72817644ae1f414d"},
    {file = "aiohttp-2.3.10-cp36-cp36m-manylinux1_x86_64.whl", hash = "sha256:3a4cdb9ca87c099d8ba5eb91cb8f000b60c21f8c1b50c75e04e8777e903bd278"},
    {file = "aiohttp-2.3.10-cp36-cp36m-win32.whl", hash = "sha256:f72bb19cece43483171264584bbaaf8b97717d9c0f244d1ef4a51df1cdb34085"},
    {file = "aiohttp-2.3.10-cp36-cp36m-win_amd64.whl", hash = "sha256:c77e29243a79e376a1b51d71a13df4a61bc54fd4d9597ce3790b8d82ec6eb44d"},
    {file = "aiohttp-2.3.10.tar.gz", hash = "sha256:8adda6583ba438a4c70693374e10b60168663ffa6564c5c75d3c7a9055290964"},
]
aiohttp-cors = [
    {file = "aiohttp-cors-0.7.0.tar.gz", hash = "sha256:4d39c6d7100fd9764ed1caf8cebf0eb01bf5e3f24e2e073fda6234bc48b19f5d"},
    {file = "aiohttp_cors-0.7.0-py3-none-any.whl", hash = "sha256:0451ba59fdf6909d0e2cd21e4c0a43752bc0703d33fc78ae94d9d9321710193e"},
]
aioredis = [
    {file = "aioredis-1.3.1-py3-none-any.whl", hash = "sha256:b61808d7e97b7cd5a92ed574937a079c9387fdadd22bfbfa7ad2fd319ecc26e3"},
    {file = "aioredis-1.3.1.tar.gz", hash = "sha256:15f8af30b044c771aee6787e5ec24694c048184c7b9e54c3b60c750a4b93273a"},
]
alabaster = [
    {file = "alabaster-0.7.12-py2.py3-none-any.whl", hash = "sha256:446438bdcca0e05bd45ea2de1668c1d9b032e1a9154c2c259092d77031ddd359"},
    {file = "alabaster-0.7.12.tar.gz", hash = "sha256:a661d72d58e6ea8a57f7a86e37d86716863ee5e92788398526d58b26a4e4dc02"},
]
antlr4-python3-runtime = [
    {file = "antlr4-python3-runtime-4.8.tar.gz", hash = "sha256:15793f5d0512a372b4e7d2284058ad32ce7dd27126b105fb0b2245130445db33"},
]
appdirs = [
    {file = "appdirs-1.4.4-py2.py3-none-any.whl", hash = "sha256:a841dacd6b99318a741b166adb07e19ee71a274450e68237b4650ca1055ab128"},
    {file = "appdirs-1.4.4.tar.gz", hash = "sha256:7d5d0167b2b1ba821647616af46a749d1c653740dd0d2415100fe26e27afdf41"},
]
appnope = [
    {file = "appnope-0.1.2-py2.py3-none-any.whl", hash = "sha256:93aa393e9d6c54c5cd570ccadd8edad61ea0c4b9ea7a01409020c9aa019eb442"},
    {file = "appnope-0.1.2.tar.gz", hash = "sha256:dd83cd4b5b460958838f6eb3000c660b1f9caf2a5b1de4264e941512f603258a"},
]
argon2-cffi = [
    {file = "argon2-cffi-20.1.0.tar.gz", hash = "sha256:d8029b2d3e4b4cea770e9e5a0104dd8fa185c1724a0f01528ae4826a6d25f97d"},
    {file = "argon2_cffi-20.1.0-cp27-cp27m-macosx_10_6_intel.whl", hash = "sha256:6ea92c980586931a816d61e4faf6c192b4abce89aa767ff6581e6ddc985ed003"},
    {file = "argon2_cffi-20.1.0-cp27-cp27m-manylinux1_x86_64.whl", hash = "sha256:05a8ac07c7026542377e38389638a8a1e9b78f1cd8439cd7493b39f08dd75fbf"},
    {file = "argon2_cffi-20.1.0-cp27-cp27m-win32.whl", hash = "sha256:0bf066bc049332489bb2d75f69216416329d9dc65deee127152caeb16e5ce7d5"},
    {file = "argon2_cffi-20.1.0-cp27-cp27m-win_amd64.whl", hash = "sha256:57358570592c46c420300ec94f2ff3b32cbccd10d38bdc12dc6979c4a8484fbc"},
    {file = "argon2_cffi-20.1.0-cp27-cp27mu-manylinux1_x86_64.whl", hash = "sha256:7d455c802727710e9dfa69b74ccaab04568386ca17b0ad36350b622cd34606fe"},
    {file = "argon2_cffi-20.1.0-cp35-abi3-manylinux1_x86_64.whl", hash = "sha256:b160416adc0f012fb1f12588a5e6954889510f82f698e23ed4f4fa57f12a0647"},
    {file = "argon2_cffi-20.1.0-cp35-cp35m-win32.whl", hash = "sha256:9bee3212ba4f560af397b6d7146848c32a800652301843df06b9e8f68f0f7361"},
    {file = "argon2_cffi-20.1.0-cp35-cp35m-win_amd64.whl", hash = "sha256:392c3c2ef91d12da510cfb6f9bae52512a4552573a9e27600bdb800e05905d2b"},
    {file = "argon2_cffi-20.1.0-cp36-cp36m-win32.whl", hash = "sha256:ba7209b608945b889457f949cc04c8e762bed4fe3fec88ae9a6b7765ae82e496"},
    {file = "argon2_cffi-20.1.0-cp36-cp36m-win_amd64.whl", hash = "sha256:da7f0445b71db6d3a72462e04f36544b0de871289b0bc8a7cc87c0f5ec7079fa"},
    {file = "argon2_cffi-20.1.0-cp37-abi3-macosx_10_6_intel.whl", hash = "sha256:cc0e028b209a5483b6846053d5fd7165f460a1f14774d79e632e75e7ae64b82b"},
    {file = "argon2_cffi-20.1.0-cp37-cp37m-win32.whl", hash = "sha256:18dee20e25e4be86680b178b35ccfc5d495ebd5792cd00781548d50880fee5c5"},
    {file = "argon2_cffi-20.1.0-cp37-cp37m-win_amd64.whl", hash = "sha256:6678bb047373f52bcff02db8afab0d2a77d83bde61cfecea7c5c62e2335cb203"},
    {file = "argon2_cffi-20.1.0-cp38-cp38-win32.whl", hash = "sha256:77e909cc756ef81d6abb60524d259d959bab384832f0c651ed7dcb6e5ccdbb78"},
    {file = "argon2_cffi-20.1.0-cp38-cp38-win_amd64.whl", hash = "sha256:9dfd5197852530294ecb5795c97a823839258dfd5eb9420233c7cfedec2058f2"},
    {file = "argon2_cffi-20.1.0-cp39-cp39-win32.whl", hash = "sha256:e2db6e85c057c16d0bd3b4d2b04f270a7467c147381e8fd73cbbe5bc719832be"},
    {file = "argon2_cffi-20.1.0-cp39-cp39-win_amd64.whl", hash = "sha256:8a84934bd818e14a17943de8099d41160da4a336bcc699bb4c394bbb9b94bd32"},
]
astroid = [
    {file = "astroid-2.4.2-py3-none-any.whl", hash = "sha256:bc58d83eb610252fd8de6363e39d4f1d0619c894b0ed24603b881c02e64c7386"},
    {file = "astroid-2.4.2.tar.gz", hash = "sha256:2f4078c2a41bf377eea06d71c9d2ba4eb8f6b1af2135bec27bbbb7d8f12bb703"},
]
astropy = [
    {file = "astropy-4.2-cp37-cp37m-macosx_10_9_x86_64.whl", hash = "sha256:882434f6fe29a2aba9fe61bddac13943c95a9d6e8fdb19f3e35a9f9ae039bd10"},
    {file = "astropy-4.2-cp37-cp37m-manylinux1_i686.whl", hash = "sha256:2fea9cf1fb1ef4e68e5c93c679a26dcc6313be55783fa1ee162eb72c8c9eb0b4"},
    {file = "astropy-4.2-cp37-cp37m-manylinux1_x86_64.whl", hash = "sha256:4f33707d1bafd11884fc4aacc38f76f4c5c6f8d6f15dd968aad50bc197bc6edb"},
    {file = "astropy-4.2-cp37-cp37m-win32.whl", hash = "sha256:e749b2ecfedceac0e316a5332eaf73c833d2f5e1c3b9524a4780105dc802f27b"},
    {file = "astropy-4.2-cp37-cp37m-win_amd64.whl", hash = "sha256:c9d65d0071215995e1e637bc74e84afcf37fc5492e54451015981f2cb6ca9e60"},
    {file = "astropy-4.2-cp38-cp38-macosx_10_9_x86_64.whl", hash = "sha256:a6890ec88220e2cbeaa1f70f012b19b4ffe908b19e3c264847ca87b710d5918f"},
    {file = "astropy-4.2-cp38-cp38-manylinux1_i686.whl", hash = "sha256:ddaa04ba229b69c7a16efdd16dac77fcf8eb8923272cdc290b033992fe679323"},
    {file = "astropy-4.2-cp38-cp38-manylinux1_x86_64.whl", hash = "sha256:6767b8dd29be6c7ec5d934b955875b71400464b2a33eb58b59d575302e4a1892"},
    {file = "astropy-4.2-cp38-cp38-win32.whl", hash = "sha256:3638fd0c489fe4321d72056086acbdd48f767b19af8f6c39b865966c638e0efa"},
    {file = "astropy-4.2-cp38-cp38-win_amd64.whl", hash = "sha256:e80117502290e97819e2328243221d89f3749c14526f3ad7c75613a07b56ae8e"},
    {file = "astropy-4.2-cp39-cp39-macosx_10_9_x86_64.whl", hash = "sha256:daaf9f0264b686c870032987483f2ddbdd5ce31762ab53f53f84bf9c68e2720a"},
    {file = "astropy-4.2-cp39-cp39-manylinux1_i686.whl", hash = "sha256:1b3d6e801ab719d448e179dffe23a2f3c5646b81090db9f4d95a6b3acd643888"},
    {file = "astropy-4.2-cp39-cp39-manylinux1_x86_64.whl", hash = "sha256:ae3d690b6c20ce47d0644129046c08b7715cbafd2e7a49aba8d7c169dcfadbc1"},
    {file = "astropy-4.2-cp39-cp39-win32.whl", hash = "sha256:21c293609741bb7e3fe43e0c9f906f41962b04bb8c799a221fc1aa2100353fad"},
    {file = "astropy-4.2-cp39-cp39-win_amd64.whl", hash = "sha256:949b6111badc371129d811b74d7fe6df711719e41385b37189af0a4d325b811d"},
    {file = "astropy-4.2.tar.gz", hash = "sha256:2c194f8a429b8399de64a413a06881ea49f0525cabaa2d78fc132b9e970adc6a"},
]
async-generator = [
    {file = "async_generator-1.10-py3-none-any.whl", hash = "sha256:01c7bf666359b4967d2cda0000cc2e4af16a0ae098cbffcb8472fb9e8ad6585b"},
    {file = "async_generator-1.10.tar.gz", hash = "sha256:6ebb3d106c12920aaae42ccb6f787ef5eefdcdd166ea3d628fa8476abe712144"},
]
async-timeout = [
    {file = "async-timeout-3.0.1.tar.gz", hash = "sha256:0c3c816a028d47f659d6ff5c745cb2acf1f966da1fe5c19c77a70282b25f4c5f"},
    {file = "async_timeout-3.0.1-py3-none-any.whl", hash = "sha256:4291ca197d287d274d0b6cb5d6f8f8f82d434ed288f962539ff18cc9012f9ea3"},
]
atomicwrites = [
    {file = "atomicwrites-1.4.0-py2.py3-none-any.whl", hash = "sha256:6d1784dea7c0c8d4a5172b6c620f40b6e4cbfdf96d783691f2e1302a7b88e197"},
    {file = "atomicwrites-1.4.0.tar.gz", hash = "sha256:ae70396ad1a434f9c7046fd2dd196fc04b12f9e91ffb859164193be8b6168a7a"},
]
attrs = [
    {file = "attrs-20.3.0-py2.py3-none-any.whl", hash = "sha256:31b2eced602aa8423c2aea9c76a724617ed67cf9513173fd3a4f03e3a929c7e6"},
    {file = "attrs-20.3.0.tar.gz", hash = "sha256:832aa3cde19744e49938b91fea06d69ecb9e649c93ba974535d08ad92164f700"},
]
babel = [
    {file = "Babel-2.9.0-py2.py3-none-any.whl", hash = "sha256:9d35c22fcc79893c3ecc85ac4a56cde1ecf3f19c540bba0922308a6c06ca6fa5"},
    {file = "Babel-2.9.0.tar.gz", hash = "sha256:da031ab54472314f210b0adcff1588ee5d1d1d0ba4dbd07b94dba82bde791e05"},
]
backcall = [
    {file = "backcall-0.2.0-py2.py3-none-any.whl", hash = "sha256:fbbce6a29f263178a1f7915c1940bde0ec2b2a967566fe1c65c1dfb7422bd255"},
    {file = "backcall-0.2.0.tar.gz", hash = "sha256:5cbdbf27be5e7cfadb448baf0aa95508f91f2bbc6c6437cd9cd06e2a4c215e1e"},
]
black = [
    {file = "black-20.8b1.tar.gz", hash = "sha256:1c02557aa099101b9d21496f8a914e9ed2222ef70336404eeeac8edba836fbea"},
]
bleach = [
    {file = "bleach-3.2.1-py2.py3-none-any.whl", hash = "sha256:9f8ccbeb6183c6e6cddea37592dfb0167485c1e3b13b3363bc325aa8bda3adbd"},
    {file = "bleach-3.2.1.tar.gz", hash = "sha256:52b5919b81842b1854196eaae5ca29679a2f2e378905c346d3ca8227c2c66080"},
]
blessings = [
    {file = "blessings-1.7-py2-none-any.whl", hash = "sha256:caad5211e7ba5afe04367cdd4cfc68fa886e2e08f6f35e76b7387d2109ccea6e"},
    {file = "blessings-1.7-py3-none-any.whl", hash = "sha256:b1fdd7e7a675295630f9ae71527a8ebc10bfefa236b3d6aa4932ee4462c17ba3"},
    {file = "blessings-1.7.tar.gz", hash = "sha256:98e5854d805f50a5b58ac2333411b0482516a8210f23f43308baeb58d77c157d"},
]
cachetools = [
    {file = "cachetools-4.2.0-py3-none-any.whl", hash = "sha256:c6b07a6ded8c78bf36730b3dc452dfff7d95f2a12a2fed856b1a0cb13ca78c61"},
    {file = "cachetools-4.2.0.tar.gz", hash = "sha256:3796e1de094f0eaca982441c92ce96c68c89cced4cd97721ab297ea4b16db90e"},
]
certifi = [
    {file = "certifi-2020.12.5-py2.py3-none-any.whl", hash = "sha256:719a74fb9e33b9bd44cc7f3a8d94bc35e4049deebe19ba7d8e108280cfd59830"},
    {file = "certifi-2020.12.5.tar.gz", hash = "sha256:1a4995114262bffbc2413b159f2a1a480c969de6e6eb13ee966d470af86af59c"},
]
cffi = [
    {file = "cffi-1.14.4-cp27-cp27m-macosx_10_9_x86_64.whl", hash = "sha256:ebb253464a5d0482b191274f1c8bf00e33f7e0b9c66405fbffc61ed2c839c775"},
    {file = "cffi-1.14.4-cp27-cp27m-manylinux1_i686.whl", hash = "sha256:2c24d61263f511551f740d1a065eb0212db1dbbbbd241db758f5244281590c06"},
    {file = "cffi-1.14.4-cp27-cp27m-manylinux1_x86_64.whl", hash = "sha256:9f7a31251289b2ab6d4012f6e83e58bc3b96bd151f5b5262467f4bb6b34a7c26"},
    {file = "cffi-1.14.4-cp27-cp27m-win32.whl", hash = "sha256:5cf4be6c304ad0b6602f5c4e90e2f59b47653ac1ed9c662ed379fe48a8f26b0c"},
    {file = "cffi-1.14.4-cp27-cp27m-win_amd64.whl", hash = "sha256:f60567825f791c6f8a592f3c6e3bd93dd2934e3f9dac189308426bd76b00ef3b"},
    {file = "cffi-1.14.4-cp27-cp27mu-manylinux1_i686.whl", hash = "sha256:c6332685306b6417a91b1ff9fae889b3ba65c2292d64bd9245c093b1b284809d"},
    {file = "cffi-1.14.4-cp27-cp27mu-manylinux1_x86_64.whl", hash = "sha256:d9efd8b7a3ef378dd61a1e77367f1924375befc2eba06168b6ebfa903a5e59ca"},
    {file = "cffi-1.14.4-cp35-cp35m-macosx_10_9_x86_64.whl", hash = "sha256:51a8b381b16ddd370178a65360ebe15fbc1c71cf6f584613a7ea08bfad946698"},
    {file = "cffi-1.14.4-cp35-cp35m-manylinux1_i686.whl", hash = "sha256:1d2c4994f515e5b485fd6d3a73d05526aa0fcf248eb135996b088d25dfa1865b"},
    {file = "cffi-1.14.4-cp35-cp35m-manylinux1_x86_64.whl", hash = "sha256:af5c59122a011049aad5dd87424b8e65a80e4a6477419c0c1015f73fb5ea0293"},
    {file = "cffi-1.14.4-cp35-cp35m-win32.whl", hash = "sha256:594234691ac0e9b770aee9fcdb8fa02c22e43e5c619456efd0d6c2bf276f3eb2"},
    {file = "cffi-1.14.4-cp35-cp35m-win_amd64.whl", hash = "sha256:64081b3f8f6f3c3de6191ec89d7dc6c86a8a43911f7ecb422c60e90c70be41c7"},
    {file = "cffi-1.14.4-cp36-cp36m-macosx_10_9_x86_64.whl", hash = "sha256:f803eaa94c2fcda012c047e62bc7a51b0bdabda1cad7a92a522694ea2d76e49f"},
    {file = "cffi-1.14.4-cp36-cp36m-manylinux1_i686.whl", hash = "sha256:105abaf8a6075dc96c1fe5ae7aae073f4696f2905fde6aeada4c9d2926752362"},
    {file = "cffi-1.14.4-cp36-cp36m-manylinux1_x86_64.whl", hash = "sha256:0638c3ae1a0edfb77c6765d487fee624d2b1ee1bdfeffc1f0b58c64d149e7eec"},
    {file = "cffi-1.14.4-cp36-cp36m-manylinux2014_aarch64.whl", hash = "sha256:7c6b1dece89874d9541fc974917b631406233ea0440d0bdfbb8e03bf39a49b3b"},
    {file = "cffi-1.14.4-cp36-cp36m-win32.whl", hash = "sha256:155136b51fd733fa94e1c2ea5211dcd4c8879869008fc811648f16541bf99668"},
    {file = "cffi-1.14.4-cp36-cp36m-win_amd64.whl", hash = "sha256:6bc25fc545a6b3d57b5f8618e59fc13d3a3a68431e8ca5fd4c13241cd70d0009"},
    {file = "cffi-1.14.4-cp37-cp37m-macosx_10_9_x86_64.whl", hash = "sha256:a7711edca4dcef1a75257b50a2fbfe92a65187c47dab5a0f1b9b332c5919a3fb"},
    {file = "cffi-1.14.4-cp37-cp37m-manylinux1_i686.whl", hash = "sha256:00e28066507bfc3fe865a31f325c8391a1ac2916219340f87dfad602c3e48e5d"},
    {file = "cffi-1.14.4-cp37-cp37m-manylinux1_x86_64.whl", hash = "sha256:798caa2a2384b1cbe8a2a139d80734c9db54f9cc155c99d7cc92441a23871c03"},
    {file = "cffi-1.14.4-cp37-cp37m-manylinux2014_aarch64.whl", hash = "sha256:a5ed8c05548b54b998b9498753fb9cadbfd92ee88e884641377d8a8b291bcc01"},
    {file = "cffi-1.14.4-cp37-cp37m-win32.whl", hash = "sha256:00a1ba5e2e95684448de9b89888ccd02c98d512064b4cb987d48f4b40aa0421e"},
    {file = "cffi-1.14.4-cp37-cp37m-win_amd64.whl", hash = "sha256:9cc46bc107224ff5b6d04369e7c595acb700c3613ad7bcf2e2012f62ece80c35"},
    {file = "cffi-1.14.4-cp38-cp38-macosx_10_9_x86_64.whl", hash = "sha256:df5169c4396adc04f9b0a05f13c074df878b6052430e03f50e68adf3a57aa28d"},
    {file = "cffi-1.14.4-cp38-cp38-manylinux1_i686.whl", hash = "sha256:9ffb888f19d54a4d4dfd4b3f29bc2c16aa4972f1c2ab9c4ab09b8ab8685b9c2b"},
    {file = "cffi-1.14.4-cp38-cp38-manylinux1_x86_64.whl", hash = "sha256:8d6603078baf4e11edc4168a514c5ce5b3ba6e3e9c374298cb88437957960a53"},
    {file = "cffi-1.14.4-cp38-cp38-manylinux2014_aarch64.whl", hash = "sha256:d5ff0621c88ce83a28a10d2ce719b2ee85635e85c515f12bac99a95306da4b2e"},
    {file = "cffi-1.14.4-cp38-cp38-win32.whl", hash = "sha256:b4e248d1087abf9f4c10f3c398896c87ce82a9856494a7155823eb45a892395d"},
    {file = "cffi-1.14.4-cp38-cp38-win_amd64.whl", hash = "sha256:ec80dc47f54e6e9a78181ce05feb71a0353854cc26999db963695f950b5fb375"},
    {file = "cffi-1.14.4-cp39-cp39-macosx_10_9_x86_64.whl", hash = "sha256:840793c68105fe031f34d6a086eaea153a0cd5c491cde82a74b420edd0a2b909"},
    {file = "cffi-1.14.4-cp39-cp39-manylinux1_i686.whl", hash = "sha256:b18e0a9ef57d2b41f5c68beefa32317d286c3d6ac0484efd10d6e07491bb95dd"},
    {file = "cffi-1.14.4-cp39-cp39-manylinux1_x86_64.whl", hash = "sha256:045d792900a75e8b1e1b0ab6787dd733a8190ffcf80e8c8ceb2fb10a29ff238a"},
    {file = "cffi-1.14.4-cp39-cp39-win32.whl", hash = "sha256:ba4e9e0ae13fc41c6b23299545e5ef73055213e466bd107953e4a013a5ddd7e3"},
    {file = "cffi-1.14.4-cp39-cp39-win_amd64.whl", hash = "sha256:f032b34669220030f905152045dfa27741ce1a6db3324a5bc0b96b6c7420c87b"},
    {file = "cffi-1.14.4.tar.gz", hash = "sha256:1a465cbe98a7fd391d47dce4b8f7e5b921e6cd805ef421d04f5f66ba8f06086c"},
]
cfgv = [
    {file = "cfgv-3.2.0-py2.py3-none-any.whl", hash = "sha256:32e43d604bbe7896fe7c248a9c2276447dbef840feb28fe20494f62af110211d"},
    {file = "cfgv-3.2.0.tar.gz", hash = "sha256:cf22deb93d4bcf92f345a5c3cd39d3d41d6340adc60c78bbbd6588c384fda6a1"},
]
chardet = [
    {file = "chardet-4.0.0-py2.py3-none-any.whl", hash = "sha256:f864054d66fd9118f2e67044ac8981a54775ec5b67aed0441892edb553d21da5"},
    {file = "chardet-4.0.0.tar.gz", hash = "sha256:0d6f53a15db4120f2b08c94f11e7d93d2c911ee118b6b30a04ec3ee8310179fa"},
]
click = [
    {file = "click-7.1.2-py2.py3-none-any.whl", hash = "sha256:dacca89f4bfadd5de3d7489b7c8a566eee0d3676333fbb50030263894c38c0dc"},
    {file = "click-7.1.2.tar.gz", hash = "sha256:d2b5255c7c6349bc1bd1e59e08cd12acbbd63ce649f2588755783aa94dfb6b1a"},
]
cloudpickle = [
    {file = "cloudpickle-1.6.0-py3-none-any.whl", hash = "sha256:3a32d0eb0bc6f4d0c57fbc4f3e3780f7a81e6fee0fa935072884d58ae8e1cc7c"},
    {file = "cloudpickle-1.6.0.tar.gz", hash = "sha256:9bc994f9e9447593bd0a45371f0e7ac7333710fcf64a4eb9834bf149f4ef2f32"},
]
colorama = [
    {file = "colorama-0.4.4-py2.py3-none-any.whl", hash = "sha256:9f47eda37229f68eee03b24b9748937c7dc3868f906e8ba69fbcbdd3bc5dc3e2"},
    {file = "colorama-0.4.4.tar.gz", hash = "sha256:5941b2b48a20143d2267e95b1c2a7603ce057ee39fd88e7329b0c292aa16869b"},
]
colorful = [
    {file = "colorful-0.5.4-py2.py3-none-any.whl", hash = "sha256:8d264b52a39aae4c0ba3e2a46afbaec81b0559a99be0d2cfe2aba4cf94531348"},
    {file = "colorful-0.5.4.tar.gz", hash = "sha256:86848ad4e2eda60cd2519d8698945d22f6f6551e23e95f3f14dfbb60997807ea"},
]
coverage = [
    {file = "coverage-5.3.1-cp27-cp27m-macosx_10_9_x86_64.whl", hash = "sha256:fabeeb121735d47d8eab8671b6b031ce08514c86b7ad8f7d5490a7b6dcd6267d"},
    {file = "coverage-5.3.1-cp27-cp27m-manylinux1_i686.whl", hash = "sha256:7e4d159021c2029b958b2363abec4a11db0ce8cd43abb0d9ce44284cb97217e7"},
    {file = "coverage-5.3.1-cp27-cp27m-manylinux1_x86_64.whl", hash = "sha256:378ac77af41350a8c6b8801a66021b52da8a05fd77e578b7380e876c0ce4f528"},
    {file = "coverage-5.3.1-cp27-cp27m-manylinux2010_i686.whl", hash = "sha256:e448f56cfeae7b1b3b5bcd99bb377cde7c4eb1970a525c770720a352bc4c8044"},
    {file = "coverage-5.3.1-cp27-cp27m-manylinux2010_x86_64.whl", hash = "sha256:cc44e3545d908ecf3e5773266c487ad1877be718d9dc65fc7eb6e7d14960985b"},
    {file = "coverage-5.3.1-cp27-cp27m-win32.whl", hash = "sha256:08b3ba72bd981531fd557f67beee376d6700fba183b167857038997ba30dd297"},
    {file = "coverage-5.3.1-cp27-cp27m-win_amd64.whl", hash = "sha256:8dacc4073c359f40fcf73aede8428c35f84639baad7e1b46fce5ab7a8a7be4bb"},
    {file = "coverage-5.3.1-cp27-cp27mu-manylinux1_i686.whl", hash = "sha256:ee2f1d1c223c3d2c24e3afbb2dd38be3f03b1a8d6a83ee3d9eb8c36a52bee899"},
    {file = "coverage-5.3.1-cp27-cp27mu-manylinux1_x86_64.whl", hash = "sha256:9a9d4ff06804920388aab69c5ea8a77525cf165356db70131616acd269e19b36"},
    {file = "coverage-5.3.1-cp27-cp27mu-manylinux2010_i686.whl", hash = "sha256:782a5c7df9f91979a7a21792e09b34a658058896628217ae6362088b123c8500"},
    {file = "coverage-5.3.1-cp27-cp27mu-manylinux2010_x86_64.whl", hash = "sha256:fda29412a66099af6d6de0baa6bd7c52674de177ec2ad2630ca264142d69c6c7"},
    {file = "coverage-5.3.1-cp35-cp35m-macosx_10_9_x86_64.whl", hash = "sha256:f2c6888eada180814b8583c3e793f3f343a692fc802546eed45f40a001b1169f"},
    {file = "coverage-5.3.1-cp35-cp35m-manylinux1_i686.whl", hash = "sha256:8f33d1156241c43755137288dea619105477961cfa7e47f48dbf96bc2c30720b"},
    {file = "coverage-5.3.1-cp35-cp35m-manylinux1_x86_64.whl", hash = "sha256:b239711e774c8eb910e9b1ac719f02f5ae4bf35fa0420f438cdc3a7e4e7dd6ec"},
    {file = "coverage-5.3.1-cp35-cp35m-manylinux2010_i686.whl", hash = "sha256:f54de00baf200b4539a5a092a759f000b5f45fd226d6d25a76b0dff71177a714"},
    {file = "coverage-5.3.1-cp35-cp35m-manylinux2010_x86_64.whl", hash = "sha256:be0416074d7f253865bb67630cf7210cbc14eb05f4099cc0f82430135aaa7a3b"},
    {file = "coverage-5.3.1-cp35-cp35m-win32.whl", hash = "sha256:c46643970dff9f5c976c6512fd35768c4a3819f01f61169d8cdac3f9290903b7"},
    {file = "coverage-5.3.1-cp35-cp35m-win_amd64.whl", hash = "sha256:9a4f66259bdd6964d8cf26142733c81fb562252db74ea367d9beb4f815478e72"},
    {file = "coverage-5.3.1-cp36-cp36m-macosx_10_9_x86_64.whl", hash = "sha256:c6e5174f8ca585755988bc278c8bb5d02d9dc2e971591ef4a1baabdf2d99589b"},
    {file = "coverage-5.3.1-cp36-cp36m-manylinux1_i686.whl", hash = "sha256:3911c2ef96e5ddc748a3c8b4702c61986628bb719b8378bf1e4a6184bbd48fe4"},
    {file = "coverage-5.3.1-cp36-cp36m-manylinux1_x86_64.whl", hash = "sha256:c5ec71fd4a43b6d84ddb88c1df94572479d9a26ef3f150cef3dacefecf888105"},
    {file = "coverage-5.3.1-cp36-cp36m-manylinux2010_i686.whl", hash = "sha256:f51dbba78d68a44e99d484ca8c8f604f17e957c1ca09c3ebc2c7e3bbd9ba0448"},
    {file = "coverage-5.3.1-cp36-cp36m-manylinux2010_x86_64.whl", hash = "sha256:a2070c5affdb3a5e751f24208c5c4f3d5f008fa04d28731416e023c93b275277"},
    {file = "coverage-5.3.1-cp36-cp36m-win32.whl", hash = "sha256:535dc1e6e68fad5355f9984d5637c33badbdc987b0c0d303ee95a6c979c9516f"},
    {file = "coverage-5.3.1-cp36-cp36m-win_amd64.whl", hash = "sha256:a4857f7e2bc6921dbd487c5c88b84f5633de3e7d416c4dc0bb70256775551a6c"},
    {file = "coverage-5.3.1-cp37-cp37m-macosx_10_9_x86_64.whl", hash = "sha256:fac3c432851038b3e6afe086f777732bcf7f6ebbfd90951fa04ee53db6d0bcdd"},
    {file = "coverage-5.3.1-cp37-cp37m-manylinux1_i686.whl", hash = "sha256:cd556c79ad665faeae28020a0ab3bda6cd47d94bec48e36970719b0b86e4dcf4"},
    {file = "coverage-5.3.1-cp37-cp37m-manylinux1_x86_64.whl", hash = "sha256:a66ca3bdf21c653e47f726ca57f46ba7fc1f260ad99ba783acc3e58e3ebdb9ff"},
    {file = "coverage-5.3.1-cp37-cp37m-manylinux2010_i686.whl", hash = "sha256:ab110c48bc3d97b4d19af41865e14531f300b482da21783fdaacd159251890e8"},
    {file = "coverage-5.3.1-cp37-cp37m-manylinux2010_x86_64.whl", hash = "sha256:e52d3d95df81c8f6b2a1685aabffadf2d2d9ad97203a40f8d61e51b70f191e4e"},
    {file = "coverage-5.3.1-cp37-cp37m-win32.whl", hash = "sha256:fa10fee7e32213f5c7b0d6428ea92e3a3fdd6d725590238a3f92c0de1c78b9d2"},
    {file = "coverage-5.3.1-cp37-cp37m-win_amd64.whl", hash = "sha256:ce6f3a147b4b1a8b09aae48517ae91139b1b010c5f36423fa2b866a8b23df879"},
    {file = "coverage-5.3.1-cp38-cp38-macosx_10_9_x86_64.whl", hash = "sha256:93a280c9eb736a0dcca19296f3c30c720cb41a71b1f9e617f341f0a8e791a69b"},
    {file = "coverage-5.3.1-cp38-cp38-manylinux1_i686.whl", hash = "sha256:3102bb2c206700a7d28181dbe04d66b30780cde1d1c02c5f3c165cf3d2489497"},
    {file = "coverage-5.3.1-cp38-cp38-manylinux1_x86_64.whl", hash = "sha256:8ffd4b204d7de77b5dd558cdff986a8274796a1e57813ed005b33fd97e29f059"},
    {file = "coverage-5.3.1-cp38-cp38-manylinux2010_i686.whl", hash = "sha256:a607ae05b6c96057ba86c811d9c43423f35e03874ffb03fbdcd45e0637e8b631"},
    {file = "coverage-5.3.1-cp38-cp38-manylinux2010_x86_64.whl", hash = "sha256:3a3c3f8863255f3c31db3889f8055989527173ef6192a283eb6f4db3c579d830"},
    {file = "coverage-5.3.1-cp38-cp38-win32.whl", hash = "sha256:ff1330e8bc996570221b450e2d539134baa9465f5cb98aff0e0f73f34172e0ae"},
    {file = "coverage-5.3.1-cp38-cp38-win_amd64.whl", hash = "sha256:3498b27d8236057def41de3585f317abae235dd3a11d33e01736ffedb2ef8606"},
    {file = "coverage-5.3.1-cp39-cp39-macosx_10_9_x86_64.whl", hash = "sha256:ceb499d2b3d1d7b7ba23abe8bf26df5f06ba8c71127f188333dddcf356b4b63f"},
    {file = "coverage-5.3.1-cp39-cp39-manylinux1_i686.whl", hash = "sha256:3b14b1da110ea50c8bcbadc3b82c3933974dbeea1832e814aab93ca1163cd4c1"},
    {file = "coverage-5.3.1-cp39-cp39-manylinux1_x86_64.whl", hash = "sha256:76b2775dda7e78680d688daabcb485dc87cf5e3184a0b3e012e1d40e38527cc8"},
    {file = "coverage-5.3.1-cp39-cp39-manylinux2010_i686.whl", hash = "sha256:cef06fb382557f66d81d804230c11ab292d94b840b3cb7bf4450778377b592f4"},
    {file = "coverage-5.3.1-cp39-cp39-manylinux2010_x86_64.whl", hash = "sha256:6f61319e33222591f885c598e3e24f6a4be3533c1d70c19e0dc59e83a71ce27d"},
    {file = "coverage-5.3.1-cp39-cp39-win32.whl", hash = "sha256:cc6f8246e74dd210d7e2b56c76ceaba1cc52b025cd75dbe96eb48791e0250e98"},
    {file = "coverage-5.3.1-cp39-cp39-win_amd64.whl", hash = "sha256:2757fa64e11ec12220968f65d086b7a29b6583d16e9a544c889b22ba98555ef1"},
    {file = "coverage-5.3.1-pp36-none-any.whl", hash = "sha256:723d22d324e7997a651478e9c5a3120a0ecbc9a7e94071f7e1954562a8806cf3"},
    {file = "coverage-5.3.1-pp37-none-any.whl", hash = "sha256:c89b558f8a9a5a6f2cfc923c304d49f0ce629c3bd85cb442ca258ec20366394c"},
    {file = "coverage-5.3.1.tar.gz", hash = "sha256:38f16b1317b8dd82df67ed5daa5f5e7c959e46579840d77a67a4ceb9cef0a50b"},
]
cycler = [
    {file = "cycler-0.10.0-py2.py3-none-any.whl", hash = "sha256:1d8a5ae1ff6c5cf9b93e8811e581232ad8920aeec647c37316ceac982b08cb2d"},
    {file = "cycler-0.10.0.tar.gz", hash = "sha256:cd7b2d1018258d7247a71425e9f26463dfb444d411c39569972f4ce586b0c9d8"},
]
decorator = [
    {file = "decorator-4.4.2-py2.py3-none-any.whl", hash = "sha256:41fa54c2a0cc4ba648be4fd43cff00aedf5b9465c9bf18d64325bc225f08f760"},
    {file = "decorator-4.4.2.tar.gz", hash = "sha256:e3a62f0520172440ca0dcc823749319382e377f37f140a0b99ef45fecb84bfe7"},
]
defusedxml = [
    {file = "defusedxml-0.6.0-py2.py3-none-any.whl", hash = "sha256:6687150770438374ab581bb7a1b327a847dd9c5749e396102de3fad4e8a3ef93"},
    {file = "defusedxml-0.6.0.tar.gz", hash = "sha256:f684034d135af4c6cbb949b8a4d2ed61634515257a67299e5f940fbaa34377f5"},
]
distlib = [
    {file = "distlib-0.3.1-py2.py3-none-any.whl", hash = "sha256:8c09de2c67b3e7deef7184574fc060ab8a793e7adbb183d942c389c8b13c52fb"},
    {file = "distlib-0.3.1.zip", hash = "sha256:edf6116872c863e1aa9d5bb7cb5e05a022c519a4594dc703843343a9ddd9bff1"},
]
docutils = [
    {file = "docutils-0.16-py2.py3-none-any.whl", hash = "sha256:0c5b78adfbf7762415433f5515cd5c9e762339e23369dbe8000d84a4bf4ab3af"},
    {file = "docutils-0.16.tar.gz", hash = "sha256:c2de3a60e9e7d07be26b7f2b00ca0309c207e06c100f9cc2a94931fc75a478fc"},
]
entrypoints = [
    {file = "entrypoints-0.3-py2.py3-none-any.whl", hash = "sha256:589f874b313739ad35be6e0cd7efde2a4e9b6fea91edcc34e58ecbb8dbe56d19"},
    {file = "entrypoints-0.3.tar.gz", hash = "sha256:c70dd71abe5a8c85e55e12c19bd91ccfeec11a6e99044204511f9ed547d48451"},
]
filelock = [
    {file = "filelock-3.0.12-py3-none-any.whl", hash = "sha256:929b7d63ec5b7d6b71b0fa5ac14e030b3f70b75747cef1b10da9b879fef15836"},
    {file = "filelock-3.0.12.tar.gz", hash = "sha256:18d82244ee114f543149c66a6e0c14e9c4f8a1044b5cdaadd0f82159d6a6ff59"},
]
fsspec = [
    {file = "fsspec-0.8.5-py3-none-any.whl", hash = "sha256:5629dc945800873cb2092df806c854e74c2799f4854247bce37ca7171000a7ec"},
    {file = "fsspec-0.8.5.tar.gz", hash = "sha256:890c6ce9325030f03bd2eae81389ddcbcee53bdd475334ca064595e1e45f92a6"},
]
future = [
    {file = "future-0.18.2.tar.gz", hash = "sha256:b1bead90b70cf6ec3f0710ae53a525360fa360d306a86583adc6bf83a4db537d"},
]
git-lfs = [
    {file = "git-lfs-1.6.tar.gz", hash = "sha256:93a5e8a2bf71d66a9a5bae0d28c8137dd40c108dc3e1031fa6d30511794fae3a"},
    {file = "git_lfs-1.6-py2.py3-none-any.whl", hash = "sha256:2fecacaefc93ab278933b7755d4a48972f0deca7f9ff27439594ad835decf8ed"},
]
google-api-core = [
    {file = "google-api-core-1.25.0.tar.gz", hash = "sha256:d967beae8d8acdb88fb2f6f769e2ee0ee813042576a08891bded3b8e234150ae"},
    {file = "google_api_core-1.25.0-py2.py3-none-any.whl", hash = "sha256:4656345cba9627ab1290eab51300a6397cc50370d99366133df1ae64b744e1eb"},
]
google-auth = [
    {file = "google-auth-1.24.0.tar.gz", hash = "sha256:0b0e026b412a0ad096e753907559e4bdb180d9ba9f68dd9036164db4fdc4ad2e"},
    {file = "google_auth-1.24.0-py2.py3-none-any.whl", hash = "sha256:ce752cc51c31f479dbf9928435ef4b07514b20261b021c7383bee4bda646acb8"},
]
google-auth-oauthlib = [
    {file = "google-auth-oauthlib-0.4.2.tar.gz", hash = "sha256:65b65bc39ad8cab15039b35e5898455d3d66296d0584d96fe0e79d67d04c51d9"},
    {file = "google_auth_oauthlib-0.4.2-py2.py3-none-any.whl", hash = "sha256:d4d98c831ea21d574699978827490a41b94f05d565c617fe1b420e88f1fc8d8d"},
]
googleapis-common-protos = [
    {file = "googleapis-common-protos-1.52.0.tar.gz", hash = "sha256:560716c807117394da12cecb0a54da5a451b5cf9866f1d37e9a5e2329a665351"},
    {file = "googleapis_common_protos-1.52.0-py2.py3-none-any.whl", hash = "sha256:c8961760f5aad9a711d37b675be103e0cc4e9a39327e0d6d857872f698403e24"},
]
gpustat = [
    {file = "gpustat-0.6.0.tar.gz", hash = "sha256:f69135080b2668b662822633312c2180002c10111597af9631bb02e042755b6c"},
]
grpcio = [
    {file = "grpcio-1.34.1-cp27-cp27m-macosx_10_10_x86_64.whl", hash = "sha256:5c4402fd8ce28e2847112105591139dc121c8980770f683eb781be1568a64097"},
    {file = "grpcio-1.34.1-cp27-cp27m-manylinux2010_i686.whl", hash = "sha256:c6f756c11144c7ecb51b87f0d60a4b72e05635b9f24ddfa004286ab0c8527fa0"},
    {file = "grpcio-1.34.1-cp27-cp27m-manylinux2010_x86_64.whl", hash = "sha256:ec6d1b3daed886a73e40b4dc553474ef415acc111e913d7324cc2c6b0ba9efe0"},
    {file = "grpcio-1.34.1-cp27-cp27m-win32.whl", hash = "sha256:d757bc8bb12f07014dde55a04b5261c94828b605cf0726d02d491c3dc71aa6bb"},
    {file = "grpcio-1.34.1-cp27-cp27m-win_amd64.whl", hash = "sha256:f74cb93cd090b07528cf586a18628370e5780c08e0239f4af796f60a5e773568"},
    {file = "grpcio-1.34.1-cp27-cp27mu-linux_armv7l.whl", hash = "sha256:c4355fa382dfc71c130dc3eccd8ae606a13e1729be2a77b6c44cd5a130d0c616"},
    {file = "grpcio-1.34.1-cp27-cp27mu-manylinux2010_i686.whl", hash = "sha256:f1a8048428a7a1e5b12322b3ee44ee0bb8e1bea1d67f08fa1813c455f3ef638c"},
    {file = "grpcio-1.34.1-cp27-cp27mu-manylinux2010_x86_64.whl", hash = "sha256:0bd906496b9dd3751b9e5cacc7ceb25a57c16ce2aa67315b85ee86a4ba7246f1"},
    {file = "grpcio-1.34.1-cp35-cp35m-linux_armv7l.whl", hash = "sha256:5e488a40ebeb883117aa0dba2cea410ef2ab545a2403b2ac9101e62d42808c71"},
    {file = "grpcio-1.34.1-cp35-cp35m-macosx_10_10_intel.whl", hash = "sha256:98c06f0f7feeca736cc98f3f46b9b74c5f5fdc5febfc7d72728d1895c57be87f"},
    {file = "grpcio-1.34.1-cp35-cp35m-manylinux2010_i686.whl", hash = "sha256:90a4799c15b8b5aa587f65650a0cea28ea88bcd2c5fdf4f1adb2b8b7b4e77a5e"},
    {file = "grpcio-1.34.1-cp35-cp35m-manylinux2010_x86_64.whl", hash = "sha256:121af89d0b9ba1d47c738242783675009dd4e9067359481e4b743eb9e5886682"},
    {file = "grpcio-1.34.1-cp35-cp35m-manylinux2014_i686.whl", hash = "sha256:1be193803c706f78d0df12c817eaf2415fb4d39472fa00d860700e6c7a99f8f7"},
    {file = "grpcio-1.34.1-cp35-cp35m-manylinux2014_x86_64.whl", hash = "sha256:9e465a1d594a9a5f4252c4abbb93909c42768bee5fbfcd18098d60bf06a35573"},
    {file = "grpcio-1.34.1-cp35-cp35m-win32.whl", hash = "sha256:8b16d14160b7fd8bc43600be70e0da677d17dd8aafb5a258bbda996fe410320e"},
    {file = "grpcio-1.34.1-cp35-cp35m-win_amd64.whl", hash = "sha256:8a543209ab606dd55c58dc218be8e8619214607f03717dded78c7d27f1d05ba5"},
    {file = "grpcio-1.34.1-cp36-cp36m-linux_armv7l.whl", hash = "sha256:f74f270550df347a18f839331f84838b938c8923a9e13a6fa7cc69c79087a686"},
    {file = "grpcio-1.34.1-cp36-cp36m-macosx_10_10_x86_64.whl", hash = "sha256:163a2cf7f4df3ff0a04f49e634526e3d88f02393a7ebf8f34a2134c88b06322e"},
    {file = "grpcio-1.34.1-cp36-cp36m-manylinux2010_i686.whl", hash = "sha256:11735ac4efd53691afeb36d006e20db9b7d4b6f3356c751f32d5747aee38fa4c"},
    {file = "grpcio-1.34.1-cp36-cp36m-manylinux2010_x86_64.whl", hash = "sha256:79bda20756e2fc7236b94468ffcce4b516953f946a80b7ea883f89d9e9b25a41"},
    {file = "grpcio-1.34.1-cp36-cp36m-manylinux2014_i686.whl", hash = "sha256:1857f88b351e2382aa57ed892960361a8b71acca4aa1b90998007b4177f15114"},
    {file = "grpcio-1.34.1-cp36-cp36m-manylinux2014_x86_64.whl", hash = "sha256:6f81fbf9f830e20aee93480305877f73f15bfa58fa87433eb331696be47ae7ba"},
    {file = "grpcio-1.34.1-cp36-cp36m-win32.whl", hash = "sha256:ff8aef869c2e9de65c3a693406f7d1200d87e6d541d096eae69f98e7f301fa60"},
    {file = "grpcio-1.34.1-cp36-cp36m-win_amd64.whl", hash = "sha256:ece7459c182e00ca90b2e5823940a552651b5eb3acdeee9350377ddb44d9c412"},
    {file = "grpcio-1.34.1-cp37-cp37m-macosx_10_10_x86_64.whl", hash = "sha256:7924ef3a898f6ff985540ee5d8c7554f0c925dc7668c3d63461600ea50b39658"},
    {file = "grpcio-1.34.1-cp37-cp37m-manylinux2010_i686.whl", hash = "sha256:b5e96ca83d5c34c9b60d8951e52492b0d9d072c3fe38a1c19765932e121036ce"},
    {file = "grpcio-1.34.1-cp37-cp37m-manylinux2010_x86_64.whl", hash = "sha256:fe9360347a3f4f2ec6923d8afb03a9194f3f14e054cb09e75e8346af9c0aa9f6"},
    {file = "grpcio-1.34.1-cp37-cp37m-manylinux2014_i686.whl", hash = "sha256:cadc09c9bd24ecf3ba7ae55b5a741f7de694a8843e97e82a7c3fa2e6e81e0f9a"},
    {file = "grpcio-1.34.1-cp37-cp37m-manylinux2014_x86_64.whl", hash = "sha256:5971e6dfcfa0ebeb0df2d15383e1b53fa36208198c8aff9a4eed5ece2a6d4571"},
    {file = "grpcio-1.34.1-cp37-cp37m-win32.whl", hash = "sha256:a181092b534e996e36d0c0216d81280d4942322170c823b2fb84ec4597dc0bd5"},
    {file = "grpcio-1.34.1-cp37-cp37m-win_amd64.whl", hash = "sha256:2b97cdd4582445ad7bd441f5f3c57d838bcdc518a05713dab0c7f4b945afb39e"},
    {file = "grpcio-1.34.1-cp38-cp38-macosx_10_10_x86_64.whl", hash = "sha256:ff760c5ce73c177851864e8caaf75467eaf06c1b6857b21e1789658375e720fb"},
    {file = "grpcio-1.34.1-cp38-cp38-manylinux2010_i686.whl", hash = "sha256:fd58ea88dd5439e03c6587f0b672db1627ec8ed47be312c74632650dfed33c2e"},
    {file = "grpcio-1.34.1-cp38-cp38-manylinux2010_x86_64.whl", hash = "sha256:f6fee4445cffb45593b4c1d9bb0bc7922e77ec846a1237e2e744b1223d69c863"},
    {file = "grpcio-1.34.1-cp38-cp38-manylinux2014_i686.whl", hash = "sha256:cd4da71e105088b1a7e629d1b033f16d87dec08524d0e4f5d77982af6fe1b6c2"},
    {file = "grpcio-1.34.1-cp38-cp38-manylinux2014_x86_64.whl", hash = "sha256:9d43849d8925ec24bf121bccd941a13d4e8c2cffdfa769a04a6d4ed38c6b88a2"},
    {file = "grpcio-1.34.1-cp38-cp38-win32.whl", hash = "sha256:696f0de4d47f738063432bbbcecd07f78256864f0839e41369458421f539f00a"},
    {file = "grpcio-1.34.1-cp38-cp38-win_amd64.whl", hash = "sha256:8fff784ec5d12252a7cc0ab6f1a3206861b94e45ee0ebeba2439bd10a6db2f1a"},
    {file = "grpcio-1.34.1-cp39-cp39-macosx_10_10_x86_64.whl", hash = "sha256:ed8ac4f76cbbef5dc54594cb7bf6fbb985f5be66abcb1f9da8142500e4d76492"},
    {file = "grpcio-1.34.1-cp39-cp39-manylinux2010_i686.whl", hash = "sha256:8dad4184e4669672e126de26776eba8e3db4914660b4a0a6c7edbdbcf3e2f05f"},
    {file = "grpcio-1.34.1-cp39-cp39-manylinux2010_x86_64.whl", hash = "sha256:011e9b5e47cb9d2a808e8c2dd5ae86df085d5879d9e8095a24631a32c577f231"},
    {file = "grpcio-1.34.1-cp39-cp39-manylinux2014_i686.whl", hash = "sha256:49ffc5bb78b201db24d8d1644193beb50a896c3cb35b259b4fb9c44dba18585f"},
    {file = "grpcio-1.34.1-cp39-cp39-manylinux2014_x86_64.whl", hash = "sha256:cfe0e015cb8db5a27a92621fdd9dc8e69b2f7130db326601802e6ff36626deff"},
    {file = "grpcio-1.34.1-cp39-cp39-win32.whl", hash = "sha256:809732f300fa8093b40f843c36f6f78423ffb40493098185bc4a96bd67126db5"},
    {file = "grpcio-1.34.1-cp39-cp39-win_amd64.whl", hash = "sha256:96dc85c059f15390beb7ac6bf075d1e4cf72e8f5c9b6c37ea179b7cc579816fd"},
    {file = "grpcio-1.34.1.tar.gz", hash = "sha256:1c746a3cd8a830d8d916a9d0476a786aaa98c5cc2a096344af2be955e439f8ac"},
]
hiredis = [
    {file = "hiredis-1.1.0-cp27-cp27m-macosx_10_6_intel.whl", hash = "sha256:289b31885b4996ce04cadfd5fc03d034dce8e2a8234479f7c9e23b9e245db06b"},
    {file = "hiredis-1.1.0-cp27-cp27m-manylinux1_i686.whl", hash = "sha256:7b0f63f10a166583ab744a58baad04e0f52cfea1ac27bfa1b0c21a48d1003c23"},
    {file = "hiredis-1.1.0-cp27-cp27m-manylinux1_x86_64.whl", hash = "sha256:6996883a8a6ff9117cbb3d6f5b0dcbbae6fb9e31e1a3e4e2f95e0214d9a1c655"},
    {file = "hiredis-1.1.0-cp27-cp27m-manylinux2010_i686.whl", hash = "sha256:b33aea449e7f46738811fbc6f0b3177c6777a572207412bbbf6f525ffed001ae"},
    {file = "hiredis-1.1.0-cp27-cp27m-manylinux2010_x86_64.whl", hash = "sha256:8daecd778c1da45b8bd54fd41ffcd471a86beed3d8e57a43acf7a8d63bba4058"},
    {file = "hiredis-1.1.0-cp27-cp27m-win32.whl", hash = "sha256:e82d6b930e02e80e5109b678c663a9ed210680ded81c1abaf54635d88d1da298"},
    {file = "hiredis-1.1.0-cp27-cp27m-win_amd64.whl", hash = "sha256:d2c0caffa47606d6d7c8af94ba42547bd2a441f06c74fd90a1ffe328524a6c64"},
    {file = "hiredis-1.1.0-cp27-cp27mu-manylinux1_i686.whl", hash = "sha256:47bcf3c5e6c1e87ceb86cdda2ee983fa0fe56a999e6185099b3c93a223f2fa9b"},
    {file = "hiredis-1.1.0-cp27-cp27mu-manylinux1_x86_64.whl", hash = "sha256:dcb2db95e629962db5a355047fb8aefb012df6c8ae608930d391619dbd96fd86"},
    {file = "hiredis-1.1.0-cp27-cp27mu-manylinux2010_i686.whl", hash = "sha256:7332d5c3e35154cd234fd79573736ddcf7a0ade7a986db35b6196b9171493e75"},
    {file = "hiredis-1.1.0-cp27-cp27mu-manylinux2010_x86_64.whl", hash = "sha256:6c96f64a54f030366657a54bb90b3093afc9c16c8e0dfa29fc0d6dbe169103a5"},
    {file = "hiredis-1.1.0-cp35-cp35m-macosx_10_6_intel.whl", hash = "sha256:b44f9421c4505c548435244d74037618f452844c5d3c67719d8a55e2613549da"},
    {file = "hiredis-1.1.0-cp35-cp35m-manylinux1_i686.whl", hash = "sha256:abfb15a6a7822f0fae681785cb38860e7a2cb1616a708d53df557b3d76c5bfd4"},
    {file = "hiredis-1.1.0-cp35-cp35m-manylinux1_x86_64.whl", hash = "sha256:89ebf69cb19a33d625db72d2ac589d26e936b8f7628531269accf4a3196e7872"},
    {file = "hiredis-1.1.0-cp35-cp35m-manylinux2010_i686.whl", hash = "sha256:5b1451727f02e7acbdf6aae4e06d75f66ee82966ff9114550381c3271a90f56c"},
    {file = "hiredis-1.1.0-cp35-cp35m-manylinux2010_x86_64.whl", hash = "sha256:7885b6f32c4a898e825bb7f56f36a02781ac4a951c63e4169f0afcf9c8c30dfb"},
    {file = "hiredis-1.1.0-cp35-cp35m-win32.whl", hash = "sha256:a04901757cb0fb0f5602ac11dda48f5510f94372144d06c2563ba56c480b467c"},
    {file = "hiredis-1.1.0-cp35-cp35m-win_amd64.whl", hash = "sha256:3bb9b63d319402cead8bbd9dd55dca3b667d2997e9a0d8a1f9b6cc274db4baee"},
    {file = "hiredis-1.1.0-cp36-cp36m-macosx_10_6_intel.whl", hash = "sha256:e0eeb9c112fec2031927a1745788a181d0eecbacbed941fc5c4f7bc3f7b273bf"},
    {file = "hiredis-1.1.0-cp36-cp36m-manylinux1_i686.whl", hash = "sha256:18402d9e54fb278cb9a8c638df6f1550aca36a009d47ecf5aa263a38600f35b0"},
    {file = "hiredis-1.1.0-cp36-cp36m-manylinux1_x86_64.whl", hash = "sha256:cdfd501c7ac5b198c15df800a3a34c38345f5182e5f80770caf362bccca65628"},
    {file = "hiredis-1.1.0-cp36-cp36m-manylinux2010_i686.whl", hash = "sha256:43b8ed3dbfd9171e44c554cb4acf4ee4505caa84c5e341858b50ea27dd2b6e12"},
    {file = "hiredis-1.1.0-cp36-cp36m-manylinux2010_x86_64.whl", hash = "sha256:c2851deeabd96d3f6283e9c6b26e0bfed4de2dc6fb15edf913e78b79fc5909ed"},
    {file = "hiredis-1.1.0-cp36-cp36m-win32.whl", hash = "sha256:955ba8ea73cf3ed8bd2f963b4cb9f8f0dcb27becd2f4b3dd536fd24c45533454"},
    {file = "hiredis-1.1.0-cp36-cp36m-win_amd64.whl", hash = "sha256:5263db1e2e1e8ae30500cdd75a979ff99dcc184201e6b4b820d0de74834d2323"},
    {file = "hiredis-1.1.0-cp37-cp37m-macosx_10_6_intel.whl", hash = "sha256:e154891263306200260d7f3051982774d7b9ef35af3509d5adbbe539afd2610c"},
    {file = "hiredis-1.1.0-cp37-cp37m-manylinux1_i686.whl", hash = "sha256:964f18a59f5a64c0170f684c417f4fe3e695a536612e13074c4dd5d1c6d7c882"},
    {file = "hiredis-1.1.0-cp37-cp37m-manylinux1_x86_64.whl", hash = "sha256:23344e3c2177baf6975fbfa361ed92eb7d36d08f454636e5054b3faa7c2aff8a"},
    {file = "hiredis-1.1.0-cp37-cp37m-manylinux2010_i686.whl", hash = "sha256:b27f082f47d23cffc4cf1388b84fdc45c4ef6015f906cd7e0d988d9e35d36349"},
    {file = "hiredis-1.1.0-cp37-cp37m-manylinux2010_x86_64.whl", hash = "sha256:aa0af2deb166a5e26e0d554b824605e660039b161e37ed4f01b8d04beec184f3"},
    {file = "hiredis-1.1.0-cp37-cp37m-win32.whl", hash = "sha256:819f95d4eba3f9e484dd115ab7ab72845cf766b84286a00d4ecf76d33f1edca1"},
    {file = "hiredis-1.1.0-cp37-cp37m-win_amd64.whl", hash = "sha256:2c1c570ae7bf1bab304f29427e2475fe1856814312c4a1cf1cd0ee133f07a3c6"},
    {file = "hiredis-1.1.0-cp38-cp38-macosx_10_9_x86_64.whl", hash = "sha256:9e9c9078a7ce07e6fce366bd818be89365a35d2e4b163268f0ca9ba7e13bb2f6"},
    {file = "hiredis-1.1.0-cp38-cp38-manylinux1_i686.whl", hash = "sha256:2c227c0ed371771ffda256034427320870e8ea2e4fd0c0a618c766e7c49aad73"},
    {file = "hiredis-1.1.0-cp38-cp38-manylinux1_x86_64.whl", hash = "sha256:0a909bf501459062aa1552be1461456518f367379fdc9fdb1f2ca5e4a1fdd7c0"},
    {file = "hiredis-1.1.0-cp38-cp38-manylinux2010_i686.whl", hash = "sha256:1e4cbbc3858ec7e680006e5ca590d89a5e083235988f26a004acf7244389ac01"},
    {file = "hiredis-1.1.0-cp38-cp38-manylinux2010_x86_64.whl", hash = "sha256:a7bf1492429f18d205f3a818da3ff1f242f60aa59006e53dee00b4ef592a3363"},
    {file = "hiredis-1.1.0-cp38-cp38-win32.whl", hash = "sha256:bcc371151d1512201d0214c36c0c150b1dc64f19c2b1a8c9cb1d7c7c15ebd93f"},
    {file = "hiredis-1.1.0-cp38-cp38-win_amd64.whl", hash = "sha256:e64be68255234bb489a574c4f2f8df7029c98c81ec4d160d6cd836e7f0679390"},
    {file = "hiredis-1.1.0-pp27-pypy_73-manylinux1_x86_64.whl", hash = "sha256:8968eeaa4d37a38f8ca1f9dbe53526b69628edc9c42229a5b2f56d98bb828c1f"},
    {file = "hiredis-1.1.0-pp27-pypy_73-manylinux2010_x86_64.whl", hash = "sha256:b253fe4df2afea4dfa6b1fa8c5fef212aff8bcaaeb4207e81eed05cb5e4a7919"},
    {file = "hiredis-1.1.0-pp27-pypy_73-win32.whl", hash = "sha256:969843fbdfbf56cdb71da6f0bdf50f9985b8b8aeb630102945306cf10a9c6af2"},
    {file = "hiredis-1.1.0-pp36-pypy36_pp73-manylinux1_x86_64.whl", hash = "sha256:e2e023a42dcbab8ed31f97c2bcdb980b7fbe0ada34037d87ba9d799664b58ded"},
    {file = "hiredis-1.1.0-pp36-pypy36_pp73-manylinux2010_x86_64.whl", hash = "sha256:06a039208f83744a702279b894c8cf24c14fd63c59cd917dcde168b79eef0680"},
    {file = "hiredis-1.1.0-pp36-pypy36_pp73-win32.whl", hash = "sha256:3ef2183de67b59930d2db8b8e8d4d58e00a50fcc5e92f4f678f6eed7a1c72d55"},
    {file = "hiredis-1.1.0.tar.gz", hash = "sha256:996021ef33e0f50b97ff2d6b5f422a0fe5577de21a8873b58a779a5ddd1c3132"},
]
hydra-core = [
    {file = "hydra-core-1.0.5.tar.gz", hash = "sha256:059dad5587267317176539e5d5a5ee77f7970b45bf50311018f7ea7e3a90dac5"},
    {file = "hydra_core-1.0.5-py3-none-any.whl", hash = "sha256:e0fdfe35bd2b899699482afaab7ee45ddd0c3a4e749e2983958a42d10bdcc343"},
]
hyperopt = [
    {file = "hyperopt-0.2.5-py2.py3-none-any.whl", hash = "sha256:dc5c7cceaf33c125b727cf92709e70035d94dd507831dae66406ac762a18a253"},
    {file = "hyperopt-0.2.5.tar.gz", hash = "sha256:bc6047d50f956ae64eebcb34b1fd40f186a93e214957f20e87af2f10195295cc"},
]
identify = [
    {file = "identify-1.5.13-py2.py3-none-any.whl", hash = "sha256:9dfb63a2e871b807e3ba62f029813552a24b5289504f5b071dea9b041aee9fe4"},
    {file = "identify-1.5.13.tar.gz", hash = "sha256:70b638cf4743f33042bebb3b51e25261a0a10e80f978739f17e7fd4837664a66"},
]
idna = [
    {file = "idna-2.10-py2.py3-none-any.whl", hash = "sha256:b97d804b1e9b523befed77c48dacec60e6dcb0b5391d57af6a65a312a90648c0"},
    {file = "idna-2.10.tar.gz", hash = "sha256:b307872f855b18632ce0c21c5e45be78c0ea7ae4c15c828c20788b26921eb3f6"},
]
idna-ssl = [
    {file = "idna-ssl-1.1.0.tar.gz", hash = "sha256:a933e3bb13da54383f9e8f35dc4f9cb9eb9b3b78c6b36f311254d6d0d92c6c7c"},
]
imagesize = [
    {file = "imagesize-1.2.0-py2.py3-none-any.whl", hash = "sha256:6965f19a6a2039c7d48bca7dba2473069ff854c36ae6f19d2cde309d998228a1"},
    {file = "imagesize-1.2.0.tar.gz", hash = "sha256:b1f6b5a4eab1f73479a50fb79fcf729514a900c341d8503d62a62dbc4127a2b1"},
]
importlib-resources = [
    {file = "importlib_resources-5.1.0-py3-none-any.whl", hash = "sha256:885b8eae589179f661c909d699a546cf10d83692553e34dca1bf5eb06f7f6217"},
    {file = "importlib_resources-5.1.0.tar.gz", hash = "sha256:bfdad047bce441405a49cf8eb48ddce5e56c696e185f59147a8b79e75e9e6380"},
]
iniconfig = [
    {file = "iniconfig-1.1.1-py2.py3-none-any.whl", hash = "sha256:011e24c64b7f47f6ebd835bb12a743f2fbe9a26d4cecaa7f53bc4f35ee9da8b3"},
    {file = "iniconfig-1.1.1.tar.gz", hash = "sha256:bc3af051d7d14b2ee5ef9969666def0cd1a000e121eaea580d4a313df4b37f32"},
]
ipykernel = [
    {file = "ipykernel-5.4.3-py3-none-any.whl", hash = "sha256:4ed205700001a83b5832d4821c46a5733f1bf4b1c55744314ae3c756be6b6095"},
    {file = "ipykernel-5.4.3.tar.gz", hash = "sha256:697103d218e9a8828025af7986e033c89e0b36e2b6eb84a5bda4739b9a27f3cb"},
]
ipython = [
    {file = "ipython-7.19.0-py3-none-any.whl", hash = "sha256:c987e8178ced651532b3b1ff9965925bfd445c279239697052561a9ab806d28f"},
    {file = "ipython-7.19.0.tar.gz", hash = "sha256:cbb2ef3d5961d44e6a963b9817d4ea4e1fa2eb589c371a470fed14d8d40cbd6a"},
]
ipython-genutils = [
    {file = "ipython_genutils-0.2.0-py2.py3-none-any.whl", hash = "sha256:72dd37233799e619666c9f639a9da83c34013a73e8bbc79a7a6348d93c61fab8"},
    {file = "ipython_genutils-0.2.0.tar.gz", hash = "sha256:eb2e116e75ecef9d4d228fdc66af54269afa26ab4463042e33785b887c628ba8"},
]
ipywidgets = [
    {file = "ipywidgets-7.6.3-py2.py3-none-any.whl", hash = "sha256:e6513cfdaf5878de30f32d57f6dc2474da395a2a2991b94d487406c0ab7f55ca"},
    {file = "ipywidgets-7.6.3.tar.gz", hash = "sha256:9f1a43e620530f9e570e4a493677d25f08310118d315b00e25a18f12913c41f0"},
]
isort = [
    {file = "isort-5.7.0-py3-none-any.whl", hash = "sha256:fff4f0c04e1825522ce6949973e83110a6e907750cd92d128b0d14aaaadbffdc"},
    {file = "isort-5.7.0.tar.gz", hash = "sha256:c729845434366216d320e936b8ad6f9d681aab72dc7cbc2d51bedc3582f3ad1e"},
]
jedi = [
    {file = "jedi-0.17.2-py2.py3-none-any.whl", hash = "sha256:98cc583fa0f2f8304968199b01b6b4b94f469a1f4a74c1560506ca2a211378b5"},
    {file = "jedi-0.17.2.tar.gz", hash = "sha256:86ed7d9b750603e4ba582ea8edc678657fb4007894a12bcf6f4bb97892f31d20"},
]
jinja2 = [
    {file = "Jinja2-2.11.2-py2.py3-none-any.whl", hash = "sha256:f0a4641d3cf955324a89c04f3d94663aa4d638abe8f733ecd3582848e1c37035"},
    {file = "Jinja2-2.11.2.tar.gz", hash = "sha256:89aab215427ef59c34ad58735269eb58b1a5808103067f7bb9d5836c651b3bb0"},
]
joblib = [
    {file = "joblib-1.0.0-py3-none-any.whl", hash = "sha256:75ead23f13484a2a414874779d69ade40d4fa1abe62b222a23cd50d4bc822f6f"},
    {file = "joblib-1.0.0.tar.gz", hash = "sha256:7ad866067ac1fdec27d51c8678ea760601b70e32ff1881d4dc8e1171f2b64b24"},
]
jsonschema = [
    {file = "jsonschema-3.2.0-py2.py3-none-any.whl", hash = "sha256:4e5b3cf8216f577bee9ce139cbe72eca3ea4f292ec60928ff24758ce626cd163"},
    {file = "jsonschema-3.2.0.tar.gz", hash = "sha256:c8a85b28d377cc7737e46e2d9f2b4f44ee3c0e1deac6bf46ddefc7187d30797a"},
]
jupyter = [
    {file = "jupyter-1.0.0-py2.py3-none-any.whl", hash = "sha256:5b290f93b98ffbc21c0c7e749f054b3267782166d72fa5e3ed1ed4eaf34a2b78"},
    {file = "jupyter-1.0.0.tar.gz", hash = "sha256:d9dc4b3318f310e34c82951ea5d6683f67bed7def4b259fafbfe4f1beb1d8e5f"},
    {file = "jupyter-1.0.0.zip", hash = "sha256:3e1f86076bbb7c8c207829390305a2b1fe836d471ed54be66a3b8c41e7f46cc7"},
]
jupyter-client = [
    {file = "jupyter_client-6.1.11-py3-none-any.whl", hash = "sha256:5eaaa41df449167ebba5e1cf6ca9b31f7fd4f71625069836e2e4fee07fe3cb13"},
    {file = "jupyter_client-6.1.11.tar.gz", hash = "sha256:649ca3aca1e28f27d73ef15868a7c7f10d6e70f761514582accec3ca6bb13085"},
]
jupyter-console = [
    {file = "jupyter_console-6.2.0-py3-none-any.whl", hash = "sha256:1d80c06b2d85bfb10bd5cc731b3db18e9023bc81ab00491d3ac31f206490aee3"},
    {file = "jupyter_console-6.2.0.tar.gz", hash = "sha256:7f6194f4f4692d292da3f501c7f343ccd5e36c6a1becf7b7515e23e66d6bf1e9"},
]
jupyter-core = [
    {file = "jupyter_core-4.7.0-py3-none-any.whl", hash = "sha256:0a451c9b295e4db772bdd8d06f2f1eb31caeec0e81fbb77ba37d4a3024e3b315"},
    {file = "jupyter_core-4.7.0.tar.gz", hash = "sha256:aa1f9496ab3abe72da4efe0daab0cb2233997914581f9a071e07498c6add8ed3"},
]
jupyterlab-pygments = [
    {file = "jupyterlab_pygments-0.1.2-py2.py3-none-any.whl", hash = "sha256:abfb880fd1561987efaefcb2d2ac75145d2a5d0139b1876d5be806e32f630008"},
    {file = "jupyterlab_pygments-0.1.2.tar.gz", hash = "sha256:cfcda0873626150932f438eccf0f8bf22bfa92345b814890ab360d666b254146"},
]
jupyterlab-widgets = [
    {file = "jupyterlab_widgets-1.0.0-py3-none-any.whl", hash = "sha256:caeaf3e6103180e654e7d8d2b81b7d645e59e432487c1d35a41d6d3ee56b3fef"},
    {file = "jupyterlab_widgets-1.0.0.tar.gz", hash = "sha256:5c1a29a84d3069208cb506b10609175b249b6486d6b1cbae8fcde2a11584fb78"},
]
kiwisolver = [
    {file = "kiwisolver-1.3.1-cp36-cp36m-macosx_10_9_x86_64.whl", hash = "sha256:fd34fbbfbc40628200730bc1febe30631347103fc8d3d4fa012c21ab9c11eca9"},
    {file = "kiwisolver-1.3.1-cp36-cp36m-manylinux1_i686.whl", hash = "sha256:d3155d828dec1d43283bd24d3d3e0d9c7c350cdfcc0bd06c0ad1209c1bbc36d0"},
    {file = "kiwisolver-1.3.1-cp36-cp36m-manylinux1_x86_64.whl", hash = "sha256:5a7a7dbff17e66fac9142ae2ecafb719393aaee6a3768c9de2fd425c63b53e21"},
    {file = "kiwisolver-1.3.1-cp36-cp36m-manylinux2014_aarch64.whl", hash = "sha256:f8d6f8db88049a699817fd9178782867bf22283e3813064302ac59f61d95be05"},
    {file = "kiwisolver-1.3.1-cp36-cp36m-manylinux2014_ppc64le.whl", hash = "sha256:5f6ccd3dd0b9739edcf407514016108e2280769c73a85b9e59aa390046dbf08b"},
    {file = "kiwisolver-1.3.1-cp36-cp36m-win32.whl", hash = "sha256:225e2e18f271e0ed8157d7f4518ffbf99b9450fca398d561eb5c4a87d0986dd9"},
    {file = "kiwisolver-1.3.1-cp36-cp36m-win_amd64.whl", hash = "sha256:cf8b574c7b9aa060c62116d4181f3a1a4e821b2ec5cbfe3775809474113748d4"},
    {file = "kiwisolver-1.3.1-cp37-cp37m-macosx_10_9_x86_64.whl", hash = "sha256:232c9e11fd7ac3a470d65cd67e4359eee155ec57e822e5220322d7b2ac84fbf0"},
    {file = "kiwisolver-1.3.1-cp37-cp37m-manylinux1_i686.whl", hash = "sha256:b38694dcdac990a743aa654037ff1188c7a9801ac3ccc548d3341014bc5ca278"},
    {file = "kiwisolver-1.3.1-cp37-cp37m-manylinux1_x86_64.whl", hash = "sha256:ca3820eb7f7faf7f0aa88de0e54681bddcb46e485beb844fcecbcd1c8bd01689"},
    {file = "kiwisolver-1.3.1-cp37-cp37m-manylinux2014_aarch64.whl", hash = "sha256:c8fd0f1ae9d92b42854b2979024d7597685ce4ada367172ed7c09edf2cef9cb8"},
    {file = "kiwisolver-1.3.1-cp37-cp37m-manylinux2014_ppc64le.whl", hash = "sha256:1e1bc12fb773a7b2ffdeb8380609f4f8064777877b2225dec3da711b421fda31"},
    {file = "kiwisolver-1.3.1-cp37-cp37m-win32.whl", hash = "sha256:72c99e39d005b793fb7d3d4e660aed6b6281b502e8c1eaf8ee8346023c8e03bc"},
    {file = "kiwisolver-1.3.1-cp37-cp37m-win_amd64.whl", hash = "sha256:8be8d84b7d4f2ba4ffff3665bcd0211318aa632395a1a41553250484a871d454"},
    {file = "kiwisolver-1.3.1-cp38-cp38-macosx_10_9_x86_64.whl", hash = "sha256:31dfd2ac56edc0ff9ac295193eeaea1c0c923c0355bf948fbd99ed6018010b72"},
    {file = "kiwisolver-1.3.1-cp38-cp38-manylinux1_i686.whl", hash = "sha256:563c649cfdef27d081c84e72a03b48ea9408c16657500c312575ae9d9f7bc1c3"},
    {file = "kiwisolver-1.3.1-cp38-cp38-manylinux1_x86_64.whl", hash = "sha256:78751b33595f7f9511952e7e60ce858c6d64db2e062afb325985ddbd34b5c131"},
    {file = "kiwisolver-1.3.1-cp38-cp38-manylinux2014_aarch64.whl", hash = "sha256:a357fd4f15ee49b4a98b44ec23a34a95f1e00292a139d6015c11f55774ef10de"},
    {file = "kiwisolver-1.3.1-cp38-cp38-manylinux2014_ppc64le.whl", hash = "sha256:5989db3b3b34b76c09253deeaf7fbc2707616f130e166996606c284395da3f18"},
    {file = "kiwisolver-1.3.1-cp38-cp38-win32.whl", hash = "sha256:c08e95114951dc2090c4a630c2385bef681cacf12636fb0241accdc6b303fd81"},
    {file = "kiwisolver-1.3.1-cp38-cp38-win_amd64.whl", hash = "sha256:44a62e24d9b01ba94ae7a4a6c3fb215dc4af1dde817e7498d901e229aaf50e4e"},
    {file = "kiwisolver-1.3.1-cp39-cp39-macosx_10_9_x86_64.whl", hash = "sha256:50af681a36b2a1dee1d3c169ade9fdc59207d3c31e522519181e12f1b3ba7000"},
    {file = "kiwisolver-1.3.1-cp39-cp39-manylinux1_i686.whl", hash = "sha256:a53d27d0c2a0ebd07e395e56a1fbdf75ffedc4a05943daf472af163413ce9598"},
    {file = "kiwisolver-1.3.1-cp39-cp39-manylinux1_x86_64.whl", hash = "sha256:834ee27348c4aefc20b479335fd422a2c69db55f7d9ab61721ac8cd83eb78882"},
    {file = "kiwisolver-1.3.1-cp39-cp39-manylinux2014_aarch64.whl", hash = "sha256:5c3e6455341008a054cccee8c5d24481bcfe1acdbc9add30aa95798e95c65621"},
    {file = "kiwisolver-1.3.1-cp39-cp39-manylinux2014_ppc64le.whl", hash = "sha256:acef3d59d47dd85ecf909c359d0fd2c81ed33bdff70216d3956b463e12c38a54"},
    {file = "kiwisolver-1.3.1-cp39-cp39-win32.whl", hash = "sha256:c5518d51a0735b1e6cee1fdce66359f8d2b59c3ca85dc2b0813a8aa86818a030"},
    {file = "kiwisolver-1.3.1-cp39-cp39-win_amd64.whl", hash = "sha256:b9edd0110a77fc321ab090aaa1cfcaba1d8499850a12848b81be2222eab648f6"},
    {file = "kiwisolver-1.3.1-pp36-pypy36_pp73-macosx_10_9_x86_64.whl", hash = "sha256:0cd53f403202159b44528498de18f9285b04482bab2a6fc3f5dd8dbb9352e30d"},
    {file = "kiwisolver-1.3.1-pp36-pypy36_pp73-manylinux2010_x86_64.whl", hash = "sha256:33449715e0101e4d34f64990352bce4095c8bf13bed1b390773fc0a7295967b3"},
    {file = "kiwisolver-1.3.1-pp36-pypy36_pp73-win32.whl", hash = "sha256:401a2e9afa8588589775fe34fc22d918ae839aaaf0c0e96441c0fdbce6d8ebe6"},
    {file = "kiwisolver-1.3.1.tar.gz", hash = "sha256:950a199911a8d94683a6b10321f9345d5a3a8433ec58b217ace979e18f16e248"},
]
lazy-object-proxy = [
    {file = "lazy-object-proxy-1.4.3.tar.gz", hash = "sha256:f3900e8a5de27447acbf900b4750b0ddfd7ec1ea7fbaf11dfa911141bc522af0"},
    {file = "lazy_object_proxy-1.4.3-cp27-cp27m-macosx_10_13_x86_64.whl", hash = "sha256:a2238e9d1bb71a56cd710611a1614d1194dc10a175c1e08d75e1a7bcc250d442"},
    {file = "lazy_object_proxy-1.4.3-cp27-cp27m-win32.whl", hash = "sha256:efa1909120ce98bbb3777e8b6f92237f5d5c8ea6758efea36a473e1d38f7d3e4"},
    {file = "lazy_object_proxy-1.4.3-cp27-cp27m-win_amd64.whl", hash = "sha256:4677f594e474c91da97f489fea5b7daa17b5517190899cf213697e48d3902f5a"},
    {file = "lazy_object_proxy-1.4.3-cp27-cp27mu-manylinux1_x86_64.whl", hash = "sha256:0c4b206227a8097f05c4dbdd323c50edf81f15db3b8dc064d08c62d37e1a504d"},
    {file = "lazy_object_proxy-1.4.3-cp34-cp34m-manylinux1_x86_64.whl", hash = "sha256:d945239a5639b3ff35b70a88c5f2f491913eb94871780ebfabb2568bd58afc5a"},
    {file = "lazy_object_proxy-1.4.3-cp34-cp34m-win32.whl", hash = "sha256:9651375199045a358eb6741df3e02a651e0330be090b3bc79f6d0de31a80ec3e"},
    {file = "lazy_object_proxy-1.4.3-cp34-cp34m-win_amd64.whl", hash = "sha256:eba7011090323c1dadf18b3b689845fd96a61ba0a1dfbd7f24b921398affc357"},
    {file = "lazy_object_proxy-1.4.3-cp35-cp35m-manylinux1_x86_64.whl", hash = "sha256:48dab84ebd4831077b150572aec802f303117c8cc5c871e182447281ebf3ac50"},
    {file = "lazy_object_proxy-1.4.3-cp35-cp35m-win32.whl", hash = "sha256:ca0a928a3ddbc5725be2dd1cf895ec0a254798915fb3a36af0964a0a4149e3db"},
    {file = "lazy_object_proxy-1.4.3-cp35-cp35m-win_amd64.whl", hash = "sha256:194d092e6f246b906e8f70884e620e459fc54db3259e60cf69a4d66c3fda3449"},
    {file = "lazy_object_proxy-1.4.3-cp36-cp36m-manylinux1_x86_64.whl", hash = "sha256:97bb5884f6f1cdce0099f86b907aa41c970c3c672ac8b9c8352789e103cf3156"},
    {file = "lazy_object_proxy-1.4.3-cp36-cp36m-win32.whl", hash = "sha256:cb2c7c57005a6804ab66f106ceb8482da55f5314b7fcb06551db1edae4ad1531"},
    {file = "lazy_object_proxy-1.4.3-cp36-cp36m-win_amd64.whl", hash = "sha256:8d859b89baf8ef7f8bc6b00aa20316483d67f0b1cbf422f5b4dc56701c8f2ffb"},
    {file = "lazy_object_proxy-1.4.3-cp37-cp37m-macosx_10_13_x86_64.whl", hash = "sha256:1be7e4c9f96948003609aa6c974ae59830a6baecc5376c25c92d7d697e684c08"},
    {file = "lazy_object_proxy-1.4.3-cp37-cp37m-manylinux1_x86_64.whl", hash = "sha256:d74bb8693bf9cf75ac3b47a54d716bbb1a92648d5f781fc799347cfc95952383"},
    {file = "lazy_object_proxy-1.4.3-cp37-cp37m-win32.whl", hash = "sha256:9b15f3f4c0f35727d3a0fba4b770b3c4ebbb1fa907dbcc046a1d2799f3edd142"},
    {file = "lazy_object_proxy-1.4.3-cp37-cp37m-win_amd64.whl", hash = "sha256:9254f4358b9b541e3441b007a0ea0764b9d056afdeafc1a5569eee1cc6c1b9ea"},
    {file = "lazy_object_proxy-1.4.3-cp38-cp38-manylinux1_x86_64.whl", hash = "sha256:a6ae12d08c0bf9909ce12385803a543bfe99b95fe01e752536a60af2b7797c62"},
    {file = "lazy_object_proxy-1.4.3-cp38-cp38-win32.whl", hash = "sha256:5541cada25cd173702dbd99f8e22434105456314462326f06dba3e180f203dfd"},
    {file = "lazy_object_proxy-1.4.3-cp38-cp38-win_amd64.whl", hash = "sha256:59f79fef100b09564bc2df42ea2d8d21a64fdcda64979c0fa3db7bdaabaf6239"},
]
markdown = [
    {file = "Markdown-3.3.3-py3-none-any.whl", hash = "sha256:c109c15b7dc20a9ac454c9e6025927d44460b85bd039da028d85e2b6d0bcc328"},
    {file = "Markdown-3.3.3.tar.gz", hash = "sha256:5d9f2b5ca24bc4c7a390d22323ca4bad200368612b5aaa7796babf971d2b2f18"},
]
markupsafe = [
    {file = "MarkupSafe-1.1.1-cp27-cp27m-macosx_10_6_intel.whl", hash = "sha256:09027a7803a62ca78792ad89403b1b7a73a01c8cb65909cd876f7fcebd79b161"},
    {file = "MarkupSafe-1.1.1-cp27-cp27m-manylinux1_i686.whl", hash = "sha256:e249096428b3ae81b08327a63a485ad0878de3fb939049038579ac0ef61e17e7"},
    {file = "MarkupSafe-1.1.1-cp27-cp27m-manylinux1_x86_64.whl", hash = "sha256:500d4957e52ddc3351cabf489e79c91c17f6e0899158447047588650b5e69183"},
    {file = "MarkupSafe-1.1.1-cp27-cp27m-win32.whl", hash = "sha256:b2051432115498d3562c084a49bba65d97cf251f5a331c64a12ee7e04dacc51b"},
    {file = "MarkupSafe-1.1.1-cp27-cp27m-win_amd64.whl", hash = "sha256:98c7086708b163d425c67c7a91bad6e466bb99d797aa64f965e9d25c12111a5e"},
    {file = "MarkupSafe-1.1.1-cp27-cp27mu-manylinux1_i686.whl", hash = "sha256:cd5df75523866410809ca100dc9681e301e3c27567cf498077e8551b6d20e42f"},
    {file = "MarkupSafe-1.1.1-cp27-cp27mu-manylinux1_x86_64.whl", hash = "sha256:43a55c2930bbc139570ac2452adf3d70cdbb3cfe5912c71cdce1c2c6bbd9c5d1"},
    {file = "MarkupSafe-1.1.1-cp34-cp34m-macosx_10_6_intel.whl", hash = "sha256:1027c282dad077d0bae18be6794e6b6b8c91d58ed8a8d89a89d59693b9131db5"},
    {file = "MarkupSafe-1.1.1-cp34-cp34m-manylinux1_i686.whl", hash = "sha256:62fe6c95e3ec8a7fad637b7f3d372c15ec1caa01ab47926cfdf7a75b40e0eac1"},
    {file = "MarkupSafe-1.1.1-cp34-cp34m-manylinux1_x86_64.whl", hash = "sha256:88e5fcfb52ee7b911e8bb6d6aa2fd21fbecc674eadd44118a9cc3863f938e735"},
    {file = "MarkupSafe-1.1.1-cp34-cp34m-win32.whl", hash = "sha256:ade5e387d2ad0d7ebf59146cc00c8044acbd863725f887353a10df825fc8ae21"},
    {file = "MarkupSafe-1.1.1-cp34-cp34m-win_amd64.whl", hash = "sha256:09c4b7f37d6c648cb13f9230d847adf22f8171b1ccc4d5682398e77f40309235"},
    {file = "MarkupSafe-1.1.1-cp35-cp35m-macosx_10_6_intel.whl", hash = "sha256:79855e1c5b8da654cf486b830bd42c06e8780cea587384cf6545b7d9ac013a0b"},
    {file = "MarkupSafe-1.1.1-cp35-cp35m-manylinux1_i686.whl", hash = "sha256:c8716a48d94b06bb3b2524c2b77e055fb313aeb4ea620c8dd03a105574ba704f"},
    {file = "MarkupSafe-1.1.1-cp35-cp35m-manylinux1_x86_64.whl", hash = "sha256:7c1699dfe0cf8ff607dbdcc1e9b9af1755371f92a68f706051cc8c37d447c905"},
    {file = "MarkupSafe-1.1.1-cp35-cp35m-win32.whl", hash = "sha256:6dd73240d2af64df90aa7c4e7481e23825ea70af4b4922f8ede5b9e35f78a3b1"},
    {file = "MarkupSafe-1.1.1-cp35-cp35m-win_amd64.whl", hash = "sha256:9add70b36c5666a2ed02b43b335fe19002ee5235efd4b8a89bfcf9005bebac0d"},
    {file = "MarkupSafe-1.1.1-cp36-cp36m-macosx_10_6_intel.whl", hash = "sha256:24982cc2533820871eba85ba648cd53d8623687ff11cbb805be4ff7b4c971aff"},
    {file = "MarkupSafe-1.1.1-cp36-cp36m-manylinux1_i686.whl", hash = "sha256:00bc623926325b26bb9605ae9eae8a215691f33cae5df11ca5424f06f2d1f473"},
    {file = "MarkupSafe-1.1.1-cp36-cp36m-manylinux1_x86_64.whl", hash = "sha256:717ba8fe3ae9cc0006d7c451f0bb265ee07739daf76355d06366154ee68d221e"},
    {file = "MarkupSafe-1.1.1-cp36-cp36m-win32.whl", hash = "sha256:535f6fc4d397c1563d08b88e485c3496cf5784e927af890fb3c3aac7f933ec66"},
    {file = "MarkupSafe-1.1.1-cp36-cp36m-win_amd64.whl", hash = "sha256:b1282f8c00509d99fef04d8ba936b156d419be841854fe901d8ae224c59f0be5"},
    {file = "MarkupSafe-1.1.1-cp37-cp37m-macosx_10_6_intel.whl", hash = "sha256:8defac2f2ccd6805ebf65f5eeb132adcf2ab57aa11fdf4c0dd5169a004710e7d"},
    {file = "MarkupSafe-1.1.1-cp37-cp37m-manylinux1_i686.whl", hash = "sha256:46c99d2de99945ec5cb54f23c8cd5689f6d7177305ebff350a58ce5f8de1669e"},
    {file = "MarkupSafe-1.1.1-cp37-cp37m-manylinux1_x86_64.whl", hash = "sha256:ba59edeaa2fc6114428f1637ffff42da1e311e29382d81b339c1817d37ec93c6"},
    {file = "MarkupSafe-1.1.1-cp37-cp37m-win32.whl", hash = "sha256:b00c1de48212e4cc9603895652c5c410df699856a2853135b3967591e4beebc2"},
    {file = "MarkupSafe-1.1.1-cp37-cp37m-win_amd64.whl", hash = "sha256:9bf40443012702a1d2070043cb6291650a0841ece432556f784f004937f0f32c"},
    {file = "MarkupSafe-1.1.1-cp38-cp38-macosx_10_9_x86_64.whl", hash = "sha256:6788b695d50a51edb699cb55e35487e430fa21f1ed838122d722e0ff0ac5ba15"},
    {file = "MarkupSafe-1.1.1-cp38-cp38-manylinux1_i686.whl", hash = "sha256:cdb132fc825c38e1aeec2c8aa9338310d29d337bebbd7baa06889d09a60a1fa2"},
    {file = "MarkupSafe-1.1.1-cp38-cp38-manylinux1_x86_64.whl", hash = "sha256:13d3144e1e340870b25e7b10b98d779608c02016d5184cfb9927a9f10c689f42"},
    {file = "MarkupSafe-1.1.1-cp38-cp38-win32.whl", hash = "sha256:596510de112c685489095da617b5bcbbac7dd6384aeebeda4df6025d0256a81b"},
    {file = "MarkupSafe-1.1.1-cp38-cp38-win_amd64.whl", hash = "sha256:e8313f01ba26fbbe36c7be1966a7b7424942f670f38e666995b88d012765b9be"},
    {file = "MarkupSafe-1.1.1.tar.gz", hash = "sha256:29872e92839765e546828bb7754a68c418d927cd064fd4708fab9fe9c8bb116b"},
]
matplotlib = [
    {file = "matplotlib-3.3.3-cp36-cp36m-macosx_10_9_x86_64.whl", hash = "sha256:b2a5e1f637a92bb6f3526cc54cc8af0401112e81ce5cba6368a1b7908f9e18bc"},
    {file = "matplotlib-3.3.3-cp36-cp36m-manylinux1_i686.whl", hash = "sha256:c586ac1d64432f92857c3cf4478cfb0ece1ae18b740593f8a39f2f0b27c7fda5"},
    {file = "matplotlib-3.3.3-cp36-cp36m-manylinux1_x86_64.whl", hash = "sha256:9b03722c89a43a61d4d148acfc89ec5bb54cd0fd1539df25b10eb9c5fa6c393a"},
    {file = "matplotlib-3.3.3-cp36-cp36m-win32.whl", hash = "sha256:2c2c5041608cb75c39cbd0ed05256f8a563e144234a524c59d091abbfa7a868f"},
    {file = "matplotlib-3.3.3-cp36-cp36m-win_amd64.whl", hash = "sha256:c092fc4673260b1446b8578015321081d5db73b94533fe4bf9b69f44e948d174"},
    {file = "matplotlib-3.3.3-cp37-cp37m-macosx_10_9_x86_64.whl", hash = "sha256:27c9393fada62bd0ad7c730562a0fecbd3d5aaa8d9ed80ba7d3ebb8abc4f0453"},
    {file = "matplotlib-3.3.3-cp37-cp37m-manylinux1_i686.whl", hash = "sha256:b8ba2a1dbb4660cb469fe8e1febb5119506059e675180c51396e1723ff9b79d9"},
    {file = "matplotlib-3.3.3-cp37-cp37m-manylinux1_x86_64.whl", hash = "sha256:0caa687fce6174fef9b27d45f8cc57cbc572e04e98c81db8e628b12b563d59a2"},
    {file = "matplotlib-3.3.3-cp37-cp37m-win32.whl", hash = "sha256:b7b09c61a91b742cb5460b72efd1fe26ef83c1c704f666e0af0df156b046aada"},
    {file = "matplotlib-3.3.3-cp37-cp37m-win_amd64.whl", hash = "sha256:6ffd2d80d76df2e5f9f0c0140b5af97e3b87dd29852dcdb103ec177d853ec06b"},
    {file = "matplotlib-3.3.3-cp38-cp38-macosx_10_9_x86_64.whl", hash = "sha256:5111d6d47a0f5b8f3e10af7a79d5e7eb7e73a22825391834734274c4f312a8a0"},
    {file = "matplotlib-3.3.3-cp38-cp38-manylinux1_i686.whl", hash = "sha256:a4fe54eab2c7129add75154823e6543b10261f9b65b2abe692d68743a4999f8c"},
    {file = "matplotlib-3.3.3-cp38-cp38-manylinux1_x86_64.whl", hash = "sha256:83e6c895d93fdf93eeff1a21ee96778ba65ef258e5d284160f7c628fee40c38f"},
    {file = "matplotlib-3.3.3-cp38-cp38-win32.whl", hash = "sha256:b26c472847911f5a7eb49e1c888c31c77c4ddf8023c1545e0e8e0367ba74fb15"},
    {file = "matplotlib-3.3.3-cp38-cp38-win_amd64.whl", hash = "sha256:09225edca87a79815822eb7d3be63a83ebd4d9d98d5aa3a15a94f4eee2435954"},
    {file = "matplotlib-3.3.3-cp39-cp39-macosx_10_9_x86_64.whl", hash = "sha256:eb6b6700ea454bb88333d98601e74928e06f9669c1ea231b4c4c666c1d7701b4"},
    {file = "matplotlib-3.3.3-cp39-cp39-manylinux1_i686.whl", hash = "sha256:2d31aff0c8184b05006ad756b9a4dc2a0805e94d28f3abc3187e881b6673b302"},
    {file = "matplotlib-3.3.3-cp39-cp39-manylinux1_x86_64.whl", hash = "sha256:d082f77b4ed876ae94a9373f0db96bf8768a7cca6c58fc3038f94e30ffde1880"},
    {file = "matplotlib-3.3.3-cp39-cp39-win32.whl", hash = "sha256:e71cdd402047e657c1662073e9361106c6981e9621ab8c249388dfc3ec1de07b"},
    {file = "matplotlib-3.3.3-cp39-cp39-win_amd64.whl", hash = "sha256:756ee498b9ba35460e4cbbd73f09018e906daa8537fff61da5b5bf8d5e9de5c7"},
    {file = "matplotlib-3.3.3-pp36-pypy36_pp73-macosx_10_9_x86_64.whl", hash = "sha256:7ad44f2c74c50567c694ee91c6fa16d67e7c8af6f22c656b80469ad927688457"},
    {file = "matplotlib-3.3.3-pp36-pypy36_pp73-manylinux2010_x86_64.whl", hash = "sha256:3a4c3e9be63adf8e9b305aa58fb3ec40ecc61fd0f8fd3328ce55bc30e7a2aeb0"},
    {file = "matplotlib-3.3.3-pp37-pypy37_pp73-macosx_10_9_x86_64.whl", hash = "sha256:746897fbd72bd462b888c74ed35d812ca76006b04f717cd44698cdfc99aca70d"},
    {file = "matplotlib-3.3.3-pp37-pypy37_pp73-manylinux2010_x86_64.whl", hash = "sha256:5ed3d3342698c2b1f3651f8ea6c099b0f196d16ee00e33dc3a6fee8cb01d530a"},
    {file = "matplotlib-3.3.3.tar.gz", hash = "sha256:b1b60c6476c4cfe9e5cf8ab0d3127476fd3d5f05de0f343a452badaad0e4bdec"},
]
mccabe = [
    {file = "mccabe-0.6.1-py2.py3-none-any.whl", hash = "sha256:ab8a6258860da4b6677da4bd2fe5dc2c659cff31b3ee4f7f5d64e79735b80d42"},
    {file = "mccabe-0.6.1.tar.gz", hash = "sha256:dd8d182285a0fe56bace7f45b5e7d1a6ebcbf524e8f3bd87eb0f125271b8831f"},
]
mistune = [
    {file = "mistune-0.8.4-py2.py3-none-any.whl", hash = "sha256:88a1051873018da288eee8538d476dffe1262495144b33ecb586c4ab266bb8d4"},
    {file = "mistune-0.8.4.tar.gz", hash = "sha256:59a3429db53c50b5c6bcc8a07f8848cb00d7dc8bdb431a4ab41920d201d4756e"},
]
msgpack = [
    {file = "msgpack-1.0.2-cp35-cp35m-manylinux1_i686.whl", hash = "sha256:b6d9e2dae081aa35c44af9c4298de4ee72991305503442a5c74656d82b581fe9"},
    {file = "msgpack-1.0.2-cp35-cp35m-manylinux1_x86_64.whl", hash = "sha256:a99b144475230982aee16b3d249170f1cccebf27fb0a08e9f603b69637a62192"},
    {file = "msgpack-1.0.2-cp35-cp35m-manylinux2014_aarch64.whl", hash = "sha256:1026dcc10537d27dd2d26c327e552f05ce148977e9d7b9f1718748281b38c841"},
    {file = "msgpack-1.0.2-cp36-cp36m-macosx_10_14_x86_64.whl", hash = "sha256:fe07bc6735d08e492a327f496b7850e98cb4d112c56df69b0c844dbebcbb47f6"},
    {file = "msgpack-1.0.2-cp36-cp36m-manylinux1_i686.whl", hash = "sha256:9ea52fff0473f9f3000987f313310208c879493491ef3ccf66268eff8d5a0326"},
    {file = "msgpack-1.0.2-cp36-cp36m-manylinux1_x86_64.whl", hash = "sha256:26a1759f1a88df5f1d0b393eb582ec022326994e311ba9c5818adc5374736439"},
    {file = "msgpack-1.0.2-cp36-cp36m-manylinux2014_aarch64.whl", hash = "sha256:497d2c12426adcd27ab83144057a705efb6acc7e85957a51d43cdcf7f258900f"},
    {file = "msgpack-1.0.2-cp36-cp36m-win32.whl", hash = "sha256:e89ec55871ed5473a041c0495b7b4e6099f6263438e0bd04ccd8418f92d5d7f2"},
    {file = "msgpack-1.0.2-cp36-cp36m-win_amd64.whl", hash = "sha256:a4355d2193106c7aa77c98fc955252a737d8550320ecdb2e9ac701e15e2943bc"},
    {file = "msgpack-1.0.2-cp37-cp37m-macosx_10_14_x86_64.whl", hash = "sha256:d6c64601af8f3893d17ec233237030e3110f11b8a962cb66720bf70c0141aa54"},
    {file = "msgpack-1.0.2-cp37-cp37m-manylinux1_i686.whl", hash = "sha256:f484cd2dca68502de3704f056fa9b318c94b1539ed17a4c784266df5d6978c87"},
    {file = "msgpack-1.0.2-cp37-cp37m-manylinux1_x86_64.whl", hash = "sha256:f3e6aaf217ac1c7ce1563cf52a2f4f5d5b1f64e8729d794165db71da57257f0c"},
    {file = "msgpack-1.0.2-cp37-cp37m-manylinux2014_aarch64.whl", hash = "sha256:8521e5be9e3b93d4d5e07cb80b7e32353264d143c1f072309e1863174c6aadb1"},
    {file = "msgpack-1.0.2-cp37-cp37m-win32.whl", hash = "sha256:31c17bbf2ae5e29e48d794c693b7ca7a0c73bd4280976d408c53df421e838d2a"},
    {file = "msgpack-1.0.2-cp37-cp37m-win_amd64.whl", hash = "sha256:8ffb24a3b7518e843cd83538cf859e026d24ec41ac5721c18ed0c55101f9775b"},
    {file = "msgpack-1.0.2-cp38-cp38-macosx_10_14_x86_64.whl", hash = "sha256:b28c0876cce1466d7c2195d7658cf50e4730667196e2f1355c4209444717ee06"},
    {file = "msgpack-1.0.2-cp38-cp38-manylinux1_i686.whl", hash = "sha256:87869ba567fe371c4555d2e11e4948778ab6b59d6cc9d8460d543e4cfbbddd1c"},
    {file = "msgpack-1.0.2-cp38-cp38-manylinux1_x86_64.whl", hash = "sha256:b55f7db883530b74c857e50e149126b91bb75d35c08b28db12dcb0346f15e46e"},
    {file = "msgpack-1.0.2-cp38-cp38-manylinux2014_aarch64.whl", hash = "sha256:ac25f3e0513f6673e8b405c3a80500eb7be1cf8f57584be524c4fa78fe8e0c83"},
    {file = "msgpack-1.0.2-cp38-cp38-win32.whl", hash = "sha256:0cb94ee48675a45d3b86e61d13c1e6f1696f0183f0715544976356ff86f741d9"},
    {file = "msgpack-1.0.2-cp38-cp38-win_amd64.whl", hash = "sha256:e36a812ef4705a291cdb4a2fd352f013134f26c6ff63477f20235138d1d21009"},
    {file = "msgpack-1.0.2-cp39-cp39-macosx_10_14_x86_64.whl", hash = "sha256:2a5866bdc88d77f6e1370f82f2371c9bc6fc92fe898fa2dec0c5d4f5435a2694"},
    {file = "msgpack-1.0.2-cp39-cp39-manylinux1_i686.whl", hash = "sha256:92be4b12de4806d3c36810b0fe2aeedd8d493db39e2eb90742b9c09299eb5759"},
    {file = "msgpack-1.0.2-cp39-cp39-manylinux1_x86_64.whl", hash = "sha256:de6bd7990a2c2dabe926b7e62a92886ccbf809425c347ae7de277067f97c2887"},
    {file = "msgpack-1.0.2-cp39-cp39-manylinux2014_aarch64.whl", hash = "sha256:5a9ee2540c78659a1dd0b110f73773533ee3108d4e1219b5a15a8d635b7aca0e"},
    {file = "msgpack-1.0.2-cp39-cp39-win32.whl", hash = "sha256:c747c0cc08bd6d72a586310bda6ea72eeb28e7505990f342552315b229a19b33"},
    {file = "msgpack-1.0.2-cp39-cp39-win_amd64.whl", hash = "sha256:d8167b84af26654c1124857d71650404336f4eb5cc06900667a493fc619ddd9f"},
    {file = "msgpack-1.0.2.tar.gz", hash = "sha256:fae04496f5bc150eefad4e9571d1a76c55d021325dcd484ce45065ebbdd00984"},
]
multidict = [
    {file = "multidict-5.1.0-cp36-cp36m-macosx_10_14_x86_64.whl", hash = "sha256:b7993704f1a4b204e71debe6095150d43b2ee6150fa4f44d6d966ec356a8d61f"},
    {file = "multidict-5.1.0-cp36-cp36m-manylinux1_i686.whl", hash = "sha256:9dd6e9b1a913d096ac95d0399bd737e00f2af1e1594a787e00f7975778c8b2bf"},
    {file = "multidict-5.1.0-cp36-cp36m-manylinux2014_aarch64.whl", hash = "sha256:f21756997ad8ef815d8ef3d34edd98804ab5ea337feedcd62fb52d22bf531281"},
    {file = "multidict-5.1.0-cp36-cp36m-manylinux2014_i686.whl", hash = "sha256:1ab820665e67373de5802acae069a6a05567ae234ddb129f31d290fc3d1aa56d"},
    {file = "multidict-5.1.0-cp36-cp36m-manylinux2014_ppc64le.whl", hash = "sha256:9436dc58c123f07b230383083855593550c4d301d2532045a17ccf6eca505f6d"},
    {file = "multidict-5.1.0-cp36-cp36m-manylinux2014_s390x.whl", hash = "sha256:830f57206cc96ed0ccf68304141fec9481a096c4d2e2831f311bde1c404401da"},
    {file = "multidict-5.1.0-cp36-cp36m-manylinux2014_x86_64.whl", hash = "sha256:2e68965192c4ea61fff1b81c14ff712fc7dc15d2bd120602e4a3494ea6584224"},
    {file = "multidict-5.1.0-cp36-cp36m-win32.whl", hash = "sha256:2f1a132f1c88724674271d636e6b7351477c27722f2ed789f719f9e3545a3d26"},
    {file = "multidict-5.1.0-cp36-cp36m-win_amd64.whl", hash = "sha256:3a4f32116f8f72ecf2a29dabfb27b23ab7cdc0ba807e8459e59a93a9be9506f6"},
    {file = "multidict-5.1.0-cp37-cp37m-macosx_10_14_x86_64.whl", hash = "sha256:46c73e09ad374a6d876c599f2328161bcd95e280f84d2060cf57991dec5cfe76"},
    {file = "multidict-5.1.0-cp37-cp37m-manylinux1_i686.whl", hash = "sha256:018132dbd8688c7a69ad89c4a3f39ea2f9f33302ebe567a879da8f4ca73f0d0a"},
    {file = "multidict-5.1.0-cp37-cp37m-manylinux2014_aarch64.whl", hash = "sha256:4b186eb7d6ae7c06eb4392411189469e6a820da81447f46c0072a41c748ab73f"},
    {file = "multidict-5.1.0-cp37-cp37m-manylinux2014_i686.whl", hash = "sha256:3a041b76d13706b7fff23b9fc83117c7b8fe8d5fe9e6be45eee72b9baa75f348"},
    {file = "multidict-5.1.0-cp37-cp37m-manylinux2014_ppc64le.whl", hash = "sha256:051012ccee979b2b06be928a6150d237aec75dd6bf2d1eeeb190baf2b05abc93"},
    {file = "multidict-5.1.0-cp37-cp37m-manylinux2014_s390x.whl", hash = "sha256:6a4d5ce640e37b0efcc8441caeea8f43a06addace2335bd11151bc02d2ee31f9"},
    {file = "multidict-5.1.0-cp37-cp37m-manylinux2014_x86_64.whl", hash = "sha256:5cf3443199b83ed9e955f511b5b241fd3ae004e3cb81c58ec10f4fe47c7dce37"},
    {file = "multidict-5.1.0-cp37-cp37m-win32.whl", hash = "sha256:f200755768dc19c6f4e2b672421e0ebb3dd54c38d5a4f262b872d8cfcc9e93b5"},
    {file = "multidict-5.1.0-cp37-cp37m-win_amd64.whl", hash = "sha256:05c20b68e512166fddba59a918773ba002fdd77800cad9f55b59790030bab632"},
    {file = "multidict-5.1.0-cp38-cp38-macosx_10_14_x86_64.whl", hash = "sha256:54fd1e83a184e19c598d5e70ba508196fd0bbdd676ce159feb412a4a6664f952"},
    {file = "multidict-5.1.0-cp38-cp38-manylinux1_i686.whl", hash = "sha256:0e3c84e6c67eba89c2dbcee08504ba8644ab4284863452450520dad8f1e89b79"},
    {file = "multidict-5.1.0-cp38-cp38-manylinux2014_aarch64.whl", hash = "sha256:dc862056f76443a0db4509116c5cd480fe1b6a2d45512a653f9a855cc0517456"},
    {file = "multidict-5.1.0-cp38-cp38-manylinux2014_i686.whl", hash = "sha256:0e929169f9c090dae0646a011c8b058e5e5fb391466016b39d21745b48817fd7"},
    {file = "multidict-5.1.0-cp38-cp38-manylinux2014_ppc64le.whl", hash = "sha256:d81eddcb12d608cc08081fa88d046c78afb1bf8107e6feab5d43503fea74a635"},
    {file = "multidict-5.1.0-cp38-cp38-manylinux2014_s390x.whl", hash = "sha256:585fd452dd7782130d112f7ddf3473ffdd521414674c33876187e101b588738a"},
    {file = "multidict-5.1.0-cp38-cp38-manylinux2014_x86_64.whl", hash = "sha256:37e5438e1c78931df5d3c0c78ae049092877e5e9c02dd1ff5abb9cf27a5914ea"},
    {file = "multidict-5.1.0-cp38-cp38-win32.whl", hash = "sha256:07b42215124aedecc6083f1ce6b7e5ec5b50047afa701f3442054373a6deb656"},
    {file = "multidict-5.1.0-cp38-cp38-win_amd64.whl", hash = "sha256:929006d3c2d923788ba153ad0de8ed2e5ed39fdbe8e7be21e2f22ed06c6783d3"},
    {file = "multidict-5.1.0-cp39-cp39-macosx_10_14_x86_64.whl", hash = "sha256:b797515be8743b771aa868f83563f789bbd4b236659ba52243b735d80b29ed93"},
    {file = "multidict-5.1.0-cp39-cp39-manylinux1_i686.whl", hash = "sha256:d5c65bdf4484872c4af3150aeebe101ba560dcfb34488d9a8ff8dbcd21079647"},
    {file = "multidict-5.1.0-cp39-cp39-manylinux2014_aarch64.whl", hash = "sha256:b47a43177a5e65b771b80db71e7be76c0ba23cc8aa73eeeb089ed5219cdbe27d"},
    {file = "multidict-5.1.0-cp39-cp39-manylinux2014_i686.whl", hash = "sha256:806068d4f86cb06af37cd65821554f98240a19ce646d3cd24e1c33587f313eb8"},
    {file = "multidict-5.1.0-cp39-cp39-manylinux2014_ppc64le.whl", hash = "sha256:46dd362c2f045095c920162e9307de5ffd0a1bfbba0a6e990b344366f55a30c1"},
    {file = "multidict-5.1.0-cp39-cp39-manylinux2014_s390x.whl", hash = "sha256:ace010325c787c378afd7f7c1ac66b26313b3344628652eacd149bdd23c68841"},
    {file = "multidict-5.1.0-cp39-cp39-manylinux2014_x86_64.whl", hash = "sha256:ecc771ab628ea281517e24fd2c52e8f31c41e66652d07599ad8818abaad38cda"},
    {file = "multidict-5.1.0-cp39-cp39-win32.whl", hash = "sha256:fc13a9524bc18b6fb6e0dbec3533ba0496bbed167c56d0aabefd965584557d80"},
    {file = "multidict-5.1.0-cp39-cp39-win_amd64.whl", hash = "sha256:7df80d07818b385f3129180369079bd6934cf70469f99daaebfac89dca288359"},
    {file = "multidict-5.1.0.tar.gz", hash = "sha256:25b4e5f22d3a37ddf3effc0710ba692cfc792c2b9edfb9c05aefe823256e84d5"},
]
mypy-extensions = [
    {file = "mypy_extensions-0.4.3-py2.py3-none-any.whl", hash = "sha256:090fedd75945a69ae91ce1303b5824f428daf5a028d2f6ab8a299250a846f15d"},
    {file = "mypy_extensions-0.4.3.tar.gz", hash = "sha256:2d82818f5bb3e369420cb3c4060a7970edba416647068eb4c5343488a6c604a8"},
]
nbclient = [
    {file = "nbclient-0.5.1-py3-none-any.whl", hash = "sha256:4d6b116187c795c99b9dba13d46e764d596574b14c296d60670c8dfe454db364"},
    {file = "nbclient-0.5.1.tar.gz", hash = "sha256:01e2d726d16eaf2cde6db74a87e2451453547e8832d142f73f72fddcd4fe0250"},
]
nbconvert = [
    {file = "nbconvert-6.0.7-py3-none-any.whl", hash = "sha256:39e9f977920b203baea0be67eea59f7b37a761caa542abe80f5897ce3cf6311d"},
    {file = "nbconvert-6.0.7.tar.gz", hash = "sha256:cbbc13a86dfbd4d1b5dee106539de0795b4db156c894c2c5dc382062bbc29002"},
]
nbformat = [
    {file = "nbformat-5.1.2-py3-none-any.whl", hash = "sha256:3949fdc8f5fa0b1afca16fb307546e78494fa7a7bceff880df8168eafda0e7ac"},
    {file = "nbformat-5.1.2.tar.gz", hash = "sha256:1d223e64a18bfa7cdf2db2e9ba8a818312fc2a0701d2e910b58df66809385a56"},
]
nbstripout = [
    {file = "nbstripout-0.3.9-py2.py3-none-any.whl", hash = "sha256:261dcbb993bdcf194d61f2804bdc69fb437f2f3d250ffa3dcd49184189e9fb95"},
    {file = "nbstripout-0.3.9.tar.gz", hash = "sha256:b46dddbf78b8b137176bc72729124e378242ef9ce93af63f6e0a8c4850c972e7"},
]
nest-asyncio = [
    {file = "nest_asyncio-1.4.3-py3-none-any.whl", hash = "sha256:dbe032f3e9ff7f120e76be22bf6e7958e867aed1743e6894b8a9585fe8495cc9"},
    {file = "nest_asyncio-1.4.3.tar.gz", hash = "sha256:eaa09ef1353ebefae19162ad423eef7a12166bcc63866f8bff8f3635353cd9fa"},
]
networkx = [
    {file = "networkx-2.5-py3-none-any.whl", hash = "sha256:8c5812e9f798d37c50570d15c4a69d5710a18d77bafc903ee9c5fba7454c616c"},
    {file = "networkx-2.5.tar.gz", hash = "sha256:7978955423fbc9639c10498878be59caf99b44dc304c2286162fd24b458c1602"},
]
nodeenv = [
    {file = "nodeenv-1.5.0-py2.py3-none-any.whl", hash = "sha256:5304d424c529c997bc888453aeaa6362d242b6b4631e90f3d4bf1b290f1c84a9"},
    {file = "nodeenv-1.5.0.tar.gz", hash = "sha256:ab45090ae383b716c4ef89e690c41ff8c2b257b85b309f01f3654df3d084bd7c"},
]
notebook = [
    {file = "notebook-6.2.0-py3-none-any.whl", hash = "sha256:25ad93c982b623441b491e693ef400598d1a46cdf11b8c9c0b3be6c61ebbb6cd"},
    {file = "notebook-6.2.0.tar.gz", hash = "sha256:0464b28e18e7a06cec37e6177546c2322739be07962dd13bf712bcb88361f013"},
]
numpy = [
    {file = "numpy-1.19.5-cp36-cp36m-macosx_10_9_x86_64.whl", hash = "sha256:cc6bd4fd593cb261332568485e20a0712883cf631f6f5e8e86a52caa8b2b50ff"},
    {file = "numpy-1.19.5-cp36-cp36m-manylinux1_i686.whl", hash = "sha256:aeb9ed923be74e659984e321f609b9ba54a48354bfd168d21a2b072ed1e833ea"},
    {file = "numpy-1.19.5-cp36-cp36m-manylinux1_x86_64.whl", hash = "sha256:8b5e972b43c8fc27d56550b4120fe6257fdc15f9301914380b27f74856299fea"},
    {file = "numpy-1.19.5-cp36-cp36m-manylinux2010_i686.whl", hash = "sha256:43d4c81d5ffdff6bae58d66a3cd7f54a7acd9a0e7b18d97abb255defc09e3140"},
    {file = "numpy-1.19.5-cp36-cp36m-manylinux2010_x86_64.whl", hash = "sha256:a4646724fba402aa7504cd48b4b50e783296b5e10a524c7a6da62e4a8ac9698d"},
    {file = "numpy-1.19.5-cp36-cp36m-manylinux2014_aarch64.whl", hash = "sha256:2e55195bc1c6b705bfd8ad6f288b38b11b1af32f3c8289d6c50d47f950c12e76"},
    {file = "numpy-1.19.5-cp36-cp36m-win32.whl", hash = "sha256:39b70c19ec771805081578cc936bbe95336798b7edf4732ed102e7a43ec5c07a"},
    {file = "numpy-1.19.5-cp36-cp36m-win_amd64.whl", hash = "sha256:dbd18bcf4889b720ba13a27ec2f2aac1981bd41203b3a3b27ba7a33f88ae4827"},
    {file = "numpy-1.19.5-cp37-cp37m-macosx_10_9_x86_64.whl", hash = "sha256:603aa0706be710eea8884af807b1b3bc9fb2e49b9f4da439e76000f3b3c6ff0f"},
    {file = "numpy-1.19.5-cp37-cp37m-manylinux1_i686.whl", hash = "sha256:cae865b1cae1ec2663d8ea56ef6ff185bad091a5e33ebbadd98de2cfa3fa668f"},
    {file = "numpy-1.19.5-cp37-cp37m-manylinux1_x86_64.whl", hash = "sha256:36674959eed6957e61f11c912f71e78857a8d0604171dfd9ce9ad5cbf41c511c"},
    {file = "numpy-1.19.5-cp37-cp37m-manylinux2010_i686.whl", hash = "sha256:06fab248a088e439402141ea04f0fffb203723148f6ee791e9c75b3e9e82f080"},
    {file = "numpy-1.19.5-cp37-cp37m-manylinux2010_x86_64.whl", hash = "sha256:6149a185cece5ee78d1d196938b2a8f9d09f5a5ebfbba66969302a778d5ddd1d"},
    {file = "numpy-1.19.5-cp37-cp37m-manylinux2014_aarch64.whl", hash = "sha256:50a4a0ad0111cc1b71fa32dedd05fa239f7fb5a43a40663269bb5dc7877cfd28"},
    {file = "numpy-1.19.5-cp37-cp37m-win32.whl", hash = "sha256:d051ec1c64b85ecc69531e1137bb9751c6830772ee5c1c426dbcfe98ef5788d7"},
    {file = "numpy-1.19.5-cp37-cp37m-win_amd64.whl", hash = "sha256:a12ff4c8ddfee61f90a1633a4c4afd3f7bcb32b11c52026c92a12e1325922d0d"},
    {file = "numpy-1.19.5-cp38-cp38-macosx_10_9_x86_64.whl", hash = "sha256:cf2402002d3d9f91c8b01e66fbb436a4ed01c6498fffed0e4c7566da1d40ee1e"},
    {file = "numpy-1.19.5-cp38-cp38-manylinux1_i686.whl", hash = "sha256:1ded4fce9cfaaf24e7a0ab51b7a87be9038ea1ace7f34b841fe3b6894c721d1c"},
    {file = "numpy-1.19.5-cp38-cp38-manylinux1_x86_64.whl", hash = "sha256:012426a41bc9ab63bb158635aecccc7610e3eff5d31d1eb43bc099debc979d94"},
    {file = "numpy-1.19.5-cp38-cp38-manylinux2010_i686.whl", hash = "sha256:759e4095edc3c1b3ac031f34d9459fa781777a93ccc633a472a5468587a190ff"},
    {file = "numpy-1.19.5-cp38-cp38-manylinux2010_x86_64.whl", hash = "sha256:a9d17f2be3b427fbb2bce61e596cf555d6f8a56c222bd2ca148baeeb5e5c783c"},
    {file = "numpy-1.19.5-cp38-cp38-manylinux2014_aarch64.whl", hash = "sha256:99abf4f353c3d1a0c7a5f27699482c987cf663b1eac20db59b8c7b061eabd7fc"},
    {file = "numpy-1.19.5-cp38-cp38-win32.whl", hash = "sha256:384ec0463d1c2671170901994aeb6dce126de0a95ccc3976c43b0038a37329c2"},
    {file = "numpy-1.19.5-cp38-cp38-win_amd64.whl", hash = "sha256:811daee36a58dc79cf3d8bdd4a490e4277d0e4b7d103a001a4e73ddb48e7e6aa"},
    {file = "numpy-1.19.5-cp39-cp39-macosx_10_9_x86_64.whl", hash = "sha256:c843b3f50d1ab7361ca4f0b3639bf691569493a56808a0b0c54a051d260b7dbd"},
    {file = "numpy-1.19.5-cp39-cp39-manylinux1_i686.whl", hash = "sha256:d6631f2e867676b13026e2846180e2c13c1e11289d67da08d71cacb2cd93d4aa"},
    {file = "numpy-1.19.5-cp39-cp39-manylinux1_x86_64.whl", hash = "sha256:7fb43004bce0ca31d8f13a6eb5e943fa73371381e53f7074ed21a4cb786c32f8"},
    {file = "numpy-1.19.5-cp39-cp39-manylinux2010_i686.whl", hash = "sha256:2ea52bd92ab9f768cc64a4c3ef8f4b2580a17af0a5436f6126b08efbd1838371"},
    {file = "numpy-1.19.5-cp39-cp39-manylinux2010_x86_64.whl", hash = "sha256:400580cbd3cff6ffa6293df2278c75aef2d58d8d93d3c5614cd67981dae68ceb"},
    {file = "numpy-1.19.5-cp39-cp39-manylinux2014_aarch64.whl", hash = "sha256:df609c82f18c5b9f6cb97271f03315ff0dbe481a2a02e56aeb1b1a985ce38e60"},
    {file = "numpy-1.19.5-cp39-cp39-win32.whl", hash = "sha256:ab83f24d5c52d60dbc8cd0528759532736b56db58adaa7b5f1f76ad551416a1e"},
    {file = "numpy-1.19.5-cp39-cp39-win_amd64.whl", hash = "sha256:0eef32ca3132a48e43f6a0f5a82cb508f22ce5a3d6f67a8329c81c8e226d3f6e"},
    {file = "numpy-1.19.5-pp36-pypy36_pp73-manylinux2010_x86_64.whl", hash = "sha256:a0d53e51a6cb6f0d9082decb7a4cb6dfb33055308c4c44f53103c073f649af73"},
    {file = "numpy-1.19.5.zip", hash = "sha256:a76f502430dd98d7546e1ea2250a7360c065a5fdea52b2dffe8ae7180909b6f4"},
]
nvidia-ml-py3 = [
    {file = "nvidia-ml-py3-7.352.0.tar.gz", hash = "sha256:390f02919ee9d73fe63a98c73101061a6b37fa694a793abf56673320f1f51277"},
]
oauthlib = [
    {file = "oauthlib-3.1.0-py2.py3-none-any.whl", hash = "sha256:df884cd6cbe20e32633f1db1072e9356f53638e4361bef4e8b03c9127c9328ea"},
    {file = "oauthlib-3.1.0.tar.gz", hash = "sha256:bee41cc35fcca6e988463cacc3bcb8a96224f470ca547e697b604cc697b2f889"},
]
omegaconf = [
    {file = "omegaconf-2.0.6-py3-none-any.whl", hash = "sha256:9e349fd76819b95b47aa628edea1ff83fed5b25108608abdd6c7fdca188e302a"},
    {file = "omegaconf-2.0.6.tar.gz", hash = "sha256:92ca535a788d21651bf4c2eaf5c1ca4c7a8003b2dab4a87cbb09109784268806"},
]
opencensus = [
    {file = "opencensus-0.7.12-py2.py3-none-any.whl", hash = "sha256:0a7cd186b5f81f611563497f12c8c3e4a402043259d48ac290962ab985c1ba9a"},
    {file = "opencensus-0.7.12.tar.gz", hash = "sha256:f7960109b16f64301e4012013ab6dd13a73f3d2323a224f93e0db1c84b64f054"},
]
opencensus-context = [
    {file = "opencensus-context-0.1.2.tar.gz", hash = "sha256:8cf64ce901e6b35f491bd1521e6541676e034c52d00c95500e9364600f835c06"},
    {file = "opencensus_context-0.1.2-py2.py3-none-any.whl", hash = "sha256:8bfb461d18f1dd243420224603c71544d7ac888bb236cf0d0a58545942561478"},
]
packaging = [
    {file = "packaging-20.8-py2.py3-none-any.whl", hash = "sha256:24e0da08660a87484d1602c30bb4902d74816b6985b93de36926f5bc95741858"},
    {file = "packaging-20.8.tar.gz", hash = "sha256:78598185a7008a470d64526a8059de9aaa449238f280fc9eb6b13ba6c4109093"},
]
pandas = [
    {file = "pandas-1.2.1-cp37-cp37m-macosx_10_9_x86_64.whl", hash = "sha256:50e6c0a17ef7f831b5565fd0394dbf9bfd5d615ee4dd4bb60a3d8c9d2e872323"},
    {file = "pandas-1.2.1-cp37-cp37m-manylinux1_i686.whl", hash = "sha256:324e60bea729cf3b55c1bf9e88fe8b9932c26f8669d13b928e3c96b3a1453dff"},
    {file = "pandas-1.2.1-cp37-cp37m-manylinux1_x86_64.whl", hash = "sha256:37443199f451f8badfe0add666e43cdb817c59fa36bceedafd9c543a42f236ca"},
    {file = "pandas-1.2.1-cp37-cp37m-win32.whl", hash = "sha256:23ac77a3a222d9304cb2a7934bb7b4805ff43d513add7a42d1a22dc7df14edd2"},
    {file = "pandas-1.2.1-cp37-cp37m-win_amd64.whl", hash = "sha256:496fcc29321e9a804d56d5aa5d7ec1320edfd1898eee2f451aa70171cf1d5a29"},
    {file = "pandas-1.2.1-cp38-cp38-macosx_10_9_x86_64.whl", hash = "sha256:30e9e8bc8c5c17c03d943e8d6f778313efff59e413b8dbdd8214c2ed9aa165f6"},
    {file = "pandas-1.2.1-cp38-cp38-manylinux1_i686.whl", hash = "sha256:055647e7f4c5e66ba92c2a7dcae6c2c57898b605a3fb007745df61cc4015937f"},
    {file = "pandas-1.2.1-cp38-cp38-manylinux1_x86_64.whl", hash = "sha256:9d45f58b03af1fea4b48e44aa38a819a33dccb9821ef9e1d68f529995f8a632f"},
    {file = "pandas-1.2.1-cp38-cp38-manylinux2014_aarch64.whl", hash = "sha256:b26e2dabda73d347c7af3e6fed58483161c7b87a886a4e06d76ccfe55a044aa9"},
    {file = "pandas-1.2.1-cp38-cp38-win32.whl", hash = "sha256:47ec0808a8357ab3890ce0eca39a63f79dcf941e2e7f494470fe1c9ec43f6091"},
    {file = "pandas-1.2.1-cp38-cp38-win_amd64.whl", hash = "sha256:57d5c7ac62925a8d2ab43ea442b297a56cc8452015e71e24f4aa7e4ed6be3d77"},
    {file = "pandas-1.2.1-cp39-cp39-macosx_10_9_x86_64.whl", hash = "sha256:d7cca42dba13bfee369e2944ae31f6549a55831cba3117e17636955176004088"},
    {file = "pandas-1.2.1-cp39-cp39-manylinux1_i686.whl", hash = "sha256:cfd237865d878da9b65cfee883da5e0067f5e2ff839e459466fb90565a77bda3"},
    {file = "pandas-1.2.1-cp39-cp39-manylinux1_x86_64.whl", hash = "sha256:050ed2c9d825ef36738e018454e6d055c63d947c1d52010fbadd7584f09df5db"},
    {file = "pandas-1.2.1-cp39-cp39-win32.whl", hash = "sha256:fe7de6fed43e7d086e3d947651ec89e55ddf00102f9dd5758763d56d182f0564"},
    {file = "pandas-1.2.1-cp39-cp39-win_amd64.whl", hash = "sha256:2de012a36cc507debd9c3351b4d757f828d5a784a5fc4e6766eafc2b56e4b0f5"},
    {file = "pandas-1.2.1.tar.gz", hash = "sha256:5527c5475d955c0bc9689c56865aaa2a7b13c504d6c44f0aadbf57b565af5ebd"},
]
pandocfilters = [
    {file = "pandocfilters-1.4.3.tar.gz", hash = "sha256:bc63fbb50534b4b1f8ebe1860889289e8af94a23bff7445259592df25a3906eb"},
]
parso = [
    {file = "parso-0.7.1-py2.py3-none-any.whl", hash = "sha256:97218d9159b2520ff45eb78028ba8b50d2bc61dcc062a9682666f2dc4bd331ea"},
    {file = "parso-0.7.1.tar.gz", hash = "sha256:caba44724b994a8a5e086460bb212abc5a8bc46951bf4a9a1210745953622eb9"},
]
pathspec = [
    {file = "pathspec-0.8.1-py2.py3-none-any.whl", hash = "sha256:aa0cb481c4041bf52ffa7b0d8fa6cd3e88a2ca4879c533c9153882ee2556790d"},
    {file = "pathspec-0.8.1.tar.gz", hash = "sha256:86379d6b86d75816baba717e64b1a3a3469deb93bb76d613c9ce79edc5cb68fd"},
]
pexpect = [
    {file = "pexpect-4.8.0-py2.py3-none-any.whl", hash = "sha256:0b48a55dcb3c05f3329815901ea4fc1537514d6ba867a152b581d69ae3710937"},
    {file = "pexpect-4.8.0.tar.gz", hash = "sha256:fc65a43959d153d0114afe13997d439c22823a27cefceb5ff35c2178c6784c0c"},
]
pickleshare = [
    {file = "pickleshare-0.7.5-py2.py3-none-any.whl", hash = "sha256:9649af414d74d4df115d5d718f82acb59c9d418196b7b4290ed47a12ce62df56"},
    {file = "pickleshare-0.7.5.tar.gz", hash = "sha256:87683d47965c1da65cdacaf31c8441d12b8044cdec9aca500cd78fc2c683afca"},
]
pillow = [
    {file = "Pillow-8.1.0-cp36-cp36m-macosx_10_10_x86_64.whl", hash = "sha256:d355502dce85ade85a2511b40b4c61a128902f246504f7de29bbeec1ae27933a"},
    {file = "Pillow-8.1.0-cp36-cp36m-manylinux1_i686.whl", hash = "sha256:93a473b53cc6e0b3ce6bf51b1b95b7b1e7e6084be3a07e40f79b42e83503fbf2"},
    {file = "Pillow-8.1.0-cp36-cp36m-manylinux1_x86_64.whl", hash = "sha256:2353834b2c49b95e1313fb34edf18fca4d57446675d05298bb694bca4b194174"},
    {file = "Pillow-8.1.0-cp36-cp36m-manylinux2014_aarch64.whl", hash = "sha256:1d208e670abfeb41b6143537a681299ef86e92d2a3dac299d3cd6830d5c7bded"},
    {file = "Pillow-8.1.0-cp36-cp36m-win32.whl", hash = "sha256:dd9eef866c70d2cbbea1ae58134eaffda0d4bfea403025f4db6859724b18ab3d"},
    {file = "Pillow-8.1.0-cp36-cp36m-win_amd64.whl", hash = "sha256:b09e10ec453de97f9a23a5aa5e30b334195e8d2ddd1ce76cc32e52ba63c8b31d"},
    {file = "Pillow-8.1.0-cp37-cp37m-macosx_10_10_x86_64.whl", hash = "sha256:b02a0b9f332086657852b1f7cb380f6a42403a6d9c42a4c34a561aa4530d5234"},
    {file = "Pillow-8.1.0-cp37-cp37m-manylinux1_i686.whl", hash = "sha256:ca20739e303254287138234485579b28cb0d524401f83d5129b5ff9d606cb0a8"},
    {file = "Pillow-8.1.0-cp37-cp37m-manylinux1_x86_64.whl", hash = "sha256:604815c55fd92e735f9738f65dabf4edc3e79f88541c221d292faec1904a4b17"},
    {file = "Pillow-8.1.0-cp37-cp37m-manylinux2014_aarch64.whl", hash = "sha256:cf6e33d92b1526190a1de904df21663c46a456758c0424e4f947ae9aa6088bf7"},
    {file = "Pillow-8.1.0-cp37-cp37m-win32.whl", hash = "sha256:47c0d93ee9c8b181f353dbead6530b26980fe4f5485aa18be8f1fd3c3cbc685e"},
    {file = "Pillow-8.1.0-cp37-cp37m-win_amd64.whl", hash = "sha256:96d4dc103d1a0fa6d47c6c55a47de5f5dafd5ef0114fa10c85a1fd8e0216284b"},
    {file = "Pillow-8.1.0-cp38-cp38-macosx_10_10_x86_64.whl", hash = "sha256:7916cbc94f1c6b1301ac04510d0881b9e9feb20ae34094d3615a8a7c3db0dcc0"},
    {file = "Pillow-8.1.0-cp38-cp38-manylinux1_i686.whl", hash = "sha256:3de6b2ee4f78c6b3d89d184ade5d8fa68af0848f9b6b6da2b9ab7943ec46971a"},
    {file = "Pillow-8.1.0-cp38-cp38-manylinux1_x86_64.whl", hash = "sha256:cdbbe7dff4a677fb555a54f9bc0450f2a21a93c5ba2b44e09e54fcb72d2bd13d"},
    {file = "Pillow-8.1.0-cp38-cp38-manylinux2014_aarch64.whl", hash = "sha256:f50e7a98b0453f39000619d845be8b06e611e56ee6e8186f7f60c3b1e2f0feae"},
    {file = "Pillow-8.1.0-cp38-cp38-win32.whl", hash = "sha256:cb192176b477d49b0a327b2a5a4979552b7a58cd42037034316b8018ac3ebb59"},
    {file = "Pillow-8.1.0-cp38-cp38-win_amd64.whl", hash = "sha256:6c5275bd82711cd3dcd0af8ce0bb99113ae8911fc2952805f1d012de7d600a4c"},
    {file = "Pillow-8.1.0-cp39-cp39-macosx_10_10_x86_64.whl", hash = "sha256:165c88bc9d8dba670110c689e3cc5c71dbe4bfb984ffa7cbebf1fac9554071d6"},
    {file = "Pillow-8.1.0-cp39-cp39-manylinux1_i686.whl", hash = "sha256:5e2fe3bb2363b862671eba632537cd3a823847db4d98be95690b7e382f3d6378"},
    {file = "Pillow-8.1.0-cp39-cp39-manylinux1_x86_64.whl", hash = "sha256:7612520e5e1a371d77e1d1ca3a3ee6227eef00d0a9cddb4ef7ecb0b7396eddf7"},
    {file = "Pillow-8.1.0-cp39-cp39-manylinux2014_aarch64.whl", hash = "sha256:d673c4990acd016229a5c1c4ee8a9e6d8f481b27ade5fc3d95938697fa443ce0"},
    {file = "Pillow-8.1.0-cp39-cp39-win32.whl", hash = "sha256:dc577f4cfdda354db3ae37a572428a90ffdbe4e51eda7849bf442fb803f09c9b"},
    {file = "Pillow-8.1.0-cp39-cp39-win_amd64.whl", hash = "sha256:22d070ca2e60c99929ef274cfced04294d2368193e935c5d6febfd8b601bf865"},
    {file = "Pillow-8.1.0-pp36-pypy36_pp73-macosx_10_10_x86_64.whl", hash = "sha256:a3d3e086474ef12ef13d42e5f9b7bbf09d39cf6bd4940f982263d6954b13f6a9"},
    {file = "Pillow-8.1.0-pp36-pypy36_pp73-manylinux2010_i686.whl", hash = "sha256:731ca5aabe9085160cf68b2dbef95fc1991015bc0a3a6ea46a371ab88f3d0913"},
    {file = "Pillow-8.1.0-pp36-pypy36_pp73-manylinux2010_x86_64.whl", hash = "sha256:bba80df38cfc17f490ec651c73bb37cd896bc2400cfba27d078c2135223c1206"},
    {file = "Pillow-8.1.0-pp37-pypy37_pp73-macosx_10_10_x86_64.whl", hash = "sha256:c3d911614b008e8a576b8e5303e3db29224b455d3d66d1b2848ba6ca83f9ece9"},
    {file = "Pillow-8.1.0-pp37-pypy37_pp73-manylinux2010_i686.whl", hash = "sha256:39725acf2d2e9c17356e6835dccebe7a697db55f25a09207e38b835d5e1bc032"},
    {file = "Pillow-8.1.0-pp37-pypy37_pp73-manylinux2010_x86_64.whl", hash = "sha256:81c3fa9a75d9f1afafdb916d5995633f319db09bd773cb56b8e39f1e98d90820"},
    {file = "Pillow-8.1.0-pp37-pypy37_pp73-win32.whl", hash = "sha256:b6f00ad5ebe846cc91763b1d0c6d30a8042e02b2316e27b05de04fa6ec831ec5"},
    {file = "Pillow-8.1.0.tar.gz", hash = "sha256:887668e792b7edbfb1d3c9d8b5d8c859269a0f0eba4dda562adb95500f60dbba"},
]
pluggy = [
    {file = "pluggy-0.13.1-py2.py3-none-any.whl", hash = "sha256:966c145cd83c96502c3c3868f50408687b38434af77734af1e9ca461a4081d2d"},
    {file = "pluggy-0.13.1.tar.gz", hash = "sha256:15b2acde666561e1298d71b523007ed7364de07029219b604cf808bfa1c765b0"},
]
pre-commit = [
    {file = "pre_commit-2.9.3-py2.py3-none-any.whl", hash = "sha256:6c86d977d00ddc8a60d68eec19f51ef212d9462937acf3ea37c7adec32284ac0"},
    {file = "pre_commit-2.9.3.tar.gz", hash = "sha256:ee784c11953e6d8badb97d19bc46b997a3a9eded849881ec587accd8608d74a4"},
]
prometheus-client = [
    {file = "prometheus_client-0.9.0-py2.py3-none-any.whl", hash = "sha256:b08c34c328e1bf5961f0b4352668e6c8f145b4a087e09b7296ef62cbe4693d35"},
    {file = "prometheus_client-0.9.0.tar.gz", hash = "sha256:9da7b32f02439d8c04f7777021c304ed51d9ec180604700c1ba72a4d44dceb03"},
]
prompt-toolkit = [
    {file = "prompt_toolkit-3.0.11-py3-none-any.whl", hash = "sha256:0bdd2585e5afd00c5f91dd28eb2090ea67e94c385878921939bb4ccfa3904723"},
    {file = "prompt_toolkit-3.0.11.tar.gz", hash = "sha256:dc83e6368b0edd9ceabe17a055f2e22f6ed95b9aa39dbd59d0b4f3585bdfe9ed"},
]
protobuf = [
    {file = "protobuf-3.14.0-cp27-cp27m-macosx_10_9_x86_64.whl", hash = "sha256:629b03fd3caae7f815b0c66b41273f6b1900a579e2ccb41ef4493a4f5fb84f3a"},
    {file = "protobuf-3.14.0-cp27-cp27mu-manylinux1_x86_64.whl", hash = "sha256:5b7a637212cc9b2bcf85dd828b1178d19efdf74dbfe1ddf8cd1b8e01fdaaa7f5"},
    {file = "protobuf-3.14.0-cp35-cp35m-macosx_10_9_intel.whl", hash = "sha256:43b554b9e73a07ba84ed6cf25db0ff88b1e06be610b37656e292e3cbb5437472"},
    {file = "protobuf-3.14.0-cp35-cp35m-manylinux1_x86_64.whl", hash = "sha256:5e9806a43232a1fa0c9cf5da8dc06f6910d53e4390be1fa06f06454d888a9142"},
    {file = "protobuf-3.14.0-cp35-cp35m-win32.whl", hash = "sha256:1c51fda1bbc9634246e7be6016d860be01747354ed7015ebe38acf4452f470d2"},
    {file = "protobuf-3.14.0-cp35-cp35m-win_amd64.whl", hash = "sha256:4b74301b30513b1a7494d3055d95c714b560fbb630d8fb9956b6f27992c9f980"},
    {file = "protobuf-3.14.0-cp36-cp36m-macosx_10_9_x86_64.whl", hash = "sha256:86a75477addde4918e9a1904e5c6af8d7b691f2a3f65587d73b16100fbe4c3b2"},
    {file = "protobuf-3.14.0-cp36-cp36m-manylinux1_x86_64.whl", hash = "sha256:ecc33531a213eee22ad60e0e2aaea6c8ba0021f0cce35dbf0ab03dee6e2a23a1"},
    {file = "protobuf-3.14.0-cp36-cp36m-win32.whl", hash = "sha256:72230ed56f026dd664c21d73c5db73ebba50d924d7ba6b7c0d81a121e390406e"},
    {file = "protobuf-3.14.0-cp36-cp36m-win_amd64.whl", hash = "sha256:0fc96785262042e4863b3f3b5c429d4636f10d90061e1840fce1baaf59b1a836"},
    {file = "protobuf-3.14.0-cp37-cp37m-macosx_10_9_x86_64.whl", hash = "sha256:4e75105c9dfe13719b7293f75bd53033108f4ba03d44e71db0ec2a0e8401eafd"},
    {file = "protobuf-3.14.0-cp37-cp37m-manylinux1_x86_64.whl", hash = "sha256:2a7e2fe101a7ace75e9327b9c946d247749e564a267b0515cf41dfe450b69bac"},
    {file = "protobuf-3.14.0-cp37-cp37m-win32.whl", hash = "sha256:b0d5d35faeb07e22a1ddf8dce620860c8fe145426c02d1a0ae2688c6e8ede36d"},
    {file = "protobuf-3.14.0-cp37-cp37m-win_amd64.whl", hash = "sha256:8971c421dbd7aad930c9bd2694122f332350b6ccb5202a8b7b06f3f1a5c41ed5"},
    {file = "protobuf-3.14.0-cp38-cp38-macosx_10_9_x86_64.whl", hash = "sha256:9616f0b65a30851e62f1713336c931fcd32c057202b7ff2cfbfca0fc7d5e3043"},
    {file = "protobuf-3.14.0-cp38-cp38-manylinux1_x86_64.whl", hash = "sha256:22bcd2e284b3b1d969c12e84dc9b9a71701ec82d8ce975fdda19712e1cfd4e00"},
    {file = "protobuf-3.14.0-py2.py3-none-any.whl", hash = "sha256:0e247612fadda953047f53301a7b0407cb0c3cb4ae25a6fde661597a04039b3c"},
    {file = "protobuf-3.14.0.tar.gz", hash = "sha256:1d63eb389347293d8915fb47bee0951c7b5dab522a4a60118b9a18f33e21f8ce"},
]
psutil = [
    {file = "psutil-5.8.0-cp27-cp27m-macosx_10_9_x86_64.whl", hash = "sha256:0066a82f7b1b37d334e68697faba68e5ad5e858279fd6351c8ca6024e8d6ba64"},
    {file = "psutil-5.8.0-cp27-cp27m-manylinux2010_i686.whl", hash = "sha256:0ae6f386d8d297177fd288be6e8d1afc05966878704dad9847719650e44fc49c"},
    {file = "psutil-5.8.0-cp27-cp27m-manylinux2010_x86_64.whl", hash = "sha256:12d844996d6c2b1d3881cfa6fa201fd635971869a9da945cf6756105af73d2df"},
    {file = "psutil-5.8.0-cp27-cp27mu-manylinux2010_i686.whl", hash = "sha256:02b8292609b1f7fcb34173b25e48d0da8667bc85f81d7476584d889c6e0f2131"},
    {file = "psutil-5.8.0-cp27-cp27mu-manylinux2010_x86_64.whl", hash = "sha256:6ffe81843131ee0ffa02c317186ed1e759a145267d54fdef1bc4ea5f5931ab60"},
    {file = "psutil-5.8.0-cp27-none-win32.whl", hash = "sha256:ea313bb02e5e25224e518e4352af4bf5e062755160f77e4b1767dd5ccb65f876"},
    {file = "psutil-5.8.0-cp27-none-win_amd64.whl", hash = "sha256:5da29e394bdedd9144c7331192e20c1f79283fb03b06e6abd3a8ae45ffecee65"},
    {file = "psutil-5.8.0-cp36-cp36m-macosx_10_9_x86_64.whl", hash = "sha256:74fb2557d1430fff18ff0d72613c5ca30c45cdbfcddd6a5773e9fc1fe9364be8"},
    {file = "psutil-5.8.0-cp36-cp36m-manylinux2010_i686.whl", hash = "sha256:74f2d0be88db96ada78756cb3a3e1b107ce8ab79f65aa885f76d7664e56928f6"},
    {file = "psutil-5.8.0-cp36-cp36m-manylinux2010_x86_64.whl", hash = "sha256:99de3e8739258b3c3e8669cb9757c9a861b2a25ad0955f8e53ac662d66de61ac"},
    {file = "psutil-5.8.0-cp36-cp36m-win32.whl", hash = "sha256:36b3b6c9e2a34b7d7fbae330a85bf72c30b1c827a4366a07443fc4b6270449e2"},
    {file = "psutil-5.8.0-cp36-cp36m-win_amd64.whl", hash = "sha256:52de075468cd394ac98c66f9ca33b2f54ae1d9bff1ef6b67a212ee8f639ec06d"},
    {file = "psutil-5.8.0-cp37-cp37m-macosx_10_9_x86_64.whl", hash = "sha256:c6a5fd10ce6b6344e616cf01cc5b849fa8103fbb5ba507b6b2dee4c11e84c935"},
    {file = "psutil-5.8.0-cp37-cp37m-manylinux2010_i686.whl", hash = "sha256:61f05864b42fedc0771d6d8e49c35f07efd209ade09a5afe6a5059e7bb7bf83d"},
    {file = "psutil-5.8.0-cp37-cp37m-manylinux2010_x86_64.whl", hash = "sha256:0dd4465a039d343925cdc29023bb6960ccf4e74a65ad53e768403746a9207023"},
    {file = "psutil-5.8.0-cp37-cp37m-win32.whl", hash = "sha256:1bff0d07e76114ec24ee32e7f7f8d0c4b0514b3fae93e3d2aaafd65d22502394"},
    {file = "psutil-5.8.0-cp37-cp37m-win_amd64.whl", hash = "sha256:fcc01e900c1d7bee2a37e5d6e4f9194760a93597c97fee89c4ae51701de03563"},
    {file = "psutil-5.8.0-cp38-cp38-macosx_10_9_x86_64.whl", hash = "sha256:6223d07a1ae93f86451d0198a0c361032c4c93ebd4bf6d25e2fb3edfad9571ef"},
    {file = "psutil-5.8.0-cp38-cp38-manylinux2010_i686.whl", hash = "sha256:d225cd8319aa1d3c85bf195c4e07d17d3cd68636b8fc97e6cf198f782f99af28"},
    {file = "psutil-5.8.0-cp38-cp38-manylinux2010_x86_64.whl", hash = "sha256:28ff7c95293ae74bf1ca1a79e8805fcde005c18a122ca983abf676ea3466362b"},
    {file = "psutil-5.8.0-cp38-cp38-win32.whl", hash = "sha256:ce8b867423291cb65cfc6d9c4955ee9bfc1e21fe03bb50e177f2b957f1c2469d"},
    {file = "psutil-5.8.0-cp38-cp38-win_amd64.whl", hash = "sha256:90f31c34d25b1b3ed6c40cdd34ff122b1887a825297c017e4cbd6796dd8b672d"},
    {file = "psutil-5.8.0-cp39-cp39-macosx_10_9_x86_64.whl", hash = "sha256:6323d5d845c2785efb20aded4726636546b26d3b577aded22492908f7c1bdda7"},
    {file = "psutil-5.8.0-cp39-cp39-manylinux2010_i686.whl", hash = "sha256:245b5509968ac0bd179287d91210cd3f37add77dad385ef238b275bad35fa1c4"},
    {file = "psutil-5.8.0-cp39-cp39-manylinux2010_x86_64.whl", hash = "sha256:90d4091c2d30ddd0a03e0b97e6a33a48628469b99585e2ad6bf21f17423b112b"},
    {file = "psutil-5.8.0-cp39-cp39-win32.whl", hash = "sha256:ea372bcc129394485824ae3e3ddabe67dc0b118d262c568b4d2602a7070afdb0"},
    {file = "psutil-5.8.0-cp39-cp39-win_amd64.whl", hash = "sha256:f4634b033faf0d968bb9220dd1c793b897ab7f1189956e1aa9eae752527127d3"},
    {file = "psutil-5.8.0.tar.gz", hash = "sha256:0c9ccb99ab76025f2f0bbecf341d4656e9c1351db8cc8a03ccd62e318ab4b5c6"},
]
ptyprocess = [
    {file = "ptyprocess-0.7.0-py2.py3-none-any.whl", hash = "sha256:4b41f3967fce3af57cc7e94b888626c18bf37a083e3651ca8feeb66d492fef35"},
    {file = "ptyprocess-0.7.0.tar.gz", hash = "sha256:5c5d0a3b48ceee0b48485e0c26037c0acd7d29765ca3fbb5cb3831d347423220"},
]
py = [
    {file = "py-1.10.0-py2.py3-none-any.whl", hash = "sha256:3b80836aa6d1feeaa108e046da6423ab8f6ceda6468545ae8d02d9d58d18818a"},
    {file = "py-1.10.0.tar.gz", hash = "sha256:21b81bda15b66ef5e1a777a21c4dcd9c20ad3efd0b3f817e7a809035269e1bd3"},
]
py-spy = [
    {file = "py_spy-0.3.4-py2.py3-none-macosx_10_14_x86_64.whl", hash = "sha256:d2c8df54fc02ccbbcf918aa681428b6005041a54f5147c72e5838a485ed218ac"},
    {file = "py_spy-0.3.4-py2.py3-none-manylinux1_i686.whl", hash = "sha256:1a2f57ed4a8a76e0d646bd6729d099a9ffba205c85ad20ad620a4b8d6b4ece23"},
    {file = "py_spy-0.3.4-py2.py3-none-manylinux1_x86_64.whl", hash = "sha256:6a7de1398417ff8074dd9b29cc73bd829ee308880fec62438153717198b8a438"},
    {file = "py_spy-0.3.4-py2.py3-none-manylinux2014_aarch64.whl", hash = "sha256:516bfe4b9f19d8c7f1bfe7b6fde72254f8bce98d5093dba4d2e20aedbfb50f86"},
    {file = "py_spy-0.3.4-py2.py3-none-manylinux2014_armv7l.whl", hash = "sha256:d66bd359ab6e0e7d44e450796dcc7df98e814cbb9ea9dddb63bf3f5c329cf696"},
    {file = "py_spy-0.3.4-py2.py3-none-win_amd64.whl", hash = "sha256:c11cce00304b067450096258d9ac0123d8071397fe8b8120f9fc70092c69815d"},
]
pyasn1 = [
    {file = "pyasn1-0.4.8-py2.4.egg", hash = "sha256:fec3e9d8e36808a28efb59b489e4528c10ad0f480e57dcc32b4de5c9d8c9fdf3"},
    {file = "pyasn1-0.4.8-py2.5.egg", hash = "sha256:0458773cfe65b153891ac249bcf1b5f8f320b7c2ce462151f8fa74de8934becf"},
    {file = "pyasn1-0.4.8-py2.6.egg", hash = "sha256:5c9414dcfede6e441f7e8f81b43b34e834731003427e5b09e4e00e3172a10f00"},
    {file = "pyasn1-0.4.8-py2.7.egg", hash = "sha256:6e7545f1a61025a4e58bb336952c5061697da694db1cae97b116e9c46abcf7c8"},
    {file = "pyasn1-0.4.8-py2.py3-none-any.whl", hash = "sha256:39c7e2ec30515947ff4e87fb6f456dfc6e84857d34be479c9d4a4ba4bf46aa5d"},
    {file = "pyasn1-0.4.8-py3.1.egg", hash = "sha256:78fa6da68ed2727915c4767bb386ab32cdba863caa7dbe473eaae45f9959da86"},
    {file = "pyasn1-0.4.8-py3.2.egg", hash = "sha256:08c3c53b75eaa48d71cf8c710312316392ed40899cb34710d092e96745a358b7"},
    {file = "pyasn1-0.4.8-py3.3.egg", hash = "sha256:03840c999ba71680a131cfaee6fab142e1ed9bbd9c693e285cc6aca0d555e576"},
    {file = "pyasn1-0.4.8-py3.4.egg", hash = "sha256:7ab8a544af125fb704feadb008c99a88805126fb525280b2270bb25cc1d78a12"},
    {file = "pyasn1-0.4.8-py3.5.egg", hash = "sha256:e89bf84b5437b532b0803ba5c9a5e054d21fec423a89952a74f87fa2c9b7bce2"},
    {file = "pyasn1-0.4.8-py3.6.egg", hash = "sha256:014c0e9976956a08139dc0712ae195324a75e142284d5f87f1a87ee1b068a359"},
    {file = "pyasn1-0.4.8-py3.7.egg", hash = "sha256:99fcc3c8d804d1bc6d9a099921e39d827026409a58f2a720dcdb89374ea0c776"},
    {file = "pyasn1-0.4.8.tar.gz", hash = "sha256:aef77c9fb94a3ac588e87841208bdec464471d9871bd5050a287cc9a475cd0ba"},
]
pyasn1-modules = [
    {file = "pyasn1-modules-0.2.8.tar.gz", hash = "sha256:905f84c712230b2c592c19470d3ca8d552de726050d1d1716282a1f6146be65e"},
    {file = "pyasn1_modules-0.2.8-py2.4.egg", hash = "sha256:0fe1b68d1e486a1ed5473f1302bd991c1611d319bba158e98b106ff86e1d7199"},
    {file = "pyasn1_modules-0.2.8-py2.5.egg", hash = "sha256:fe0644d9ab041506b62782e92b06b8c68cca799e1a9636ec398675459e031405"},
    {file = "pyasn1_modules-0.2.8-py2.6.egg", hash = "sha256:a99324196732f53093a84c4369c996713eb8c89d360a496b599fb1a9c47fc3eb"},
    {file = "pyasn1_modules-0.2.8-py2.7.egg", hash = "sha256:0845a5582f6a02bb3e1bde9ecfc4bfcae6ec3210dd270522fee602365430c3f8"},
    {file = "pyasn1_modules-0.2.8-py2.py3-none-any.whl", hash = "sha256:a50b808ffeb97cb3601dd25981f6b016cbb3d31fbf57a8b8a87428e6158d0c74"},
    {file = "pyasn1_modules-0.2.8-py3.1.egg", hash = "sha256:f39edd8c4ecaa4556e989147ebf219227e2cd2e8a43c7e7fcb1f1c18c5fd6a3d"},
    {file = "pyasn1_modules-0.2.8-py3.2.egg", hash = "sha256:b80486a6c77252ea3a3e9b1e360bc9cf28eaac41263d173c032581ad2f20fe45"},
    {file = "pyasn1_modules-0.2.8-py3.3.egg", hash = "sha256:65cebbaffc913f4fe9e4808735c95ea22d7a7775646ab690518c056784bc21b4"},
    {file = "pyasn1_modules-0.2.8-py3.4.egg", hash = "sha256:15b7c67fabc7fc240d87fb9aabf999cf82311a6d6fb2c70d00d3d0604878c811"},
    {file = "pyasn1_modules-0.2.8-py3.5.egg", hash = "sha256:426edb7a5e8879f1ec54a1864f16b882c2837bfd06eee62f2c982315ee2473ed"},
    {file = "pyasn1_modules-0.2.8-py3.6.egg", hash = "sha256:cbac4bc38d117f2a49aeedec4407d23e8866ea4ac27ff2cf7fb3e5b570df19e0"},
    {file = "pyasn1_modules-0.2.8-py3.7.egg", hash = "sha256:c29a5e5cc7a3f05926aff34e097e84f8589cd790ce0ed41b67aed6857b26aafd"},
]
pycparser = [
    {file = "pycparser-2.20-py2.py3-none-any.whl", hash = "sha256:7582ad22678f0fcd81102833f60ef8d0e57288b6b5fb00323d101be910e35705"},
    {file = "pycparser-2.20.tar.gz", hash = "sha256:2d475327684562c3a96cc71adf7dc8c4f0565175cf86b6d7a404ff4c771f15f0"},
]
pyerfa = [
    {file = "pyerfa-1.7.1.1-cp36-cp36m-macosx_10_9_x86_64.whl", hash = "sha256:93e26f7e7acf75be115cf24a3201167258f8468143a6712942e405e374fc76bd"},
    {file = "pyerfa-1.7.1.1-cp36-cp36m-manylinux1_i686.whl", hash = "sha256:3469d1a6b9d0a820631cd80f49e71494b1cdd68b590a6850b292832427d6cbe2"},
    {file = "pyerfa-1.7.1.1-cp36-cp36m-manylinux1_x86_64.whl", hash = "sha256:21393792f8f8e2d85cf17e73c8f848ea6063a86bd8dbdf668b08862cd350e80b"},
    {file = "pyerfa-1.7.1.1-cp36-cp36m-manylinux2010_i686.whl", hash = "sha256:5eeea63a7d5ad3d7f15504cf781f9c907a3c5815ea1584841c4838cbe6726853"},
    {file = "pyerfa-1.7.1.1-cp36-cp36m-manylinux2010_x86_64.whl", hash = "sha256:4460107375169ff1c2fa701c508db9404649d06b45c908e66e50bec0c6c32a43"},
    {file = "pyerfa-1.7.1.1-cp36-cp36m-win32.whl", hash = "sha256:6bb90e15267841fcee7e85ad976dc3dc95e28d9aa72f72697472807d68931259"},
    {file = "pyerfa-1.7.1.1-cp36-cp36m-win_amd64.whl", hash = "sha256:1cc8cfb11cdcbd17ec5620f75466582f64c69ed4414db2d22f281ab381e954a6"},
    {file = "pyerfa-1.7.1.1-cp37-cp37m-macosx_10_9_x86_64.whl", hash = "sha256:b9c215fd0b956ac2943be38812b29c5392e72f14ec5319496a01a092da1d3b13"},
    {file = "pyerfa-1.7.1.1-cp37-cp37m-manylinux1_i686.whl", hash = "sha256:6b99852bbd0317afae81805d811ea3f854bbfb3eaf9855f765ad6f2231f094e3"},
    {file = "pyerfa-1.7.1.1-cp37-cp37m-manylinux1_x86_64.whl", hash = "sha256:1bb9de4486c093a35d5740bbffc6d2c2f2ec136f32633a251f4d57e84bad507b"},
    {file = "pyerfa-1.7.1.1-cp37-cp37m-manylinux2010_i686.whl", hash = "sha256:87810658ba216576de38589ce66b87c6793807b7d26d24470a22ebc3fa4339f5"},
    {file = "pyerfa-1.7.1.1-cp37-cp37m-manylinux2010_x86_64.whl", hash = "sha256:7b417c9f1cfbaf050f32bb9988b05cb9838bdbc6388a8015c2184118224c4a5b"},
    {file = "pyerfa-1.7.1.1-cp37-cp37m-win32.whl", hash = "sha256:c48beb3aa5e8464d2210eab930a38b9d1b84aea40073698dba450fddcc14463c"},
    {file = "pyerfa-1.7.1.1-cp37-cp37m-win_amd64.whl", hash = "sha256:104c359969b427188854518f4f2c68fd0c30a16e8f9ed7fffdcd593b4676b87c"},
    {file = "pyerfa-1.7.1.1-cp38-cp38-macosx_10_9_x86_64.whl", hash = "sha256:ca49a7417f90f39c93fe60d703fdd36a8def26bb5bda65d60d39ff34d1e38062"},
    {file = "pyerfa-1.7.1.1-cp38-cp38-manylinux1_i686.whl", hash = "sha256:adc5b641e272fe35f631513b2837a57f0a5cfb62123b704f9db09d68e87779fe"},
    {file = "pyerfa-1.7.1.1-cp38-cp38-manylinux1_x86_64.whl", hash = "sha256:a0566213aca1fcc76c57c279730554fc76d467038d59e4d6211c3d8876de7816"},
    {file = "pyerfa-1.7.1.1-cp38-cp38-manylinux2010_i686.whl", hash = "sha256:85d169c191742eed26df7df914ffe4343fd1040ec3b5169d849cc74232aa80e7"},
    {file = "pyerfa-1.7.1.1-cp38-cp38-manylinux2010_x86_64.whl", hash = "sha256:f8d4128a99dc5a256a9c877a23fd82719949fe0b55e750a238cb93511cdbc97f"},
    {file = "pyerfa-1.7.1.1-cp38-cp38-win32.whl", hash = "sha256:9b0adeac749e4f749849e678e377c06111f393dad435d73c06f6464e5c5e4d8c"},
    {file = "pyerfa-1.7.1.1-cp38-cp38-win_amd64.whl", hash = "sha256:91b64609e945f73c9368bf81eb8c0a71a4c4b785f39fef51c2aca67a0da275fa"},
    {file = "pyerfa-1.7.1.1-cp39-cp39-macosx_10_9_x86_64.whl", hash = "sha256:d81ff8478e1144fcb0471560503dfa88afb0c6d5364b288ce3a4f843f246997a"},
    {file = "pyerfa-1.7.1.1-cp39-cp39-manylinux1_i686.whl", hash = "sha256:ae79ae54c05b77440f6caabdcb06cec3de61371d1aeb02ef573786a4c37fb81a"},
    {file = "pyerfa-1.7.1.1-cp39-cp39-manylinux1_x86_64.whl", hash = "sha256:7e2442b015779f46a1eb7ceb2dfb44c9cbf3aae07ed966982ce0de6d3548273e"},
    {file = "pyerfa-1.7.1.1-cp39-cp39-manylinux2010_i686.whl", hash = "sha256:b5b9ac2b6cc93a931e67602af5b23268a3cd9eff629295a4f2cb277e7e4b9361"},
    {file = "pyerfa-1.7.1.1-cp39-cp39-manylinux2010_x86_64.whl", hash = "sha256:31ddff47c5376900fea2c38796b4450f8261bd502cfea281f5d70ed91855d47b"},
    {file = "pyerfa-1.7.1.1-cp39-cp39-win32.whl", hash = "sha256:9f226fd4b9cfca9a683e6c3a67bfcad934f43bed3c89f6e86b72d582e516fc79"},
    {file = "pyerfa-1.7.1.1-cp39-cp39-win_amd64.whl", hash = "sha256:35cbd7bf17537592fa5fe60f3b06c240b5a5db62c4f62c7cef72ba5f6403927e"},
    {file = "pyerfa-1.7.1.1.tar.gz", hash = "sha256:b1048ae33eb26ad4925536ea79a956eaa6f33e77c6295f140178b4be35c32226"},
]
pygments = [
    {file = "Pygments-2.7.4-py3-none-any.whl", hash = "sha256:bc9591213a8f0e0ca1a5e68a479b4887fdc3e75d0774e5c71c31920c427de435"},
    {file = "Pygments-2.7.4.tar.gz", hash = "sha256:df49d09b498e83c1a73128295860250b0b7edd4c723a32e9bc0d295c7c2ec337"},
]
pylint = [
    {file = "pylint-2.6.0-py3-none-any.whl", hash = "sha256:bfe68f020f8a0fece830a22dd4d5dddb4ecc6137db04face4c3420a46a52239f"},
    {file = "pylint-2.6.0.tar.gz", hash = "sha256:bb4a908c9dadbc3aac18860550e870f58e1a02c9f2c204fdf5693d73be061210"},
]
pyparsing = [
    {file = "pyparsing-2.4.7-py2.py3-none-any.whl", hash = "sha256:ef9d7589ef3c200abe66653d3f1ab1033c3c419ae9b9bdb1240a85b024efc88b"},
    {file = "pyparsing-2.4.7.tar.gz", hash = "sha256:c203ec8783bf771a155b207279b9bccb8dea02d8f0c9e5f8ead507bc3246ecc1"},
]
pyrsistent = [
    {file = "pyrsistent-0.17.3.tar.gz", hash = "sha256:2e636185d9eb976a18a8a8e96efce62f2905fea90041958d8cc2a189756ebf3e"},
]
pytest = [
    {file = "pytest-6.2.1-py3-none-any.whl", hash = "sha256:1969f797a1a0dbd8ccf0fecc80262312729afea9c17f1d70ebf85c5e76c6f7c8"},
    {file = "pytest-6.2.1.tar.gz", hash = "sha256:66e419b1899bc27346cb2c993e12c5e5e8daba9073c1fbce33b9807abc95c306"},
]
pytest-cov = [
    {file = "pytest-cov-2.11.1.tar.gz", hash = "sha256:359952d9d39b9f822d9d29324483e7ba04a3a17dd7d05aa6beb7ea01e359e5f7"},
    {file = "pytest_cov-2.11.1-py2.py3-none-any.whl", hash = "sha256:bdb9fdb0b85a7cc825269a4c56b48ccaa5c7e365054b6038772c32ddcdc969da"},
]
python-dateutil = [
    {file = "python-dateutil-2.8.1.tar.gz", hash = "sha256:73ebfe9dbf22e832286dafa60473e4cd239f8592f699aa5adaf10050e6e1823c"},
    {file = "python_dateutil-2.8.1-py2.py3-none-any.whl", hash = "sha256:75bb3f31ea686f1197762692a9ee6a7550b59fc6ca3a1f4b5d7e32fb98e2da2a"},
]
pytorch-lightning = [
    {file = "pytorch-lightning-1.1.4.tar.gz", hash = "sha256:eb1e13adf864c166563343229f28bfb9b9bd96144ec3078a725bb40ad4722abd"},
    {file = "pytorch_lightning-1.1.4-py3-none-any.whl", hash = "sha256:d2b35dbbb07db7a1f6be6d99321ce86b7a9405644d2750b830fcb3896001bd60"},
]
pytz = [
    {file = "pytz-2020.5-py2.py3-none-any.whl", hash = "sha256:16962c5fb8db4a8f63a26646d8886e9d769b6c511543557bc84e9569fb9a9cb4"},
    {file = "pytz-2020.5.tar.gz", hash = "sha256:180befebb1927b16f6b57101720075a984c019ac16b1b7575673bea42c6c3da5"},
]
pywin32 = [
    {file = "pywin32-300-cp35-cp35m-win32.whl", hash = "sha256:1c204a81daed2089e55d11eefa4826c05e604d27fe2be40b6bf8db7b6a39da63"},
    {file = "pywin32-300-cp35-cp35m-win_amd64.whl", hash = "sha256:350c5644775736351b77ba68da09a39c760d75d2467ecec37bd3c36a94fbed64"},
    {file = "pywin32-300-cp36-cp36m-win32.whl", hash = "sha256:a3b4c48c852d4107e8a8ec980b76c94ce596ea66d60f7a697582ea9dce7e0db7"},
    {file = "pywin32-300-cp36-cp36m-win_amd64.whl", hash = "sha256:27a30b887afbf05a9cbb05e3ffd43104a9b71ce292f64a635389dbad0ed1cd85"},
    {file = "pywin32-300-cp37-cp37m-win32.whl", hash = "sha256:d7e8c7efc221f10d6400c19c32a031add1c4a58733298c09216f57b4fde110dc"},
    {file = "pywin32-300-cp37-cp37m-win_amd64.whl", hash = "sha256:8151e4d7a19262d6694162d6da85d99a16f8b908949797fd99c83a0bfaf5807d"},
    {file = "pywin32-300-cp38-cp38-win32.whl", hash = "sha256:fbb3b1b0fbd0b4fc2a3d1d81fe0783e30062c1abed1d17c32b7879d55858cfae"},
    {file = "pywin32-300-cp38-cp38-win_amd64.whl", hash = "sha256:60a8fa361091b2eea27f15718f8eb7f9297e8d51b54dbc4f55f3d238093d5190"},
    {file = "pywin32-300-cp39-cp39-win32.whl", hash = "sha256:638b68eea5cfc8def537e43e9554747f8dee786b090e47ead94bfdafdb0f2f50"},
    {file = "pywin32-300-cp39-cp39-win_amd64.whl", hash = "sha256:b1609ce9bd5c411b81f941b246d683d6508992093203d4eb7f278f4ed1085c3f"},
]
pywinpty = [
    {file = "pywinpty-0.5.7-cp27-cp27m-win32.whl", hash = "sha256:b358cb552c0f6baf790de375fab96524a0498c9df83489b8c23f7f08795e966b"},
    {file = "pywinpty-0.5.7-cp27-cp27m-win_amd64.whl", hash = "sha256:1e525a4de05e72016a7af27836d512db67d06a015aeaf2fa0180f8e6a039b3c2"},
    {file = "pywinpty-0.5.7-cp35-cp35m-win32.whl", hash = "sha256:2740eeeb59297593a0d3f762269b01d0285c1b829d6827445fcd348fb47f7e70"},
    {file = "pywinpty-0.5.7-cp35-cp35m-win_amd64.whl", hash = "sha256:33df97f79843b2b8b8bc5c7aaf54adec08cc1bae94ee99dfb1a93c7a67704d95"},
    {file = "pywinpty-0.5.7-cp36-cp36m-win32.whl", hash = "sha256:e854211df55d107f0edfda8a80b39dfc87015bef52a8fe6594eb379240d81df2"},
    {file = "pywinpty-0.5.7-cp36-cp36m-win_amd64.whl", hash = "sha256:dbd838de92de1d4ebf0dce9d4d5e4fc38d0b7b1de837947a18b57a882f219139"},
    {file = "pywinpty-0.5.7-cp37-cp37m-win32.whl", hash = "sha256:5fb2c6c6819491b216f78acc2c521b9df21e0f53b9a399d58a5c151a3c4e2a2d"},
    {file = "pywinpty-0.5.7-cp37-cp37m-win_amd64.whl", hash = "sha256:dd22c8efacf600730abe4a46c1388355ce0d4ab75dc79b15d23a7bd87bf05b48"},
    {file = "pywinpty-0.5.7-cp38-cp38-win_amd64.whl", hash = "sha256:8fc5019ff3efb4f13708bd3b5ad327589c1a554cb516d792527361525a7cb78c"},
    {file = "pywinpty-0.5.7.tar.gz", hash = "sha256:2d7e9c881638a72ffdca3f5417dd1563b60f603e1b43e5895674c2a1b01f95a0"},
]
pyyaml = [
    {file = "PyYAML-5.4-cp27-cp27m-macosx_10_9_x86_64.whl", hash = "sha256:f7a21e3d99aa3095ef0553e7ceba36fb693998fbb1226f1392ce33681047465f"},
    {file = "PyYAML-5.4-cp27-cp27m-win32.whl", hash = "sha256:52bf0930903818e600ae6c2901f748bc4869c0c406056f679ab9614e5d21a166"},
    {file = "PyYAML-5.4-cp27-cp27m-win_amd64.whl", hash = "sha256:a36a48a51e5471513a5aea920cdad84cbd56d70a5057cca3499a637496ea379c"},
    {file = "PyYAML-5.4-cp27-cp27mu-manylinux1_x86_64.whl", hash = "sha256:5e7ac4e0e79a53451dc2814f6876c2fa6f71452de1498bbe29c0b54b69a986f4"},
    {file = "PyYAML-5.4-cp36-cp36m-macosx_10_9_x86_64.whl", hash = "sha256:cc552b6434b90d9dbed6a4f13339625dc466fd82597119897e9489c953acbc22"},
    {file = "PyYAML-5.4-cp36-cp36m-manylinux1_x86_64.whl", hash = "sha256:0dc9f2eb2e3c97640928dec63fd8dc1dd91e6b6ed236bd5ac00332b99b5c2ff9"},
    {file = "PyYAML-5.4-cp36-cp36m-win32.whl", hash = "sha256:5a3f345acff76cad4aa9cb171ee76c590f37394186325d53d1aa25318b0d4a09"},
    {file = "PyYAML-5.4-cp36-cp36m-win_amd64.whl", hash = "sha256:f3790156c606299ff499ec44db422f66f05a7363b39eb9d5b064f17bd7d7c47b"},
    {file = "PyYAML-5.4-cp37-cp37m-macosx_10_9_x86_64.whl", hash = "sha256:124fd7c7bc1e95b1eafc60825f2daf67c73ce7b33f1194731240d24b0d1bf628"},
    {file = "PyYAML-5.4-cp37-cp37m-manylinux1_x86_64.whl", hash = "sha256:8b818b6c5a920cbe4203b5a6b14256f0e5244338244560da89b7b0f1313ea4b6"},
    {file = "PyYAML-5.4-cp37-cp37m-win32.whl", hash = "sha256:737bd70e454a284d456aa1fa71a0b429dd527bcbf52c5c33f7c8eee81ac16b89"},
    {file = "PyYAML-5.4-cp37-cp37m-win_amd64.whl", hash = "sha256:7242790ab6c20316b8e7bb545be48d7ed36e26bbe279fd56f2c4a12510e60b4b"},
    {file = "PyYAML-5.4-cp38-cp38-macosx_10_9_x86_64.whl", hash = "sha256:cc547d3ead3754712223abb7b403f0a184e4c3eae18c9bb7fd15adef1597cc4b"},
    {file = "PyYAML-5.4-cp38-cp38-manylinux1_x86_64.whl", hash = "sha256:8635d53223b1f561b081ff4adecb828fd484b8efffe542edcfdff471997f7c39"},
    {file = "PyYAML-5.4-cp38-cp38-win32.whl", hash = "sha256:26fcb33776857f4072601502d93e1a619f166c9c00befb52826e7b774efaa9db"},
    {file = "PyYAML-5.4-cp38-cp38-win_amd64.whl", hash = "sha256:b2243dd033fd02c01212ad5c601dafb44fbb293065f430b0d3dbf03f3254d615"},
    {file = "PyYAML-5.4-cp39-cp39-macosx_10_9_x86_64.whl", hash = "sha256:31ba07c54ef4a897758563e3a0fcc60077698df10180abe4b8165d9895c00ebf"},
    {file = "PyYAML-5.4-cp39-cp39-manylinux1_x86_64.whl", hash = "sha256:02c78d77281d8f8d07a255e57abdbf43b02257f59f50cc6b636937d68efa5dd0"},
    {file = "PyYAML-5.4-cp39-cp39-win32.whl", hash = "sha256:fdc6b2cb4b19e431994f25a9160695cc59a4e861710cc6fc97161c5e845fc579"},
    {file = "PyYAML-5.4-cp39-cp39-win_amd64.whl", hash = "sha256:8bf38641b4713d77da19e91f8b5296b832e4db87338d6aeffe422d42f1ca896d"},
    {file = "PyYAML-5.4.tar.gz", hash = "sha256:3c49e39ac034fd64fd576d63bb4db53cda89b362768a67f07749d55f128ac18a"},
]
pyzmq = [
    {file = "pyzmq-21.0.1-cp36-cp36m-macosx_10_9_x86_64.whl", hash = "sha256:b2a5d5fd2857e5006a5fd9067f5aa7aff0cd4f994180681b13a6bd724a5ce289"},
    {file = "pyzmq-21.0.1-cp36-cp36m-manylinux1_i686.whl", hash = "sha256:f321b1e2ea990e9e760c1894234ee426e150995691c05b840a0d9743f5f202e1"},
    {file = "pyzmq-21.0.1-cp36-cp36m-manylinux1_x86_64.whl", hash = "sha256:405e754799480d960df7d8249192c4e46288d41d08aaaa45f339269bc09f3c0a"},
    {file = "pyzmq-21.0.1-cp36-cp36m-win32.whl", hash = "sha256:520a80148c26cfbfb76fd169c089e7a899071dd5cd7553269e4da149382b9b88"},
    {file = "pyzmq-21.0.1-cp36-cp36m-win_amd64.whl", hash = "sha256:e98d9b9efb22ece82b06046ba0c00cce157cbfd852cbd9a385b338f295cf38e6"},
    {file = "pyzmq-21.0.1-cp37-cp37m-macosx_10_9_x86_64.whl", hash = "sha256:923ec92c7b82d63bab4193aee23fd4a2b1636369494d55883fbda10fef1075a3"},
    {file = "pyzmq-21.0.1-cp37-cp37m-manylinux1_i686.whl", hash = "sha256:8f17f71430c18666c0f6c81185ef494f59231d01b1f77f67debfe628d50479c6"},
    {file = "pyzmq-21.0.1-cp37-cp37m-manylinux1_x86_64.whl", hash = "sha256:69e5c1061a2e99ac2647db271a41cb5c95ff62dd5090a948b1fbca905c5cba81"},
    {file = "pyzmq-21.0.1-cp37-cp37m-manylinux2014_aarch64.whl", hash = "sha256:a2b9e25ea0f81e920de3bff65a5bd9056acd81f8cb439546d00d77f386cba251"},
    {file = "pyzmq-21.0.1-cp37-cp37m-win32.whl", hash = "sha256:9026acf8bf0852c8360c574d04d22d7a213dafaf04ab9c4d43c7430eda272cdd"},
    {file = "pyzmq-21.0.1-cp37-cp37m-win_amd64.whl", hash = "sha256:083dd4c1e9bc058acabab5d95e25180cec224ca9d372b088bf204b0822b278a9"},
    {file = "pyzmq-21.0.1-cp38-cp38-macosx_10_9_x86_64.whl", hash = "sha256:fe0186c70fd3205b31daaa024409b8887af9b0344f47bc4d5ed03f08f64b9552"},
    {file = "pyzmq-21.0.1-cp38-cp38-manylinux2010_i686.whl", hash = "sha256:c12fba29f0b956390aed37d463fbea215d7592c08241fb20a2c165ef64c95019"},
    {file = "pyzmq-21.0.1-cp38-cp38-manylinux2010_x86_64.whl", hash = "sha256:930e33d92e7d991a1c194790c7fc7f3099f7ec1447e853b4218cba914bee3b7b"},
    {file = "pyzmq-21.0.1-cp38-cp38-manylinux2014_aarch64.whl", hash = "sha256:7ea55c672840ee8fd5884134c0697845d28f5b053713fc682b5d5fc73d747853"},
    {file = "pyzmq-21.0.1-cp38-cp38-win32.whl", hash = "sha256:f1e357e234b435441b9366f6958623abe74fbbb1bd8e3bc679f09b5126785785"},
    {file = "pyzmq-21.0.1-cp38-cp38-win_amd64.whl", hash = "sha256:77371c7a39d2f1b71444128b9377be8b0588c3fbf7f56db970c5d4b7af8ed9fd"},
    {file = "pyzmq-21.0.1-cp39-cp39-macosx_10_9_x86_64.whl", hash = "sha256:e51ea97103791597e4deca13992c3544224c7eed89dc575d9a85972b16f01b59"},
    {file = "pyzmq-21.0.1-cp39-cp39-manylinux2010_i686.whl", hash = "sha256:b1fb293a5562a4870f20bb859a50bd59c14fdb1fc13353e25267facaf68f6eb0"},
    {file = "pyzmq-21.0.1-cp39-cp39-manylinux2010_x86_64.whl", hash = "sha256:01715453ce14d4b804f87969461d21fff47df9bebde3c283c1ad872207717abc"},
    {file = "pyzmq-21.0.1-cp39-cp39-manylinux2014_aarch64.whl", hash = "sha256:7ca684fdb433577c30243357813eef81973d5dbbc3c6c1568e6c21ec1dcedda3"},
    {file = "pyzmq-21.0.1-cp39-cp39-win32.whl", hash = "sha256:2199156013875ff4f872daa86214fe34658e4017b5cd8c4a2c4d6d9b59d1a2eb"},
    {file = "pyzmq-21.0.1-cp39-cp39-win_amd64.whl", hash = "sha256:de00a0fe9735efa06b96af56c8e7baa67c0972ec510e18c98efbb593c73cd886"},
    {file = "pyzmq-21.0.1-pp36-pypy36_pp73-macosx_10_9_x86_64.whl", hash = "sha256:a82f6f41523db5408925b82bb150ecbc625c2eeccf31d38fa1a0e395e11dd5e2"},
    {file = "pyzmq-21.0.1-pp36-pypy36_pp73-win32.whl", hash = "sha256:20c53aff015001cb705db0928850fa74ea4280a935d4e726743e4cb13206b0f2"},
    {file = "pyzmq-21.0.1-pp37-pypy37_pp73-macosx_10_9_x86_64.whl", hash = "sha256:5adc4e3015c647e413bdcf3cac803ffdb8566b938f83e5234ab9c2c14fe3ea3a"},
    {file = "pyzmq-21.0.1-pp37-pypy37_pp73-win32.whl", hash = "sha256:76e1b4dff2be48ed98ec34dd10ad97316e69cb5ff37754f84abc9fb4bbc949bc"},
    {file = "pyzmq-21.0.1.tar.gz", hash = "sha256:c3a630dd7716e8e127d43b22598e256a2d11a847b8cc3310350528960037fa06"},
]
qtconsole = [
    {file = "qtconsole-5.0.1-py3-none-any.whl", hash = "sha256:4d70967aeb62a5bd13a109d61b169a3cf844afc24a35c11f5518574bb8abe670"},
    {file = "qtconsole-5.0.1.tar.gz", hash = "sha256:4d7dd4eae8a90d0b2b19b31794b30f137238463998989734a3acb8a53b506bab"},
]
qtpy = [
    {file = "QtPy-1.9.0-py2.py3-none-any.whl", hash = "sha256:fa0b8363b363e89b2a6f49eddc162a04c0699ae95e109a6be3bb145a913190ea"},
    {file = "QtPy-1.9.0.tar.gz", hash = "sha256:2db72c44b55d0fe1407be8fba35c838ad0d6d3bb81f23007886dc1fc0f459c8d"},
]
ray = [
    {file = "ray-1.1.0-cp36-cp36m-macosx_10_13_intel.whl", hash = "sha256:a232253eb2893050067fc37055e5f2b82c856c7c9a32aa21f5bd55c30dc3b14c"},
    {file = "ray-1.1.0-cp36-cp36m-manylinux2014_x86_64.whl", hash = "sha256:59ede233f6bb3e1e892af9e762a2a606dc8793da8c49c3ab1516426a21e230fc"},
    {file = "ray-1.1.0-cp36-cp36m-win_amd64.whl", hash = "sha256:963d1ea62a101520aa0968d285d93363e324238c8fbb07035b6bac6dc626e636"},
    {file = "ray-1.1.0-cp37-cp37m-macosx_10_13_intel.whl", hash = "sha256:c79e62df71503752fabe93466c6d327cfccf090d9e506a0d192ceae6e988e5e6"},
    {file = "ray-1.1.0-cp37-cp37m-manylinux2014_x86_64.whl", hash = "sha256:3fa8498a5381037eac682b27105b16aa1908e296f9dd3c1595c478d70827ec79"},
    {file = "ray-1.1.0-cp37-cp37m-win_amd64.whl", hash = "sha256:6281d06b16920052988f2e01d66a379e705b0c139a16c4e3c0159cf29c6aa789"},
    {file = "ray-1.1.0-cp38-cp38-macosx_10_13_x86_64.whl", hash = "sha256:1e439230e7d5e10413c189b7d88ed920c8d6ad5629f7e2db6eb4e21df2083273"},
    {file = "ray-1.1.0-cp38-cp38-manylinux2014_x86_64.whl", hash = "sha256:0776c6b7a81794c96238417afc33e8bc5d62d05c56a9ee66708ea414bf62fe0d"},
    {file = "ray-1.1.0-cp38-cp38-win_amd64.whl", hash = "sha256:18983d1f77f27e9de256d53be596e92b04fa2e614f3800faf5c92e11484f39ab"},
]
redis = [
    {file = "redis-3.5.3-py2.py3-none-any.whl", hash = "sha256:432b788c4530cfe16d8d943a09d40ca6c16149727e4afe8c2c9d5580c59d9f24"},
    {file = "redis-3.5.3.tar.gz", hash = "sha256:0e7e0cfca8660dea8b7d5cd8c4f6c5e29e11f31158c0b0ae91a397f00e5a05a2"},
]
regex = [
    {file = "regex-2020.11.13-cp36-cp36m-macosx_10_9_x86_64.whl", hash = "sha256:8b882a78c320478b12ff024e81dc7d43c1462aa4a3341c754ee65d857a521f85"},
    {file = "regex-2020.11.13-cp36-cp36m-manylinux1_i686.whl", hash = "sha256:a63f1a07932c9686d2d416fb295ec2c01ab246e89b4d58e5fa468089cab44b70"},
    {file = "regex-2020.11.13-cp36-cp36m-manylinux1_x86_64.whl", hash = "sha256:6e4b08c6f8daca7d8f07c8d24e4331ae7953333dbd09c648ed6ebd24db5a10ee"},
    {file = "regex-2020.11.13-cp36-cp36m-manylinux2010_i686.whl", hash = "sha256:bba349276b126947b014e50ab3316c027cac1495992f10e5682dc677b3dfa0c5"},
    {file = "regex-2020.11.13-cp36-cp36m-manylinux2010_x86_64.whl", hash = "sha256:56e01daca75eae420bce184edd8bb341c8eebb19dd3bce7266332258f9fb9dd7"},
    {file = "regex-2020.11.13-cp36-cp36m-manylinux2014_aarch64.whl", hash = "sha256:6a8ce43923c518c24a2579fda49f093f1397dad5d18346211e46f134fc624e31"},
    {file = "regex-2020.11.13-cp36-cp36m-manylinux2014_i686.whl", hash = "sha256:1ab79fcb02b930de09c76d024d279686ec5d532eb814fd0ed1e0051eb8bd2daa"},
    {file = "regex-2020.11.13-cp36-cp36m-manylinux2014_x86_64.whl", hash = "sha256:9801c4c1d9ae6a70aeb2128e5b4b68c45d4f0af0d1535500884d644fa9b768c6"},
    {file = "regex-2020.11.13-cp36-cp36m-win32.whl", hash = "sha256:49cae022fa13f09be91b2c880e58e14b6da5d10639ed45ca69b85faf039f7a4e"},
    {file = "regex-2020.11.13-cp36-cp36m-win_amd64.whl", hash = "sha256:749078d1eb89484db5f34b4012092ad14b327944ee7f1c4f74d6279a6e4d1884"},
    {file = "regex-2020.11.13-cp37-cp37m-macosx_10_9_x86_64.whl", hash = "sha256:b2f4007bff007c96a173e24dcda236e5e83bde4358a557f9ccf5e014439eae4b"},
    {file = "regex-2020.11.13-cp37-cp37m-manylinux1_i686.whl", hash = "sha256:38c8fd190db64f513fe4e1baa59fed086ae71fa45083b6936b52d34df8f86a88"},
    {file = "regex-2020.11.13-cp37-cp37m-manylinux1_x86_64.whl", hash = "sha256:5862975b45d451b6db51c2e654990c1820523a5b07100fc6903e9c86575202a0"},
    {file = "regex-2020.11.13-cp37-cp37m-manylinux2010_i686.whl", hash = "sha256:262c6825b309e6485ec2493ffc7e62a13cf13fb2a8b6d212f72bd53ad34118f1"},
    {file = "regex-2020.11.13-cp37-cp37m-manylinux2010_x86_64.whl", hash = "sha256:bafb01b4688833e099d79e7efd23f99172f501a15c44f21ea2118681473fdba0"},
    {file = "regex-2020.11.13-cp37-cp37m-manylinux2014_aarch64.whl", hash = "sha256:e32f5f3d1b1c663af7f9c4c1e72e6ffe9a78c03a31e149259f531e0fed826512"},
    {file = "regex-2020.11.13-cp37-cp37m-manylinux2014_i686.whl", hash = "sha256:3bddc701bdd1efa0d5264d2649588cbfda549b2899dc8d50417e47a82e1387ba"},
    {file = "regex-2020.11.13-cp37-cp37m-manylinux2014_x86_64.whl", hash = "sha256:02951b7dacb123d8ea6da44fe45ddd084aa6777d4b2454fa0da61d569c6fa538"},
    {file = "regex-2020.11.13-cp37-cp37m-win32.whl", hash = "sha256:0d08e71e70c0237883d0bef12cad5145b84c3705e9c6a588b2a9c7080e5af2a4"},
    {file = "regex-2020.11.13-cp37-cp37m-win_amd64.whl", hash = "sha256:1fa7ee9c2a0e30405e21031d07d7ba8617bc590d391adfc2b7f1e8b99f46f444"},
    {file = "regex-2020.11.13-cp38-cp38-macosx_10_9_x86_64.whl", hash = "sha256:baf378ba6151f6e272824b86a774326f692bc2ef4cc5ce8d5bc76e38c813a55f"},
    {file = "regex-2020.11.13-cp38-cp38-manylinux1_i686.whl", hash = "sha256:e3faaf10a0d1e8e23a9b51d1900b72e1635c2d5b0e1bea1c18022486a8e2e52d"},
    {file = "regex-2020.11.13-cp38-cp38-manylinux1_x86_64.whl", hash = "sha256:2a11a3e90bd9901d70a5b31d7dd85114755a581a5da3fc996abfefa48aee78af"},
    {file = "regex-2020.11.13-cp38-cp38-manylinux2010_i686.whl", hash = "sha256:d1ebb090a426db66dd80df8ca85adc4abfcbad8a7c2e9a5ec7513ede522e0a8f"},
    {file = "regex-2020.11.13-cp38-cp38-manylinux2010_x86_64.whl", hash = "sha256:b2b1a5ddae3677d89b686e5c625fc5547c6e492bd755b520de5332773a8af06b"},
    {file = "regex-2020.11.13-cp38-cp38-manylinux2014_aarch64.whl", hash = "sha256:2c99e97d388cd0a8d30f7c514d67887d8021541b875baf09791a3baad48bb4f8"},
    {file = "regex-2020.11.13-cp38-cp38-manylinux2014_i686.whl", hash = "sha256:c084582d4215593f2f1d28b65d2a2f3aceff8342aa85afd7be23a9cad74a0de5"},
    {file = "regex-2020.11.13-cp38-cp38-manylinux2014_x86_64.whl", hash = "sha256:a3d748383762e56337c39ab35c6ed4deb88df5326f97a38946ddd19028ecce6b"},
    {file = "regex-2020.11.13-cp38-cp38-win32.whl", hash = "sha256:7913bd25f4ab274ba37bc97ad0e21c31004224ccb02765ad984eef43e04acc6c"},
    {file = "regex-2020.11.13-cp38-cp38-win_amd64.whl", hash = "sha256:6c54ce4b5d61a7129bad5c5dc279e222afd00e721bf92f9ef09e4fae28755683"},
    {file = "regex-2020.11.13-cp39-cp39-macosx_10_9_x86_64.whl", hash = "sha256:1862a9d9194fae76a7aaf0150d5f2a8ec1da89e8b55890b1786b8f88a0f619dc"},
    {file = "regex-2020.11.13-cp39-cp39-manylinux1_i686.whl", hash = "sha256:4902e6aa086cbb224241adbc2f06235927d5cdacffb2425c73e6570e8d862364"},
    {file = "regex-2020.11.13-cp39-cp39-manylinux1_x86_64.whl", hash = "sha256:7a25fcbeae08f96a754b45bdc050e1fb94b95cab046bf56b016c25e9ab127b3e"},
    {file = "regex-2020.11.13-cp39-cp39-manylinux2010_i686.whl", hash = "sha256:d2d8ce12b7c12c87e41123997ebaf1a5767a5be3ec545f64675388970f415e2e"},
    {file = "regex-2020.11.13-cp39-cp39-manylinux2010_x86_64.whl", hash = "sha256:f7d29a6fc4760300f86ae329e3b6ca28ea9c20823df123a2ea8693e967b29917"},
    {file = "regex-2020.11.13-cp39-cp39-manylinux2014_aarch64.whl", hash = "sha256:717881211f46de3ab130b58ec0908267961fadc06e44f974466d1887f865bd5b"},
    {file = "regex-2020.11.13-cp39-cp39-manylinux2014_i686.whl", hash = "sha256:3128e30d83f2e70b0bed9b2a34e92707d0877e460b402faca908c6667092ada9"},
    {file = "regex-2020.11.13-cp39-cp39-manylinux2014_x86_64.whl", hash = "sha256:8f6a2229e8ad946e36815f2a03386bb8353d4bde368fdf8ca5f0cb97264d3b5c"},
    {file = "regex-2020.11.13-cp39-cp39-win32.whl", hash = "sha256:f8f295db00ef5f8bae530fc39af0b40486ca6068733fb860b42115052206466f"},
    {file = "regex-2020.11.13-cp39-cp39-win_amd64.whl", hash = "sha256:a15f64ae3a027b64496a71ab1f722355e570c3fac5ba2801cafce846bf5af01d"},
    {file = "regex-2020.11.13.tar.gz", hash = "sha256:83d6b356e116ca119db8e7c6fc2983289d87b27b3fac238cfe5dca529d884562"},
]
requests = [
    {file = "requests-2.25.1-py2.py3-none-any.whl", hash = "sha256:c210084e36a42ae6b9219e00e48287def368a26d03a048ddad7bfee44f75871e"},
    {file = "requests-2.25.1.tar.gz", hash = "sha256:27973dd4a904a4f13b263a19c866c13b92a39ed1c964655f025f3f8d3d75b804"},
]
requests-oauthlib = [
    {file = "requests-oauthlib-1.3.0.tar.gz", hash = "sha256:b4261601a71fd721a8bd6d7aa1cc1d6a8a93b4a9f5e96626f8e4d91e8beeaa6a"},
    {file = "requests_oauthlib-1.3.0-py2.py3-none-any.whl", hash = "sha256:7f71572defaecd16372f9006f33c2ec8c077c3cfa6f5911a9a90202beb513f3d"},
    {file = "requests_oauthlib-1.3.0-py3.7.egg", hash = "sha256:fa6c47b933f01060936d87ae9327fead68768b69c6c9ea2109c48be30f2d4dbc"},
]
rsa = [
    {file = "rsa-4.7-py3-none-any.whl", hash = "sha256:a8774e55b59fd9fc893b0d05e9bfc6f47081f46ff5b46f39ccf24631b7be356b"},
    {file = "rsa-4.7.tar.gz", hash = "sha256:69805d6b69f56eb05b62daea3a7dbd7aa44324ad1306445e05da8060232d00f4"},
]
scikit-learn = [
    {file = "scikit-learn-0.24.1.tar.gz", hash = "sha256:a0334a1802e64d656022c3bfab56a73fbd6bf4b1298343f3688af2151810bbdf"},
    {file = "scikit_learn-0.24.1-cp36-cp36m-macosx_10_13_x86_64.whl", hash = "sha256:9bed8a1ef133c8e2f13966a542cb8125eac7f4b67dcd234197c827ba9c7dd3e0"},
    {file = "scikit_learn-0.24.1-cp36-cp36m-manylinux2010_i686.whl", hash = "sha256:9dfa564ef27e8e674aa1cc74378416d580ac4ede1136c13dd555a87996e13422"},
    {file = "scikit_learn-0.24.1-cp36-cp36m-manylinux2010_x86_64.whl", hash = "sha256:9c6097b6a9b2bafc5e0f31f659e6ab5e131383209c30c9e978c5b8abdac5ed2a"},
    {file = "scikit_learn-0.24.1-cp36-cp36m-win32.whl", hash = "sha256:7b04691eb2f41d2c68dbda8d1bd3cb4ef421bdc43aaa56aeb6c762224552dfb6"},
    {file = "scikit_learn-0.24.1-cp36-cp36m-win_amd64.whl", hash = "sha256:1adf483e91007a87171d7ce58c34b058eb5dab01b5fee6052f15841778a8ecd8"},
    {file = "scikit_learn-0.24.1-cp37-cp37m-macosx_10_13_x86_64.whl", hash = "sha256:ddb52d088889f5596bc4d1de981f2eca106b58243b6679e4782f3ba5096fd645"},
    {file = "scikit_learn-0.24.1-cp37-cp37m-manylinux2010_i686.whl", hash = "sha256:99349d77f54e11f962d608d94dfda08f0c9e5720d97132233ebdf35be2858b2d"},
    {file = "scikit_learn-0.24.1-cp37-cp37m-manylinux2010_x86_64.whl", hash = "sha256:83b21ff053b1ff1c018a2d24db6dd3ea339b1acfbaa4d9c881731f43748d8b3b"},
    {file = "scikit_learn-0.24.1-cp37-cp37m-win32.whl", hash = "sha256:c3deb3b19dd9806acf00cf0d400e84562c227723013c33abefbbc3cf906596e9"},
    {file = "scikit_learn-0.24.1-cp37-cp37m-win_amd64.whl", hash = "sha256:d54dbaadeb1425b7d6a66bf44bee2bb2b899fe3e8850b8e94cfb9c904dcb46d0"},
    {file = "scikit_learn-0.24.1-cp38-cp38-macosx_10_13_x86_64.whl", hash = "sha256:3c4f07f47c04e81b134424d53c3f5e16dfd7f494e44fd7584ba9ce9de2c5e6c1"},
    {file = "scikit_learn-0.24.1-cp38-cp38-manylinux2010_i686.whl", hash = "sha256:826b92bf45b8ad80444814e5f4ac032156dd481e48d7da33d611f8fe96d5f08b"},
    {file = "scikit_learn-0.24.1-cp38-cp38-manylinux2010_x86_64.whl", hash = "sha256:259ec35201e82e2db1ae2496f229e63f46d7f1695ae68eef9350b00dc74ba52f"},
    {file = "scikit_learn-0.24.1-cp38-cp38-win32.whl", hash = "sha256:8772b99d683be8f67fcc04789032f1b949022a0e6880ee7b75a7ec97dbbb5d0b"},
    {file = "scikit_learn-0.24.1-cp38-cp38-win_amd64.whl", hash = "sha256:ed9d65594948678827f4ff0e7ae23344e2f2b4cabbca057ccaed3118fdc392ca"},
    {file = "scikit_learn-0.24.1-cp39-cp39-macosx_10_13_x86_64.whl", hash = "sha256:8aa1b3ac46b80eaa552b637eeadbbce3be5931e4b5002b964698e33a1b589e1e"},
    {file = "scikit_learn-0.24.1-cp39-cp39-manylinux2010_i686.whl", hash = "sha256:895dbf2030aa7337649e36a83a007df3c9811396b4e2fa672a851160f36ce90c"},
    {file = "scikit_learn-0.24.1-cp39-cp39-manylinux2010_x86_64.whl", hash = "sha256:9a24d1ccec2a34d4cd3f2a1f86409f3f5954cc23d4d2270ba0d03cf018aa4780"},
    {file = "scikit_learn-0.24.1-cp39-cp39-win32.whl", hash = "sha256:fab31f48282ebf54dd69f6663cd2d9800096bad1bb67bbc9c9ac84eb77b41972"},
    {file = "scikit_learn-0.24.1-cp39-cp39-win_amd64.whl", hash = "sha256:4562dcf4793e61c5d0f89836d07bc37521c3a1889da8f651e2c326463c4bd697"},
]
scipy = [
    {file = "scipy-1.6.0-cp37-cp37m-macosx_10_9_x86_64.whl", hash = "sha256:3d4303e3e21d07d9557b26a1707bb9fc065510ee8501c9bf22a0157249a82fd0"},
    {file = "scipy-1.6.0-cp37-cp37m-manylinux1_i686.whl", hash = "sha256:1bc5b446600c4ff7ab36bade47180673141322f0febaa555f1c433fe04f2a0e3"},
    {file = "scipy-1.6.0-cp37-cp37m-manylinux1_x86_64.whl", hash = "sha256:8840a9adb4ede3751f49761653d3ebf664f25195fdd42ada394ffea8903dd51d"},
    {file = "scipy-1.6.0-cp37-cp37m-manylinux2014_aarch64.whl", hash = "sha256:8629135ee00cc2182ac8be8e75643b9f02235942443732c2ed69ab48edcb6614"},
    {file = "scipy-1.6.0-cp37-cp37m-win32.whl", hash = "sha256:58731bbe0103e96b89b2f41516699db9b63066e4317e31b8402891571f6d358f"},
    {file = "scipy-1.6.0-cp37-cp37m-win_amd64.whl", hash = "sha256:876badc33eec20709d4e042a09834f5953ebdac4088d45a4f3a1f18b56885718"},
    {file = "scipy-1.6.0-cp38-cp38-macosx_10_9_x86_64.whl", hash = "sha256:c0911f3180de343643f369dc5cfedad6ba9f939c2d516bddea4a6871eb000722"},
    {file = "scipy-1.6.0-cp38-cp38-manylinux1_i686.whl", hash = "sha256:b8af26839ae343655f3ca377a5d5e5466f1d3b3ac7432a43449154fe958ae0e0"},
    {file = "scipy-1.6.0-cp38-cp38-manylinux1_x86_64.whl", hash = "sha256:4f1d9cc977ac6a4a63c124045c1e8bf67ec37098f67c699887a93736961a00ae"},
    {file = "scipy-1.6.0-cp38-cp38-manylinux2014_aarch64.whl", hash = "sha256:eb7928275f3560d47e5538e15e9f32b3d64cd30ea8f85f3e82987425476f53f6"},
    {file = "scipy-1.6.0-cp38-cp38-win32.whl", hash = "sha256:31ab217b5c27ab429d07428a76002b33662f98986095bbce5d55e0788f7e8b15"},
    {file = "scipy-1.6.0-cp38-cp38-win_amd64.whl", hash = "sha256:2f1c2ebca6fd867160e70102200b1bd07b3b2d31a3e6af3c58d688c15d0d07b7"},
    {file = "scipy-1.6.0-cp39-cp39-macosx_10_9_x86_64.whl", hash = "sha256:155225621df90fcd151e25d51c50217e412de717475999ebb76e17e310176981"},
    {file = "scipy-1.6.0-cp39-cp39-manylinux1_i686.whl", hash = "sha256:f68d5761a2d2376e2b194c8e9192bbf7c51306ca176f1a0889990a52ef0d551f"},
    {file = "scipy-1.6.0-cp39-cp39-manylinux1_x86_64.whl", hash = "sha256:d902d3a5ad7f28874c0a82db95246d24ca07ad932741df668595fe00a4819870"},
    {file = "scipy-1.6.0-cp39-cp39-manylinux2014_aarch64.whl", hash = "sha256:aef3a2dbc436bbe8f6e0b635f0b5fe5ed024b522eee4637dbbe0b974129ca734"},
    {file = "scipy-1.6.0-cp39-cp39-win32.whl", hash = "sha256:cdbc47628184a0ebeb5c08f1892614e1bd4a51f6e0d609c6eed253823a960f5b"},
    {file = "scipy-1.6.0-cp39-cp39-win_amd64.whl", hash = "sha256:313785c4dab65060f9648112d025f6d2fec69a8a889c714328882d678a95f053"},
    {file = "scipy-1.6.0.tar.gz", hash = "sha256:cb6dc9f82dfd95f6b9032a8d7ea70efeeb15d5b5fd6ed4e8537bb3c673580566"},
]
send2trash = [
    {file = "Send2Trash-1.5.0-py3-none-any.whl", hash = "sha256:f1691922577b6fa12821234aeb57599d887c4900b9ca537948d2dac34aea888b"},
    {file = "Send2Trash-1.5.0.tar.gz", hash = "sha256:60001cc07d707fe247c94f74ca6ac0d3255aabcb930529690897ca2a39db28b2"},
]
six = [
    {file = "six-1.15.0-py2.py3-none-any.whl", hash = "sha256:8b74bedcbbbaca38ff6d7491d76f2b06b3592611af620f8426e82dddb04a5ced"},
    {file = "six-1.15.0.tar.gz", hash = "sha256:30639c035cdb23534cd4aa2dd52c3bf48f06e5f4a941509c8bafd8ce11080259"},
]
<<<<<<< HEAD
sklearn = [
    {file = "sklearn-0.0.tar.gz", hash = "sha256:e23001573aa194b834122d2b9562459bf5ae494a2d59ca6b8aa22c85a44c0e31"},
=======
snowballstemmer = [
    {file = "snowballstemmer-2.1.0-py2.py3-none-any.whl", hash = "sha256:b51b447bea85f9968c13b650126a888aabd4cb4463fca868ec596826325dedc2"},
    {file = "snowballstemmer-2.1.0.tar.gz", hash = "sha256:e997baa4f2e9139951b6f4c631bad912dfd3c792467e2f03d7239464af90e914"},
]
sphinx = [
    {file = "Sphinx-3.4.3-py3-none-any.whl", hash = "sha256:c314c857e7cd47c856d2c5adff514ac2e6495f8b8e0f886a8a37e9305dfea0d8"},
    {file = "Sphinx-3.4.3.tar.gz", hash = "sha256:41cad293f954f7d37f803d97eb184158cfd90f51195131e94875bc07cd08b93c"},
]
sphinxcontrib-applehelp = [
    {file = "sphinxcontrib-applehelp-1.0.2.tar.gz", hash = "sha256:a072735ec80e7675e3f432fcae8610ecf509c5f1869d17e2eecff44389cdbc58"},
    {file = "sphinxcontrib_applehelp-1.0.2-py2.py3-none-any.whl", hash = "sha256:806111e5e962be97c29ec4c1e7fe277bfd19e9652fb1a4392105b43e01af885a"},
]
sphinxcontrib-devhelp = [
    {file = "sphinxcontrib-devhelp-1.0.2.tar.gz", hash = "sha256:ff7f1afa7b9642e7060379360a67e9c41e8f3121f2ce9164266f61b9f4b338e4"},
    {file = "sphinxcontrib_devhelp-1.0.2-py2.py3-none-any.whl", hash = "sha256:8165223f9a335cc1af7ffe1ed31d2871f325254c0423bc0c4c7cd1c1e4734a2e"},
]
sphinxcontrib-htmlhelp = [
    {file = "sphinxcontrib-htmlhelp-1.0.3.tar.gz", hash = "sha256:e8f5bb7e31b2dbb25b9cc435c8ab7a79787ebf7f906155729338f3156d93659b"},
    {file = "sphinxcontrib_htmlhelp-1.0.3-py2.py3-none-any.whl", hash = "sha256:3c0bc24a2c41e340ac37c85ced6dafc879ab485c095b1d65d2461ac2f7cca86f"},
]
sphinxcontrib-jsmath = [
    {file = "sphinxcontrib-jsmath-1.0.1.tar.gz", hash = "sha256:a9925e4a4587247ed2191a22df5f6970656cb8ca2bd6284309578f2153e0c4b8"},
    {file = "sphinxcontrib_jsmath-1.0.1-py2.py3-none-any.whl", hash = "sha256:2ec2eaebfb78f3f2078e73666b1415417a116cc848b72e5172e596c871103178"},
]
sphinxcontrib-qthelp = [
    {file = "sphinxcontrib-qthelp-1.0.3.tar.gz", hash = "sha256:4c33767ee058b70dba89a6fc5c1892c0d57a54be67ddd3e7875a18d14cba5a72"},
    {file = "sphinxcontrib_qthelp-1.0.3-py2.py3-none-any.whl", hash = "sha256:bd9fc24bcb748a8d51fd4ecaade681350aa63009a347a8c14e637895444dfab6"},
]
sphinxcontrib-serializinghtml = [
    {file = "sphinxcontrib-serializinghtml-1.1.4.tar.gz", hash = "sha256:eaa0eccc86e982a9b939b2b82d12cc5d013385ba5eadcc7e4fed23f4405f77bc"},
    {file = "sphinxcontrib_serializinghtml-1.1.4-py2.py3-none-any.whl", hash = "sha256:f242a81d423f59617a8e5cf16f5d4d74e28ee9a66f9e5b637a18082991db5a9a"},
>>>>>>> c6ab3cf2
]
tabulate = [
    {file = "tabulate-0.8.7-py3-none-any.whl", hash = "sha256:ac64cb76d53b1231d364babcd72abbb16855adac7de6665122f97b593f1eb2ba"},
    {file = "tabulate-0.8.7.tar.gz", hash = "sha256:db2723a20d04bcda8522165c73eea7c300eda74e0ce852d9022e0159d7895007"},
]
tensorboard = [
    {file = "tensorboard-2.4.1-py3-none-any.whl", hash = "sha256:7b8c53c396069b618f6f276ec94fc45d17e3282d668979216e5d30be472115e4"},
]
tensorboard-plugin-wit = [
    {file = "tensorboard_plugin_wit-1.8.0-py3-none-any.whl", hash = "sha256:2a80d1c551d741e99b2f197bb915d8a133e24adb8da1732b840041860f91183a"},
]
tensorboardx = [
    {file = "tensorboardX-2.1-py2.py3-none-any.whl", hash = "sha256:2d81c10d9e3225dcd9bb5fb277588610bdf45317603e7682f6953d83b5b38f6a"},
    {file = "tensorboardX-2.1.tar.gz", hash = "sha256:9e8907cf2ab900542d6cb72bf91aa87b43005a7f0aa43126268697e3727872f9"},
]
terminado = [
    {file = "terminado-0.9.2-py3-none-any.whl", hash = "sha256:23a053e06b22711269563c8bb96b36a036a86be8b5353e85e804f89b84aaa23f"},
    {file = "terminado-0.9.2.tar.gz", hash = "sha256:89e6d94b19e4bc9dce0ffd908dfaf55cc78a9bf735934e915a4a96f65ac9704c"},
]
testpath = [
    {file = "testpath-0.4.4-py2.py3-none-any.whl", hash = "sha256:bfcf9411ef4bf3db7579063e0546938b1edda3d69f4e1fb8756991f5951f85d4"},
    {file = "testpath-0.4.4.tar.gz", hash = "sha256:60e0a3261c149755f4399a1fff7d37523179a70fdc3abdf78de9fc2604aeec7e"},
]
threadpoolctl = [
    {file = "threadpoolctl-2.1.0-py3-none-any.whl", hash = "sha256:38b74ca20ff3bb42caca8b00055111d74159ee95c4370882bbff2b93d24da725"},
    {file = "threadpoolctl-2.1.0.tar.gz", hash = "sha256:ddc57c96a38beb63db45d6c159b5ab07b6bced12c45a1f07b2b92f272aebfa6b"},
]
toml = [
    {file = "toml-0.10.2-py2.py3-none-any.whl", hash = "sha256:806143ae5bfb6a3c6e736a764057db0e6a0e05e338b5630894a5f779cabb4f9b"},
    {file = "toml-0.10.2.tar.gz", hash = "sha256:b3bda1d108d5dd99f4a20d24d9c348e91c4db7ab1b749200bded2f839ccbe68f"},
]
torch = [
    {file = "torch-1.7.1-cp36-cp36m-manylinux1_x86_64.whl", hash = "sha256:422e64e98d0e100c360993819d0307e5d56e9517b26135808ad68984d577d75a"},
    {file = "torch-1.7.1-cp36-cp36m-win_amd64.whl", hash = "sha256:f0aaf657145533824b15f2fd8fde8f8c67fe6c6281088ef588091f03fad90243"},
    {file = "torch-1.7.1-cp36-none-macosx_10_9_x86_64.whl", hash = "sha256:af464a6f4314a875035e0c4c2b07517599704b214634f4ed3ad2e748c5ef291f"},
    {file = "torch-1.7.1-cp37-cp37m-manylinux1_x86_64.whl", hash = "sha256:5d76c255a41484c1d41a9ff570b9c9f36cb85df9428aa15a58ae16ac7cfc2ea6"},
    {file = "torch-1.7.1-cp37-cp37m-win_amd64.whl", hash = "sha256:d241c3f1c4d563e4ba86f84769c23e12606db167ee6f674eedff6d02901462e3"},
    {file = "torch-1.7.1-cp37-none-macosx_10_9_x86_64.whl", hash = "sha256:de84b4166e3f7335eb868b51d3bbd909ec33828af27290b4171bce832a55be3c"},
    {file = "torch-1.7.1-cp38-cp38-manylinux1_x86_64.whl", hash = "sha256:dd2fc6880c95e836960d86efbbc7f63d3287f2e1893c51d31f96dbfe02f0d73e"},
    {file = "torch-1.7.1-cp38-cp38-win_amd64.whl", hash = "sha256:e000b94be3aa58ad7f61e7d07cf379ea9366cf6c6874e68bd58ad0bdc537b3a7"},
    {file = "torch-1.7.1-cp38-none-macosx_10_9_x86_64.whl", hash = "sha256:2e49cac969976be63117004ee00d0a3e3dd4ea662ad77383f671b8992825de1a"},
    {file = "torch-1.7.1-cp39-cp39-manylinux1_x86_64.whl", hash = "sha256:a3793dcceb12b1e2281290cca1277c5ce86ddfd5bf044f654285a4d69057aea7"},
    {file = "torch-1.7.1-cp39-cp39-win_amd64.whl", hash = "sha256:6652a767a0572ae0feb74ad128758e507afd3b8396b6e7f147e438ba8d4c6f63"},
    {file = "torch-1.7.1-cp39-none-macosx_10_9_x86_64.whl", hash = "sha256:38d67f4fb189a92a977b2c0a38e4f6dd413e0bf55aa6d40004696df7e40a71ff"},
]
tornado = [
    {file = "tornado-6.1-cp35-cp35m-macosx_10_9_x86_64.whl", hash = "sha256:d371e811d6b156d82aa5f9a4e08b58debf97c302a35714f6f45e35139c332e32"},
    {file = "tornado-6.1-cp35-cp35m-manylinux1_i686.whl", hash = "sha256:0d321a39c36e5f2c4ff12b4ed58d41390460f798422c4504e09eb5678e09998c"},
    {file = "tornado-6.1-cp35-cp35m-manylinux1_x86_64.whl", hash = "sha256:9de9e5188a782be6b1ce866e8a51bc76a0fbaa0e16613823fc38e4fc2556ad05"},
    {file = "tornado-6.1-cp35-cp35m-manylinux2010_i686.whl", hash = "sha256:61b32d06ae8a036a6607805e6720ef00a3c98207038444ba7fd3d169cd998910"},
    {file = "tornado-6.1-cp35-cp35m-manylinux2010_x86_64.whl", hash = "sha256:3e63498f680547ed24d2c71e6497f24bca791aca2fe116dbc2bd0ac7f191691b"},
    {file = "tornado-6.1-cp35-cp35m-manylinux2014_aarch64.whl", hash = "sha256:6c77c9937962577a6a76917845d06af6ab9197702a42e1346d8ae2e76b5e3675"},
    {file = "tornado-6.1-cp35-cp35m-win32.whl", hash = "sha256:6286efab1ed6e74b7028327365cf7346b1d777d63ab30e21a0f4d5b275fc17d5"},
    {file = "tornado-6.1-cp35-cp35m-win_amd64.whl", hash = "sha256:fa2ba70284fa42c2a5ecb35e322e68823288a4251f9ba9cc77be04ae15eada68"},
    {file = "tornado-6.1-cp36-cp36m-macosx_10_9_x86_64.whl", hash = "sha256:0a00ff4561e2929a2c37ce706cb8233b7907e0cdc22eab98888aca5dd3775feb"},
    {file = "tornado-6.1-cp36-cp36m-manylinux1_i686.whl", hash = "sha256:748290bf9112b581c525e6e6d3820621ff020ed95af6f17fedef416b27ed564c"},
    {file = "tornado-6.1-cp36-cp36m-manylinux1_x86_64.whl", hash = "sha256:e385b637ac3acaae8022e7e47dfa7b83d3620e432e3ecb9a3f7f58f150e50921"},
    {file = "tornado-6.1-cp36-cp36m-manylinux2010_i686.whl", hash = "sha256:25ad220258349a12ae87ede08a7b04aca51237721f63b1808d39bdb4b2164558"},
    {file = "tornado-6.1-cp36-cp36m-manylinux2010_x86_64.whl", hash = "sha256:65d98939f1a2e74b58839f8c4dab3b6b3c1ce84972ae712be02845e65391ac7c"},
    {file = "tornado-6.1-cp36-cp36m-manylinux2014_aarch64.whl", hash = "sha256:e519d64089b0876c7b467274468709dadf11e41d65f63bba207e04217f47c085"},
    {file = "tornado-6.1-cp36-cp36m-win32.whl", hash = "sha256:b87936fd2c317b6ee08a5741ea06b9d11a6074ef4cc42e031bc6403f82a32575"},
    {file = "tornado-6.1-cp36-cp36m-win_amd64.whl", hash = "sha256:cc0ee35043162abbf717b7df924597ade8e5395e7b66d18270116f8745ceb795"},
    {file = "tornado-6.1-cp37-cp37m-macosx_10_9_x86_64.whl", hash = "sha256:7250a3fa399f08ec9cb3f7b1b987955d17e044f1ade821b32e5f435130250d7f"},
    {file = "tornado-6.1-cp37-cp37m-manylinux1_i686.whl", hash = "sha256:ed3ad863b1b40cd1d4bd21e7498329ccaece75db5a5bf58cd3c9f130843e7102"},
    {file = "tornado-6.1-cp37-cp37m-manylinux1_x86_64.whl", hash = "sha256:dcef026f608f678c118779cd6591c8af6e9b4155c44e0d1bc0c87c036fb8c8c4"},
    {file = "tornado-6.1-cp37-cp37m-manylinux2010_i686.whl", hash = "sha256:70dec29e8ac485dbf57481baee40781c63e381bebea080991893cd297742b8fd"},
    {file = "tornado-6.1-cp37-cp37m-manylinux2010_x86_64.whl", hash = "sha256:d3f7594930c423fd9f5d1a76bee85a2c36fd8b4b16921cae7e965f22575e9c01"},
    {file = "tornado-6.1-cp37-cp37m-manylinux2014_aarch64.whl", hash = "sha256:3447475585bae2e77ecb832fc0300c3695516a47d46cefa0528181a34c5b9d3d"},
    {file = "tornado-6.1-cp37-cp37m-win32.whl", hash = "sha256:e7229e60ac41a1202444497ddde70a48d33909e484f96eb0da9baf8dc68541df"},
    {file = "tornado-6.1-cp37-cp37m-win_amd64.whl", hash = "sha256:cb5ec8eead331e3bb4ce8066cf06d2dfef1bfb1b2a73082dfe8a161301b76e37"},
    {file = "tornado-6.1-cp38-cp38-macosx_10_9_x86_64.whl", hash = "sha256:20241b3cb4f425e971cb0a8e4ffc9b0a861530ae3c52f2b0434e6c1b57e9fd95"},
    {file = "tornado-6.1-cp38-cp38-manylinux1_i686.whl", hash = "sha256:c77da1263aa361938476f04c4b6c8916001b90b2c2fdd92d8d535e1af48fba5a"},
    {file = "tornado-6.1-cp38-cp38-manylinux1_x86_64.whl", hash = "sha256:fba85b6cd9c39be262fcd23865652920832b61583de2a2ca907dbd8e8a8c81e5"},
    {file = "tornado-6.1-cp38-cp38-manylinux2010_i686.whl", hash = "sha256:1e8225a1070cd8eec59a996c43229fe8f95689cb16e552d130b9793cb570a288"},
    {file = "tornado-6.1-cp38-cp38-manylinux2010_x86_64.whl", hash = "sha256:d14d30e7f46a0476efb0deb5b61343b1526f73ebb5ed84f23dc794bdb88f9d9f"},
    {file = "tornado-6.1-cp38-cp38-manylinux2014_aarch64.whl", hash = "sha256:8f959b26f2634a091bb42241c3ed8d3cedb506e7c27b8dd5c7b9f745318ddbb6"},
    {file = "tornado-6.1-cp38-cp38-win32.whl", hash = "sha256:34ca2dac9e4d7afb0bed4677512e36a52f09caa6fded70b4e3e1c89dbd92c326"},
    {file = "tornado-6.1-cp38-cp38-win_amd64.whl", hash = "sha256:6196a5c39286cc37c024cd78834fb9345e464525d8991c21e908cc046d1cc02c"},
    {file = "tornado-6.1-cp39-cp39-macosx_10_9_x86_64.whl", hash = "sha256:f0ba29bafd8e7e22920567ce0d232c26d4d47c8b5cf4ed7b562b5db39fa199c5"},
    {file = "tornado-6.1-cp39-cp39-manylinux1_i686.whl", hash = "sha256:33892118b165401f291070100d6d09359ca74addda679b60390b09f8ef325ffe"},
    {file = "tornado-6.1-cp39-cp39-manylinux1_x86_64.whl", hash = "sha256:7da13da6f985aab7f6f28debab00c67ff9cbacd588e8477034c0652ac141feea"},
    {file = "tornado-6.1-cp39-cp39-manylinux2010_i686.whl", hash = "sha256:e0791ac58d91ac58f694d8d2957884df8e4e2f6687cdf367ef7eb7497f79eaa2"},
    {file = "tornado-6.1-cp39-cp39-manylinux2010_x86_64.whl", hash = "sha256:66324e4e1beede9ac79e60f88de548da58b1f8ab4b2f1354d8375774f997e6c0"},
    {file = "tornado-6.1-cp39-cp39-manylinux2014_aarch64.whl", hash = "sha256:a48900ecea1cbb71b8c71c620dee15b62f85f7c14189bdeee54966fbd9a0c5bd"},
    {file = "tornado-6.1-cp39-cp39-win32.whl", hash = "sha256:d3d20ea5782ba63ed13bc2b8c291a053c8d807a8fa927d941bd718468f7b950c"},
    {file = "tornado-6.1-cp39-cp39-win_amd64.whl", hash = "sha256:548430be2740e327b3fe0201abe471f314741efcb0067ec4f2d7dcfb4825f3e4"},
    {file = "tornado-6.1.tar.gz", hash = "sha256:33c6e81d7bd55b468d2e793517c909b139960b6c790a60b7991b9b6b76fb9791"},
]
tox = [
    {file = "tox-3.21.2-py2.py3-none-any.whl", hash = "sha256:0aa777ee466f2ef18e6f58428c793c32378779e0a321dbb8934848bc3e78998c"},
    {file = "tox-3.21.2.tar.gz", hash = "sha256:f501808381c01c6d7827c2f17328be59c0a715046e94605ddca15fb91e65827d"},
]
tqdm = [
    {file = "tqdm-4.56.0-py2.py3-none-any.whl", hash = "sha256:4621f6823bab46a9cc33d48105753ccbea671b68bab2c50a9f0be23d4065cb5a"},
    {file = "tqdm-4.56.0.tar.gz", hash = "sha256:fe3d08dd00a526850568d542ff9de9bbc2a09a791da3c334f3213d8d0bbbca65"},
]
traitlets = [
    {file = "traitlets-5.0.5-py3-none-any.whl", hash = "sha256:69ff3f9d5351f31a7ad80443c2674b7099df13cc41fc5fa6e2f6d3b0330b0426"},
    {file = "traitlets-5.0.5.tar.gz", hash = "sha256:178f4ce988f69189f7e523337a3e11d91c786ded9360174a3d9ca83e79bc5396"},
]
typed-ast = [
    {file = "typed_ast-1.4.2-cp35-cp35m-manylinux1_i686.whl", hash = "sha256:7703620125e4fb79b64aa52427ec192822e9f45d37d4b6625ab37ef403e1df70"},
    {file = "typed_ast-1.4.2-cp35-cp35m-manylinux1_x86_64.whl", hash = "sha256:c9aadc4924d4b5799112837b226160428524a9a45f830e0d0f184b19e4090487"},
    {file = "typed_ast-1.4.2-cp35-cp35m-manylinux2014_aarch64.whl", hash = "sha256:9ec45db0c766f196ae629e509f059ff05fc3148f9ffd28f3cfe75d4afb485412"},
    {file = "typed_ast-1.4.2-cp35-cp35m-win32.whl", hash = "sha256:85f95aa97a35bdb2f2f7d10ec5bbdac0aeb9dafdaf88e17492da0504de2e6400"},
    {file = "typed_ast-1.4.2-cp35-cp35m-win_amd64.whl", hash = "sha256:9044ef2df88d7f33692ae3f18d3be63dec69c4fb1b5a4a9ac950f9b4ba571606"},
    {file = "typed_ast-1.4.2-cp36-cp36m-macosx_10_9_x86_64.whl", hash = "sha256:c1c876fd795b36126f773db9cbb393f19808edd2637e00fd6caba0e25f2c7b64"},
    {file = "typed_ast-1.4.2-cp36-cp36m-manylinux1_i686.whl", hash = "sha256:5dcfc2e264bd8a1db8b11a892bd1647154ce03eeba94b461effe68790d8b8e07"},
    {file = "typed_ast-1.4.2-cp36-cp36m-manylinux1_x86_64.whl", hash = "sha256:8db0e856712f79c45956da0c9a40ca4246abc3485ae0d7ecc86a20f5e4c09abc"},
    {file = "typed_ast-1.4.2-cp36-cp36m-manylinux2014_aarch64.whl", hash = "sha256:d003156bb6a59cda9050e983441b7fa2487f7800d76bdc065566b7d728b4581a"},
    {file = "typed_ast-1.4.2-cp36-cp36m-win32.whl", hash = "sha256:4c790331247081ea7c632a76d5b2a265e6d325ecd3179d06e9cf8d46d90dd151"},
    {file = "typed_ast-1.4.2-cp36-cp36m-win_amd64.whl", hash = "sha256:d175297e9533d8d37437abc14e8a83cbc68af93cc9c1c59c2c292ec59a0697a3"},
    {file = "typed_ast-1.4.2-cp37-cp37m-macosx_10_9_x86_64.whl", hash = "sha256:cf54cfa843f297991b7388c281cb3855d911137223c6b6d2dd82a47ae5125a41"},
    {file = "typed_ast-1.4.2-cp37-cp37m-manylinux1_i686.whl", hash = "sha256:b4fcdcfa302538f70929eb7b392f536a237cbe2ed9cba88e3bf5027b39f5f77f"},
    {file = "typed_ast-1.4.2-cp37-cp37m-manylinux1_x86_64.whl", hash = "sha256:987f15737aba2ab5f3928c617ccf1ce412e2e321c77ab16ca5a293e7bbffd581"},
    {file = "typed_ast-1.4.2-cp37-cp37m-manylinux2014_aarch64.whl", hash = "sha256:37f48d46d733d57cc70fd5f30572d11ab8ed92da6e6b28e024e4a3edfb456e37"},
    {file = "typed_ast-1.4.2-cp37-cp37m-win32.whl", hash = "sha256:36d829b31ab67d6fcb30e185ec996e1f72b892255a745d3a82138c97d21ed1cd"},
    {file = "typed_ast-1.4.2-cp37-cp37m-win_amd64.whl", hash = "sha256:8368f83e93c7156ccd40e49a783a6a6850ca25b556c0fa0240ed0f659d2fe496"},
    {file = "typed_ast-1.4.2-cp38-cp38-macosx_10_9_x86_64.whl", hash = "sha256:963c80b583b0661918718b095e02303d8078950b26cc00b5e5ea9ababe0de1fc"},
    {file = "typed_ast-1.4.2-cp38-cp38-manylinux1_i686.whl", hash = "sha256:e683e409e5c45d5c9082dc1daf13f6374300806240719f95dc783d1fc942af10"},
    {file = "typed_ast-1.4.2-cp38-cp38-manylinux1_x86_64.whl", hash = "sha256:84aa6223d71012c68d577c83f4e7db50d11d6b1399a9c779046d75e24bed74ea"},
    {file = "typed_ast-1.4.2-cp38-cp38-manylinux2014_aarch64.whl", hash = "sha256:a38878a223bdd37c9709d07cd357bb79f4c760b29210e14ad0fb395294583787"},
    {file = "typed_ast-1.4.2-cp38-cp38-win32.whl", hash = "sha256:a2c927c49f2029291fbabd673d51a2180038f8cd5a5b2f290f78c4516be48be2"},
    {file = "typed_ast-1.4.2-cp38-cp38-win_amd64.whl", hash = "sha256:c0c74e5579af4b977c8b932f40a5464764b2f86681327410aa028a22d2f54937"},
    {file = "typed_ast-1.4.2-cp39-cp39-macosx_10_9_x86_64.whl", hash = "sha256:07d49388d5bf7e863f7fa2f124b1b1d89d8aa0e2f7812faff0a5658c01c59aa1"},
    {file = "typed_ast-1.4.2-cp39-cp39-manylinux1_i686.whl", hash = "sha256:240296b27397e4e37874abb1df2a608a92df85cf3e2a04d0d4d61055c8305ba6"},
    {file = "typed_ast-1.4.2-cp39-cp39-manylinux1_x86_64.whl", hash = "sha256:d746a437cdbca200622385305aedd9aef68e8a645e385cc483bdc5e488f07166"},
    {file = "typed_ast-1.4.2-cp39-cp39-manylinux2014_aarch64.whl", hash = "sha256:14bf1522cdee369e8f5581238edac09150c765ec1cb33615855889cf33dcb92d"},
    {file = "typed_ast-1.4.2-cp39-cp39-win32.whl", hash = "sha256:cc7b98bf58167b7f2db91a4327da24fb93368838eb84a44c472283778fc2446b"},
    {file = "typed_ast-1.4.2-cp39-cp39-win_amd64.whl", hash = "sha256:7147e2a76c75f0f64c4319886e7639e490fee87c9d25cb1d4faef1d8cf83a440"},
    {file = "typed_ast-1.4.2.tar.gz", hash = "sha256:9fc0b3cb5d1720e7141d103cf4819aea239f7d136acf9ee4a69b047b7986175a"},
]
typing-extensions = [
    {file = "typing_extensions-3.7.4.3-py2-none-any.whl", hash = "sha256:dafc7639cde7f1b6e1acc0f457842a83e722ccca8eef5270af2d74792619a89f"},
    {file = "typing_extensions-3.7.4.3-py3-none-any.whl", hash = "sha256:7cb407020f00f7bfc3cb3e7881628838e69d8f3fcab2f64742a5e76b2f841918"},
    {file = "typing_extensions-3.7.4.3.tar.gz", hash = "sha256:99d4073b617d30288f569d3f13d2bd7548c3a7e4c8de87db09a9d29bb3a4a60c"},
]
urllib3 = [
    {file = "urllib3-1.26.2-py2.py3-none-any.whl", hash = "sha256:d8ff90d979214d7b4f8ce956e80f4028fc6860e4431f731ea4a8c08f23f99473"},
    {file = "urllib3-1.26.2.tar.gz", hash = "sha256:19188f96923873c92ccb987120ec4acaa12f0461fa9ce5d3d0772bc965a39e08"},
]
virtualenv = [
    {file = "virtualenv-20.4.0-py2.py3-none-any.whl", hash = "sha256:227a8fed626f2f20a6cdb0870054989f82dd27b2560a911935ba905a2a5e0034"},
    {file = "virtualenv-20.4.0.tar.gz", hash = "sha256:219ee956e38b08e32d5639289aaa5bd190cfbe7dafcb8fa65407fca08e808f9c"},
]
wcwidth = [
    {file = "wcwidth-0.2.5-py2.py3-none-any.whl", hash = "sha256:beb4802a9cebb9144e99086eff703a642a13d6a0052920003a230f3294bbe784"},
    {file = "wcwidth-0.2.5.tar.gz", hash = "sha256:c4d647b99872929fdb7bdcaa4fbe7f01413ed3d98077df798530e5b04f116c83"},
]
webencodings = [
    {file = "webencodings-0.5.1-py2.py3-none-any.whl", hash = "sha256:a0af1213f3c2226497a97e2b3aa01a7e4bee4f403f95be16fc9acd2947514a78"},
    {file = "webencodings-0.5.1.tar.gz", hash = "sha256:b36a1c245f2d304965eb4e0a82848379241dc04b865afcc4aab16748587e1923"},
]
werkzeug = [
    {file = "Werkzeug-1.0.1-py2.py3-none-any.whl", hash = "sha256:2de2a5db0baeae7b2d2664949077c2ac63fbd16d98da0ff71837f7d1dea3fd43"},
    {file = "Werkzeug-1.0.1.tar.gz", hash = "sha256:6c80b1e5ad3665290ea39320b91e1be1e0d5f60652b964a3070216de83d2e47c"},
]
widgetsnbextension = [
    {file = "widgetsnbextension-3.5.1-py2.py3-none-any.whl", hash = "sha256:bd314f8ceb488571a5ffea6cc5b9fc6cba0adaf88a9d2386b93a489751938bcd"},
    {file = "widgetsnbextension-3.5.1.tar.gz", hash = "sha256:079f87d87270bce047512400efd70238820751a11d2d8cb137a5a5bdbaf255c7"},
]
wrapt = [
    {file = "wrapt-1.12.1.tar.gz", hash = "sha256:b62ffa81fb85f4332a4f609cab4ac40709470da05643a082ec1eb88e6d9b97d7"},
]
yarl = [
    {file = "yarl-1.6.3-cp36-cp36m-macosx_10_14_x86_64.whl", hash = "sha256:0355a701b3998dcd832d0dc47cc5dedf3874f966ac7f870e0f3a6788d802d434"},
    {file = "yarl-1.6.3-cp36-cp36m-manylinux1_i686.whl", hash = "sha256:bafb450deef6861815ed579c7a6113a879a6ef58aed4c3a4be54400ae8871478"},
    {file = "yarl-1.6.3-cp36-cp36m-manylinux2014_aarch64.whl", hash = "sha256:547f7665ad50fa8563150ed079f8e805e63dd85def6674c97efd78eed6c224a6"},
    {file = "yarl-1.6.3-cp36-cp36m-manylinux2014_i686.whl", hash = "sha256:63f90b20ca654b3ecc7a8d62c03ffa46999595f0167d6450fa8383bab252987e"},
    {file = "yarl-1.6.3-cp36-cp36m-manylinux2014_ppc64le.whl", hash = "sha256:97b5bdc450d63c3ba30a127d018b866ea94e65655efaf889ebeabc20f7d12406"},
    {file = "yarl-1.6.3-cp36-cp36m-manylinux2014_s390x.whl", hash = "sha256:d8d07d102f17b68966e2de0e07bfd6e139c7c02ef06d3a0f8d2f0f055e13bb76"},
    {file = "yarl-1.6.3-cp36-cp36m-manylinux2014_x86_64.whl", hash = "sha256:15263c3b0b47968c1d90daa89f21fcc889bb4b1aac5555580d74565de6836366"},
    {file = "yarl-1.6.3-cp36-cp36m-win32.whl", hash = "sha256:b5dfc9a40c198334f4f3f55880ecf910adebdcb2a0b9a9c23c9345faa9185721"},
    {file = "yarl-1.6.3-cp36-cp36m-win_amd64.whl", hash = "sha256:b2e9a456c121e26d13c29251f8267541bd75e6a1ccf9e859179701c36a078643"},
    {file = "yarl-1.6.3-cp37-cp37m-macosx_10_14_x86_64.whl", hash = "sha256:ce3beb46a72d9f2190f9e1027886bfc513702d748047b548b05dab7dfb584d2e"},
    {file = "yarl-1.6.3-cp37-cp37m-manylinux1_i686.whl", hash = "sha256:2ce4c621d21326a4a5500c25031e102af589edb50c09b321049e388b3934eec3"},
    {file = "yarl-1.6.3-cp37-cp37m-manylinux2014_aarch64.whl", hash = "sha256:d26608cf178efb8faa5ff0f2d2e77c208f471c5a3709e577a7b3fd0445703ac8"},
    {file = "yarl-1.6.3-cp37-cp37m-manylinux2014_i686.whl", hash = "sha256:4c5bcfc3ed226bf6419f7a33982fb4b8ec2e45785a0561eb99274ebbf09fdd6a"},
    {file = "yarl-1.6.3-cp37-cp37m-manylinux2014_ppc64le.whl", hash = "sha256:4736eaee5626db8d9cda9eb5282028cc834e2aeb194e0d8b50217d707e98bb5c"},
    {file = "yarl-1.6.3-cp37-cp37m-manylinux2014_s390x.whl", hash = "sha256:68dc568889b1c13f1e4745c96b931cc94fdd0defe92a72c2b8ce01091b22e35f"},
    {file = "yarl-1.6.3-cp37-cp37m-manylinux2014_x86_64.whl", hash = "sha256:7356644cbed76119d0b6bd32ffba704d30d747e0c217109d7979a7bc36c4d970"},
    {file = "yarl-1.6.3-cp37-cp37m-win32.whl", hash = "sha256:00d7ad91b6583602eb9c1d085a2cf281ada267e9a197e8b7cae487dadbfa293e"},
    {file = "yarl-1.6.3-cp37-cp37m-win_amd64.whl", hash = "sha256:69ee97c71fee1f63d04c945f56d5d726483c4762845400a6795a3b75d56b6c50"},
    {file = "yarl-1.6.3-cp38-cp38-macosx_10_14_x86_64.whl", hash = "sha256:e46fba844f4895b36f4c398c5af062a9808d1f26b2999c58909517384d5deda2"},
    {file = "yarl-1.6.3-cp38-cp38-manylinux1_i686.whl", hash = "sha256:31ede6e8c4329fb81c86706ba8f6bf661a924b53ba191b27aa5fcee5714d18ec"},
    {file = "yarl-1.6.3-cp38-cp38-manylinux2014_aarch64.whl", hash = "sha256:fcbb48a93e8699eae920f8d92f7160c03567b421bc17362a9ffbbd706a816f71"},
    {file = "yarl-1.6.3-cp38-cp38-manylinux2014_i686.whl", hash = "sha256:72a660bdd24497e3e84f5519e57a9ee9220b6f3ac4d45056961bf22838ce20cc"},
    {file = "yarl-1.6.3-cp38-cp38-manylinux2014_ppc64le.whl", hash = "sha256:324ba3d3c6fee56e2e0b0d09bf5c73824b9f08234339d2b788af65e60040c959"},
    {file = "yarl-1.6.3-cp38-cp38-manylinux2014_s390x.whl", hash = "sha256:e6b5460dc5ad42ad2b36cca524491dfcaffbfd9c8df50508bddc354e787b8dc2"},
    {file = "yarl-1.6.3-cp38-cp38-manylinux2014_x86_64.whl", hash = "sha256:6d6283d8e0631b617edf0fd726353cb76630b83a089a40933043894e7f6721e2"},
    {file = "yarl-1.6.3-cp38-cp38-win32.whl", hash = "sha256:9ede61b0854e267fd565e7527e2f2eb3ef8858b301319be0604177690e1a3896"},
    {file = "yarl-1.6.3-cp38-cp38-win_amd64.whl", hash = "sha256:f0b059678fd549c66b89bed03efcabb009075bd131c248ecdf087bdb6faba24a"},
    {file = "yarl-1.6.3-cp39-cp39-macosx_10_14_x86_64.whl", hash = "sha256:329412812ecfc94a57cd37c9d547579510a9e83c516bc069470db5f75684629e"},
    {file = "yarl-1.6.3-cp39-cp39-manylinux1_i686.whl", hash = "sha256:c49ff66d479d38ab863c50f7bb27dee97c6627c5fe60697de15529da9c3de724"},
    {file = "yarl-1.6.3-cp39-cp39-manylinux2014_aarch64.whl", hash = "sha256:f040bcc6725c821a4c0665f3aa96a4d0805a7aaf2caf266d256b8ed71b9f041c"},
    {file = "yarl-1.6.3-cp39-cp39-manylinux2014_i686.whl", hash = "sha256:d5c32c82990e4ac4d8150fd7652b972216b204de4e83a122546dce571c1bdf25"},
    {file = "yarl-1.6.3-cp39-cp39-manylinux2014_ppc64le.whl", hash = "sha256:d597767fcd2c3dc49d6eea360c458b65643d1e4dbed91361cf5e36e53c1f8c96"},
    {file = "yarl-1.6.3-cp39-cp39-manylinux2014_s390x.whl", hash = "sha256:8aa3decd5e0e852dc68335abf5478a518b41bf2ab2f330fe44916399efedfae0"},
    {file = "yarl-1.6.3-cp39-cp39-manylinux2014_x86_64.whl", hash = "sha256:73494d5b71099ae8cb8754f1df131c11d433b387efab7b51849e7e1e851f07a4"},
    {file = "yarl-1.6.3-cp39-cp39-win32.whl", hash = "sha256:5b883e458058f8d6099e4420f0cc2567989032b5f34b271c0827de9f1079a424"},
    {file = "yarl-1.6.3-cp39-cp39-win_amd64.whl", hash = "sha256:4953fb0b4fdb7e08b2f3b3be80a00d28c5c8a2056bb066169de00e6501b986b6"},
    {file = "yarl-1.6.3.tar.gz", hash = "sha256:8a9066529240171b68893d60dca86a763eae2139dd42f42106b03cf4b426bf10"},
]<|MERGE_RESOLUTION|>--- conflicted
+++ resolved
@@ -51,7 +51,7 @@
 name = "alabaster"
 version = "0.7.12"
 description = "A configurable sidebar-enabled Sphinx theme"
-category = "main"
+category = "dev"
 optional = false
 python-versions = "*"
 
@@ -168,7 +168,7 @@
 name = "babel"
 version = "2.9.0"
 description = "Internationalization utilities"
-category = "main"
+category = "dev"
 optional = false
 python-versions = ">=2.7, !=3.0.*, !=3.1.*, !=3.2.*, !=3.3.*"
 
@@ -292,7 +292,7 @@
 name = "colorama"
 version = "0.4.4"
 description = "Cross-platform colored terminal text."
-category = "main"
+category = "dev"
 optional = false
 python-versions = ">=2.7, !=3.0.*, !=3.1.*, !=3.2.*, !=3.3.*, !=3.4.*"
 
@@ -357,7 +357,7 @@
 name = "docutils"
 version = "0.16"
 description = "Docutils -- Python Documentation Utilities"
-category = "main"
+category = "dev"
 optional = false
 python-versions = ">=2.7, !=3.0.*, !=3.1.*, !=3.2.*, !=3.3.*, !=3.4.*"
 
@@ -597,7 +597,7 @@
 name = "imagesize"
 version = "1.2.0"
 description = "Getting image size from png/jpeg/jpeg2000/gif file"
-category = "main"
+category = "dev"
 optional = false
 python-versions = ">=2.7, !=3.0.*, !=3.1.*, !=3.2.*, !=3.3.*"
 
@@ -729,7 +729,7 @@
 name = "jinja2"
 version = "2.11.2"
 description = "A very fast and expressive template engine."
-category = "main"
+category = "dev"
 optional = false
 python-versions = ">=2.7, !=3.0.*, !=3.1.*, !=3.2.*, !=3.3.*, !=3.4.*"
 
@@ -879,7 +879,7 @@
 name = "markupsafe"
 version = "1.1.1"
 description = "Safely add untrusted strings to HTML/XML markup."
-category = "main"
+category = "dev"
 optional = false
 python-versions = ">=2.7,!=3.0.*,!=3.1.*,!=3.2.*,!=3.3.*"
 
@@ -1152,7 +1152,7 @@
 name = "packaging"
 version = "20.8"
 description = "Core utilities for Python packages"
-category = "main"
+category = "dev"
 optional = false
 python-versions = ">=2.7, !=3.0.*, !=3.1.*, !=3.2.*, !=3.3.*"
 
@@ -1370,7 +1370,7 @@
 name = "pygments"
 version = "2.7.4"
 description = "Pygments is a syntax highlighting package written in Python."
-category = "main"
+category = "dev"
 optional = false
 python-versions = ">=3.5"
 
@@ -1483,7 +1483,7 @@
 name = "pytz"
 version = "2020.5"
 description = "World timezone definitions, modern and historical"
-category = "main"
+category = "dev"
 optional = false
 python-versions = "*"
 
@@ -1703,28 +1703,29 @@
 python-versions = ">=2.7, !=3.0.*, !=3.1.*, !=3.2.*"
 
 [[package]]
-<<<<<<< HEAD
 name = "sklearn"
 version = "0.0"
 description = "A set of python modules for machine learning and data mining"
-=======
+category = "main"
+optional = false
+python-versions = "*"
+
+[package.dependencies]
+scikit-learn = "*"
+
+[[package]]
 name = "snowballstemmer"
 version = "2.1.0"
 description = "This package provides 29 stemmers for 28 languages generated from Snowball algorithms."
->>>>>>> c6ab3cf2
-category = "main"
-optional = false
-python-versions = "*"
-
-<<<<<<< HEAD
-[package.dependencies]
-scikit-learn = "*"
-=======
+category = "dev"
+optional = false
+python-versions = "*"
+
 [[package]]
 name = "sphinx"
 version = "3.4.3"
 description = "Python documentation generator"
-category = "main"
+category = "dev"
 optional = false
 python-versions = ">=3.5"
 
@@ -1755,7 +1756,7 @@
 name = "sphinxcontrib-applehelp"
 version = "1.0.2"
 description = "sphinxcontrib-applehelp is a sphinx extension which outputs Apple help books"
-category = "main"
+category = "dev"
 optional = false
 python-versions = ">=3.5"
 
@@ -1767,7 +1768,7 @@
 name = "sphinxcontrib-devhelp"
 version = "1.0.2"
 description = "sphinxcontrib-devhelp is a sphinx extension which outputs Devhelp document."
-category = "main"
+category = "dev"
 optional = false
 python-versions = ">=3.5"
 
@@ -1779,7 +1780,7 @@
 name = "sphinxcontrib-htmlhelp"
 version = "1.0.3"
 description = "sphinxcontrib-htmlhelp is a sphinx extension which renders HTML help files"
-category = "main"
+category = "dev"
 optional = false
 python-versions = ">=3.5"
 
@@ -1791,7 +1792,7 @@
 name = "sphinxcontrib-jsmath"
 version = "1.0.1"
 description = "A sphinx extension which renders display math in HTML via JavaScript"
-category = "main"
+category = "dev"
 optional = false
 python-versions = ">=3.5"
 
@@ -1802,7 +1803,7 @@
 name = "sphinxcontrib-qthelp"
 version = "1.0.3"
 description = "sphinxcontrib-qthelp is a sphinx extension which outputs QtHelp document."
-category = "main"
+category = "dev"
 optional = false
 python-versions = ">=3.5"
 
@@ -1814,14 +1815,13 @@
 name = "sphinxcontrib-serializinghtml"
 version = "1.1.4"
 description = "sphinxcontrib-serializinghtml is a sphinx extension which outputs \"serialized\" HTML files (json and pickle)."
-category = "main"
+category = "dev"
 optional = false
 python-versions = ">=3.5"
 
 [package.extras]
 lint = ["flake8", "mypy", "docutils-stubs"]
 test = ["pytest"]
->>>>>>> c6ab3cf2
 
 [[package]]
 name = "tabulate"
@@ -2093,11 +2093,7 @@
 [metadata]
 lock-version = "1.1"
 python-versions = "^3.8"
-<<<<<<< HEAD
-content-hash = "dd5fc6e2de0761defb4b2a297c3cca3a778458ec141237f51ba0385537902adb"
-=======
-content-hash = "207b5e5188107efcaa10919ca49ac5a6074894799855e7bf5e2adc25d748d8b6"
->>>>>>> c6ab3cf2
+content-hash = "65c49285ff8300a62f38fefac0bb64c2fee729b87b24f2207060e4577d920924"
 
 [metadata.files]
 absl-py = [
@@ -3304,21 +3300,29 @@
 scikit-learn = [
     {file = "scikit-learn-0.24.1.tar.gz", hash = "sha256:a0334a1802e64d656022c3bfab56a73fbd6bf4b1298343f3688af2151810bbdf"},
     {file = "scikit_learn-0.24.1-cp36-cp36m-macosx_10_13_x86_64.whl", hash = "sha256:9bed8a1ef133c8e2f13966a542cb8125eac7f4b67dcd234197c827ba9c7dd3e0"},
+    {file = "scikit_learn-0.24.1-cp36-cp36m-manylinux1_i686.whl", hash = "sha256:a36e159a0521e13bbe15ca8c8d038b3a1dd4c7dad18d276d76992e03b92cf643"},
+    {file = "scikit_learn-0.24.1-cp36-cp36m-manylinux1_x86_64.whl", hash = "sha256:c658432d8a20e95398f6bb95ff9731ce9dfa343fdf21eea7ec6a7edfacd4b4d9"},
     {file = "scikit_learn-0.24.1-cp36-cp36m-manylinux2010_i686.whl", hash = "sha256:9dfa564ef27e8e674aa1cc74378416d580ac4ede1136c13dd555a87996e13422"},
     {file = "scikit_learn-0.24.1-cp36-cp36m-manylinux2010_x86_64.whl", hash = "sha256:9c6097b6a9b2bafc5e0f31f659e6ab5e131383209c30c9e978c5b8abdac5ed2a"},
     {file = "scikit_learn-0.24.1-cp36-cp36m-win32.whl", hash = "sha256:7b04691eb2f41d2c68dbda8d1bd3cb4ef421bdc43aaa56aeb6c762224552dfb6"},
     {file = "scikit_learn-0.24.1-cp36-cp36m-win_amd64.whl", hash = "sha256:1adf483e91007a87171d7ce58c34b058eb5dab01b5fee6052f15841778a8ecd8"},
     {file = "scikit_learn-0.24.1-cp37-cp37m-macosx_10_13_x86_64.whl", hash = "sha256:ddb52d088889f5596bc4d1de981f2eca106b58243b6679e4782f3ba5096fd645"},
+    {file = "scikit_learn-0.24.1-cp37-cp37m-manylinux1_i686.whl", hash = "sha256:a29460499c1e62b7a830bb57ca42e615375a6ab1bcad053cd25b493588348ea8"},
+    {file = "scikit_learn-0.24.1-cp37-cp37m-manylinux1_x86_64.whl", hash = "sha256:0567a2d29ad08af98653300c623bd8477b448fe66ced7198bef4ed195925f082"},
     {file = "scikit_learn-0.24.1-cp37-cp37m-manylinux2010_i686.whl", hash = "sha256:99349d77f54e11f962d608d94dfda08f0c9e5720d97132233ebdf35be2858b2d"},
     {file = "scikit_learn-0.24.1-cp37-cp37m-manylinux2010_x86_64.whl", hash = "sha256:83b21ff053b1ff1c018a2d24db6dd3ea339b1acfbaa4d9c881731f43748d8b3b"},
     {file = "scikit_learn-0.24.1-cp37-cp37m-win32.whl", hash = "sha256:c3deb3b19dd9806acf00cf0d400e84562c227723013c33abefbbc3cf906596e9"},
     {file = "scikit_learn-0.24.1-cp37-cp37m-win_amd64.whl", hash = "sha256:d54dbaadeb1425b7d6a66bf44bee2bb2b899fe3e8850b8e94cfb9c904dcb46d0"},
     {file = "scikit_learn-0.24.1-cp38-cp38-macosx_10_13_x86_64.whl", hash = "sha256:3c4f07f47c04e81b134424d53c3f5e16dfd7f494e44fd7584ba9ce9de2c5e6c1"},
+    {file = "scikit_learn-0.24.1-cp38-cp38-manylinux1_i686.whl", hash = "sha256:c13ebac42236b1c46397162471ea1c46af68413000e28b9309f8c05722c65a09"},
+    {file = "scikit_learn-0.24.1-cp38-cp38-manylinux1_x86_64.whl", hash = "sha256:4ddd2b6f7449a5d539ff754fa92d75da22de261fd8fdcfb3596799fadf255101"},
     {file = "scikit_learn-0.24.1-cp38-cp38-manylinux2010_i686.whl", hash = "sha256:826b92bf45b8ad80444814e5f4ac032156dd481e48d7da33d611f8fe96d5f08b"},
     {file = "scikit_learn-0.24.1-cp38-cp38-manylinux2010_x86_64.whl", hash = "sha256:259ec35201e82e2db1ae2496f229e63f46d7f1695ae68eef9350b00dc74ba52f"},
     {file = "scikit_learn-0.24.1-cp38-cp38-win32.whl", hash = "sha256:8772b99d683be8f67fcc04789032f1b949022a0e6880ee7b75a7ec97dbbb5d0b"},
     {file = "scikit_learn-0.24.1-cp38-cp38-win_amd64.whl", hash = "sha256:ed9d65594948678827f4ff0e7ae23344e2f2b4cabbca057ccaed3118fdc392ca"},
     {file = "scikit_learn-0.24.1-cp39-cp39-macosx_10_13_x86_64.whl", hash = "sha256:8aa1b3ac46b80eaa552b637eeadbbce3be5931e4b5002b964698e33a1b589e1e"},
+    {file = "scikit_learn-0.24.1-cp39-cp39-manylinux1_i686.whl", hash = "sha256:c7f4eb77504ac586d8ac1bde1b0c04b504487210f95297235311a0ab7edd7e38"},
+    {file = "scikit_learn-0.24.1-cp39-cp39-manylinux1_x86_64.whl", hash = "sha256:087dfede39efb06ab30618f9ab55a0397f29c38d63cd0ab88d12b500b7d65fd7"},
     {file = "scikit_learn-0.24.1-cp39-cp39-manylinux2010_i686.whl", hash = "sha256:895dbf2030aa7337649e36a83a007df3c9811396b4e2fa672a851160f36ce90c"},
     {file = "scikit_learn-0.24.1-cp39-cp39-manylinux2010_x86_64.whl", hash = "sha256:9a24d1ccec2a34d4cd3f2a1f86409f3f5954cc23d4d2270ba0d03cf018aa4780"},
     {file = "scikit_learn-0.24.1-cp39-cp39-win32.whl", hash = "sha256:fab31f48282ebf54dd69f6663cd2d9800096bad1bb67bbc9c9ac84eb77b41972"},
@@ -3353,10 +3357,9 @@
     {file = "six-1.15.0-py2.py3-none-any.whl", hash = "sha256:8b74bedcbbbaca38ff6d7491d76f2b06b3592611af620f8426e82dddb04a5ced"},
     {file = "six-1.15.0.tar.gz", hash = "sha256:30639c035cdb23534cd4aa2dd52c3bf48f06e5f4a941509c8bafd8ce11080259"},
 ]
-<<<<<<< HEAD
 sklearn = [
     {file = "sklearn-0.0.tar.gz", hash = "sha256:e23001573aa194b834122d2b9562459bf5ae494a2d59ca6b8aa22c85a44c0e31"},
-=======
+]
 snowballstemmer = [
     {file = "snowballstemmer-2.1.0-py2.py3-none-any.whl", hash = "sha256:b51b447bea85f9968c13b650126a888aabd4cb4463fca868ec596826325dedc2"},
     {file = "snowballstemmer-2.1.0.tar.gz", hash = "sha256:e997baa4f2e9139951b6f4c631bad912dfd3c792467e2f03d7239464af90e914"},
@@ -3388,7 +3391,6 @@
 sphinxcontrib-serializinghtml = [
     {file = "sphinxcontrib-serializinghtml-1.1.4.tar.gz", hash = "sha256:eaa0eccc86e982a9b939b2b82d12cc5d013385ba5eadcc7e4fed23f4405f77bc"},
     {file = "sphinxcontrib_serializinghtml-1.1.4-py2.py3-none-any.whl", hash = "sha256:f242a81d423f59617a8e5cf16f5d4d74e28ee9a66f9e5b637a18082991db5a9a"},
->>>>>>> c6ab3cf2
 ]
 tabulate = [
     {file = "tabulate-0.8.7-py3-none-any.whl", hash = "sha256:ac64cb76d53b1231d364babcd72abbb16855adac7de6665122f97b593f1eb2ba"},
