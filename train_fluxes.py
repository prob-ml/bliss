--- conflicted
+++ resolved
@@ -3,7 +3,7 @@
 import torch
 import torch.optim as optim
 
-import json 
+import json
 import sdss_dataset_lib
 import sdss_psf
 import simulated_datasets_lib
@@ -86,13 +86,8 @@
 
 	optimizer.zero_grad()
 
-<<<<<<< HEAD
-	
-	images_full = star_dataset.images
-    backgrounds_full = torch.ones(star_dataset.images.shape).to(device) * star_dataset.sky_intensity
-=======
+
 	full_image = star_dataset.images; full_background = torch.ones(star_dataset.images.shape).to(device) * star_dataset.sky_intensity
->>>>>>> 382c9eb4
 
 	# get params
 	locs, fluxes, n_stars = \
