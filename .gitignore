*.ipynb_checkpoints
__pycache__/* 
fits/*
*.pyc
/models
*.fit
*.gz
.coverage
.DS_Store
.eggs
.tox
*lightning_logs
*.pkl
.idea
htmlcov/
build/
celeste.egg-info/
temp/
trials_result/
.vscode
<<<<<<< HEAD
.env
=======
jupyter/
outputs/
>>>>>>> 033c0c92
<|MERGE_RESOLUTION|>--- conflicted
+++ resolved
@@ -18,9 +18,6 @@
 temp/
 trials_result/
 .vscode
-<<<<<<< HEAD
 .env
-=======
 jupyter/
-outputs/
->>>>>>> 033c0c92
+outputs/